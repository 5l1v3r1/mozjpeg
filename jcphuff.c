--- conflicted
+++ resolved
@@ -3,19 +3,12 @@
  *
  * This file was part of the Independent JPEG Group's software:
  * Copyright (C) 1995-1997, Thomas G. Lane.
-<<<<<<< HEAD
- * It was modified by The libjpeg-turbo Project to include only code relevant
- * to libjpeg-turbo.
- * mozjpeg Modifications:
- * Copyright (C) 2014, Mozilla Corporation.
- * For conditions of distribution and use, see the accompanying README file.
-=======
  * libjpeg-turbo Modifications:
  * Copyright (C) 2011, 2015, 2018, D. R. Commander.
  * Copyright (C) 2016, 2018, Matthieu Darbois.
+ * Copyright (C) 2014, Mozilla Corporation.
  * For conditions of distribution and use, see the accompanying README.ijg
  * file.
->>>>>>> 574f3a77
  *
  * This file contains Huffman entropy encoding routines for progressive JPEG.
  *
@@ -142,34 +135,34 @@
 
 #ifdef RIGHT_SHIFT_IS_UNSIGNED
 #define ISHIFT_TEMPS    int ishift_temp;
-#define IRIGHT_SHIFT(x, shft) \
-  ((ishift_temp = (x)) < 0 ? \
-   (ishift_temp >> (shft)) | ((~0) << (16 - (shft))) : \
-   (ishift_temp >> (shft)))
+#define IRIGHT_SHIFT(x,shft)  \
+        ((ishift_temp = (x)) < 0 ? \
+         (ishift_temp >> (shft)) | ((~0) << (16-(shft))) : \
+         (ishift_temp >> (shft)))
 #else
 #define ISHIFT_TEMPS
-#define IRIGHT_SHIFT(x, shft)   ((x) >> (shft))
+#define IRIGHT_SHIFT(x,shft)    ((x) >> (shft))
 #endif
 
 #define PAD(v, p)  ((v + (p) - 1) & (~((p) - 1)))
 
 /* Forward declarations */
-METHODDEF(boolean) encode_mcu_DC_first(j_compress_ptr cinfo,
-                                       JBLOCKROW *MCU_data);
+METHODDEF(boolean) encode_mcu_DC_first (j_compress_ptr cinfo,
+                                        JBLOCKROW *MCU_data);
 METHODDEF(void) encode_mcu_AC_first_prepare
   (const JCOEF *block, const int *jpeg_natural_order_start, int Sl, int Al,
    JCOEF *values, size_t *zerobits);
-METHODDEF(boolean) encode_mcu_AC_first(j_compress_ptr cinfo,
-                                       JBLOCKROW *MCU_data);
-METHODDEF(boolean) encode_mcu_DC_refine(j_compress_ptr cinfo,
+METHODDEF(boolean) encode_mcu_AC_first (j_compress_ptr cinfo,
                                         JBLOCKROW *MCU_data);
+METHODDEF(boolean) encode_mcu_DC_refine (j_compress_ptr cinfo,
+                                         JBLOCKROW *MCU_data);
 METHODDEF(int) encode_mcu_AC_refine_prepare
   (const JCOEF *block, const int *jpeg_natural_order_start, int Sl, int Al,
    JCOEF *absvalues, size_t *bits);
-METHODDEF(boolean) encode_mcu_AC_refine(j_compress_ptr cinfo,
-                                        JBLOCKROW *MCU_data);
-METHODDEF(void) finish_pass_phuff(j_compress_ptr cinfo);
-METHODDEF(void) finish_pass_gather_phuff(j_compress_ptr cinfo);
+METHODDEF(boolean) encode_mcu_AC_refine (j_compress_ptr cinfo,
+                                         JBLOCKROW *MCU_data);
+METHODDEF(void) finish_pass_phuff (j_compress_ptr cinfo);
+METHODDEF(void) finish_pass_gather_phuff (j_compress_ptr cinfo);
 
 
 /* Count bit loop zeroes */
@@ -203,9 +196,9 @@
  */
 
 METHODDEF(void)
-start_pass_phuff(j_compress_ptr cinfo, boolean gather_statistics)
-{
-  phuff_entropy_ptr entropy = (phuff_entropy_ptr)cinfo->entropy;
+start_pass_phuff (j_compress_ptr cinfo, boolean gather_statistics)
+{
+  phuff_entropy_ptr entropy = (phuff_entropy_ptr) cinfo->entropy;
   boolean is_DC_band;
   int ci, tbl;
   jpeg_component_info *compptr;
@@ -239,7 +232,7 @@
       /* AC refinement needs a correction bit buffer */
       if (entropy->bit_buffer == NULL)
         entropy->bit_buffer = (char *)
-          (*cinfo->mem->alloc_small) ((j_common_ptr)cinfo, JPOOL_IMAGE,
+          (*cinfo->mem->alloc_small) ((j_common_ptr) cinfo, JPOOL_IMAGE,
                                       MAX_CORR_BITS * sizeof(char));
     }
   }
@@ -272,7 +265,7 @@
       /* Note that jpeg_gen_optimal_table expects 257 entries in each table! */
       if (entropy->count_ptrs[tbl] == NULL)
         entropy->count_ptrs[tbl] = (long *)
-          (*cinfo->mem->alloc_small) ((j_common_ptr)cinfo, JPOOL_IMAGE,
+          (*cinfo->mem->alloc_small) ((j_common_ptr) cinfo, JPOOL_IMAGE,
                                       257 * sizeof(long));
       MEMZERO(entropy->count_ptrs[tbl], 257 * sizeof(long));
       if (cinfo->master->trellis_passes) {
@@ -287,7 +280,7 @@
       /* Compute derived values for Huffman table */
       /* We may do this more than once for a table, but it's not expensive */
       jpeg_make_c_derived_tbl(cinfo, is_DC_band, tbl,
-                              &entropy->derived_tbls[tbl]);
+                              & entropy->derived_tbls[tbl]);
     }
   }
 
@@ -313,18 +306,18 @@
 /* Emit a byte */
 #define emit_byte(entropy, val) { \
   *(entropy)->next_output_byte++ = (JOCTET)(val); \
-  if (--(entropy)->free_in_buffer == 0) \
+          if (--(entropy)->free_in_buffer == 0)  \
     dump_buffer(entropy); \
 }
 
 
 LOCAL(void)
-dump_buffer(phuff_entropy_ptr entropy)
+dump_buffer (phuff_entropy_ptr entropy)
 /* Empty the output buffer; we do not support suspension in this module. */
 {
   struct jpeg_destination_mgr *dest = entropy->cinfo->dest;
 
-  if (!(*dest->empty_output_buffer) (entropy->cinfo))
+  if (! (*dest->empty_output_buffer) (entropy->cinfo))
     ERREXIT(entropy->cinfo, JERR_CANT_SUSPEND);
   /* After a successful buffer dump, must reset buffer pointers */
   entropy->next_output_byte = dest->next_output_byte;
@@ -341,11 +334,11 @@
  */
 
 LOCAL(void)
-emit_bits(phuff_entropy_ptr entropy, unsigned int code, int size)
+emit_bits (phuff_entropy_ptr entropy, unsigned int code, int size)
 /* Emit some bits, unless we are in gather mode */
 {
   /* This routine is heavily used, so it's worth coding tightly. */
-  register size_t put_buffer = (size_t)code;
+  register size_t put_buffer = (size_t) code;
   register int put_bits = entropy->put_bits;
 
   /* if size is 0, caller used an invalid Huffman table entry */
@@ -355,7 +348,7 @@
   if (entropy->gather_statistics)
     return;                     /* do nothing if we're only getting stats */
 
-  put_buffer &= (((size_t)1) << size) - 1; /* mask off any extra bits in code */
+  put_buffer &= (((size_t) 1)<<size) - 1; /* mask off any extra bits in code */
 
   put_bits += size;             /* new number of bits in buffer */
 
@@ -364,7 +357,7 @@
   put_buffer |= entropy->put_buffer; /* and merge with old buffer contents */
 
   while (put_bits >= 8) {
-    int c = (int)((put_buffer >> 16) & 0xFF);
+    int c = (int) ((put_buffer >> 16) & 0xFF);
 
     emit_byte(entropy, c);
     if (c == 0xFF) {            /* need to stuff a zero byte? */
@@ -380,7 +373,7 @@
 
 
 LOCAL(void)
-flush_bits(phuff_entropy_ptr entropy)
+flush_bits (phuff_entropy_ptr entropy)
 {
   emit_bits(entropy, 0x7F, 7); /* fill any partial byte with ones */
   entropy->put_buffer = 0;     /* and reset bit-buffer to empty */
@@ -393,7 +386,7 @@
  */
 
 LOCAL(void)
-emit_symbol(phuff_entropy_ptr entropy, int tbl_no, int symbol)
+emit_symbol (phuff_entropy_ptr entropy, int tbl_no, int symbol)
 {
   if (entropy->gather_statistics)
     entropy->count_ptrs[tbl_no][symbol]++;
@@ -409,14 +402,14 @@
  */
 
 LOCAL(void)
-emit_buffered_bits(phuff_entropy_ptr entropy, char *bufstart,
-                   unsigned int nbits)
+emit_buffered_bits (phuff_entropy_ptr entropy, char *bufstart,
+                    unsigned int nbits)
 {
   if (entropy->gather_statistics)
     return;                     /* no real work */
 
   while (nbits > 0) {
-    emit_bits(entropy, (unsigned int)(*bufstart), 1);
+    emit_bits(entropy, (unsigned int) (*bufstart), 1);
     bufstart++;
     nbits--;
   }
@@ -428,7 +421,7 @@
  */
 
 LOCAL(void)
-emit_eobrun(phuff_entropy_ptr entropy)
+emit_eobrun (phuff_entropy_ptr entropy)
 {
   register int temp, nbits;
 
@@ -457,13 +450,13 @@
  */
 
 LOCAL(void)
-emit_restart(phuff_entropy_ptr entropy, int restart_num)
+emit_restart (phuff_entropy_ptr entropy, int restart_num)
 {
   int ci;
 
   emit_eobrun(entropy);
 
-  if (!entropy->gather_statistics) {
+  if (! entropy->gather_statistics) {
     flush_bits(entropy);
     emit_byte(entropy, 0xFF);
     emit_byte(entropy, JPEG_RST0 + restart_num);
@@ -487,9 +480,9 @@
  */
 
 METHODDEF(boolean)
-encode_mcu_DC_first(j_compress_ptr cinfo, JBLOCKROW *MCU_data)
-{
-  phuff_entropy_ptr entropy = (phuff_entropy_ptr)cinfo->entropy;
+encode_mcu_DC_first (j_compress_ptr cinfo, JBLOCKROW *MCU_data)
+{
+  phuff_entropy_ptr entropy = (phuff_entropy_ptr) cinfo->entropy;
   register int temp, temp2, temp3;
   register int nbits;
   int blkn, ci;
@@ -515,7 +508,7 @@
     /* Compute the DC value after the required point transform by Al.
      * This is simply an arithmetic right shift.
      */
-    temp2 = IRIGHT_SHIFT((int)((*block)[0]), Al);
+    temp2 = IRIGHT_SHIFT((int) ((*block)[0]), Al);
 
     /* DC differences are figured on the point-transformed values. */
     temp = temp2 - entropy->last_dc_val[ci];
@@ -531,7 +524,7 @@
     temp3 = temp >> (CHAR_BIT * sizeof(int) - 1);
     temp ^= temp3;
     temp -= temp3;              /* temp is abs value of input */
-    /* For a negative input, want temp2 = bitwise complement of abs(input) */
+      /* For a negative input, want temp2 = bitwise complement of abs(input) */
     temp2 = temp ^ temp3;
 
     /* Find the number of bits needed for the magnitude of the coefficient */
@@ -539,7 +532,7 @@
     /* Check for out-of-range coefficient values.
      * Since we're encoding a difference, the range limit is twice as much.
      */
-    if (nbits > MAX_COEF_BITS + 1)
+    if (nbits > MAX_COEF_BITS+1)
       ERREXIT(cinfo, JERR_BAD_DCT_COEF);
 
     /* Count/emit the Huffman-coded symbol for the number of bits */
@@ -548,7 +541,7 @@
     /* Emit that number of bits of the value, if positive, */
     /* or the complement of its magnitude, if negative. */
     if (nbits)                  /* emit_bits rejects calls with size 0 */
-      emit_bits(entropy, (unsigned int)temp2, nbits);
+      emit_bits(entropy, (unsigned int) temp2, nbits);
   }
 
   cinfo->dest->next_output_byte = entropy->next_output_byte;
@@ -666,24 +659,18 @@
 }
 
 METHODDEF(boolean)
-encode_mcu_AC_first(j_compress_ptr cinfo, JBLOCKROW *MCU_data)
-{
-  phuff_entropy_ptr entropy = (phuff_entropy_ptr)cinfo->entropy;
+encode_mcu_AC_first (j_compress_ptr cinfo, JBLOCKROW *MCU_data)
+{
+  phuff_entropy_ptr entropy = (phuff_entropy_ptr) cinfo->entropy;
   register int temp, temp2;
   register int nbits, r;
   int Sl = cinfo->Se - cinfo->Ss + 1;
   int Al = cinfo->Al;
-<<<<<<< HEAD
-  JBLOCKROW block;
-  int deadzone = (1 << Al) - 1;
-  int sign;
-=======
   JCOEF values_unaligned[2 * DCTSIZE2 + 15];
   JCOEF *values;
   const JCOEF *cvalue;
   size_t zerobits;
   size_t bits[8 / SIZEOF_SIZE_T];
->>>>>>> 574f3a77
 
   entropy->next_output_byte = cinfo->dest->next_output_byte;
   entropy->free_in_buffer = cinfo->dest->free_in_buffer;
@@ -704,38 +691,14 @@
   entropy->AC_first_prepare(MCU_data[0][0], jpeg_natural_order + cinfo->Ss,
                             Sl, Al, values, bits);
 
-<<<<<<< HEAD
-  r = 0;                        /* r = run length of zeros */
-
-  for (k = cinfo->Ss; k <= Se; k++) {
-    temp = (*block)[jpeg_natural_order[k]];
-    if ((unsigned)(temp + deadzone) <= 2*deadzone) {
-      r++;
-      continue;
-    }
-
-    /* We must apply the point transform by Al.  For AC coefficients this
-     * is an integer division with rounding towards 0.  The code is
-     * interwoven with finding the abs value (temp) and output bits (temp2).
-     */
-#ifdef RIGHT_SHIFT_IS_UNSIGNED
-    sign = (temp < 0) ? ~0 : 0;
-#else
-    sign = temp >> (8*sizeof(temp)-1);
-#endif
-    temp += sign;
-    temp = (temp ^ sign) >> Al;
-    temp2 = temp ^ sign;
-=======
   zerobits = bits[0];
 #if SIZEOF_SIZE_T == 4
   zerobits |= bits[1];
 #endif
->>>>>>> 574f3a77
-
-  /* Emit any pending EOBRUN */
+
+    /* Emit any pending EOBRUN */
   if (zerobits && (entropy->EOBRUN > 0))
-    emit_eobrun(entropy);
+      emit_eobrun(entropy);
 
 #if SIZEOF_SIZE_T == 4
   zerobits = bits[0];
@@ -788,9 +751,9 @@
  */
 
 METHODDEF(boolean)
-encode_mcu_DC_refine(j_compress_ptr cinfo, JBLOCKROW *MCU_data)
-{
-  phuff_entropy_ptr entropy = (phuff_entropy_ptr)cinfo->entropy;
+encode_mcu_DC_refine (j_compress_ptr cinfo, JBLOCKROW *MCU_data)
+{
+  phuff_entropy_ptr entropy = (phuff_entropy_ptr) cinfo->entropy;
   register int temp;
   int blkn;
   int Al = cinfo->Al;
@@ -810,7 +773,7 @@
 
     /* We simply emit the Al'th bit of the DC coefficient value. */
     temp = (*block)[0];
-    emit_bits(entropy, (unsigned int)(temp >> Al), 1);
+    emit_bits(entropy, (unsigned int) (temp >> Al), 1);
   }
 
   cinfo->dest->next_output_byte = entropy->next_output_byte;
@@ -960,9 +923,9 @@
 }
 
 METHODDEF(boolean)
-encode_mcu_AC_refine(j_compress_ptr cinfo, JBLOCKROW *MCU_data)
-{
-  phuff_entropy_ptr entropy = (phuff_entropy_ptr)cinfo->entropy;
+encode_mcu_AC_refine (j_compress_ptr cinfo, JBLOCKROW *MCU_data)
+{
+  phuff_entropy_ptr entropy = (phuff_entropy_ptr) cinfo->entropy;
   register int temp, r;
   char *BR_buffer;
   unsigned int BR;
@@ -1020,7 +983,7 @@
     r += idx;
     cabsvalue += idx;
     goto first_iter_ac_refine;
-  }
+    }
 
   ENCODE_COEFS_AC_REFINE(first_iter_ac_refine:);
 #endif
@@ -1061,9 +1024,9 @@
  */
 
 METHODDEF(void)
-finish_pass_phuff(j_compress_ptr cinfo)
-{
-  phuff_entropy_ptr entropy = (phuff_entropy_ptr)cinfo->entropy;
+finish_pass_phuff (j_compress_ptr cinfo)
+{
+  phuff_entropy_ptr entropy = (phuff_entropy_ptr) cinfo->entropy;
 
   entropy->next_output_byte = cinfo->dest->next_output_byte;
   entropy->free_in_buffer = cinfo->dest->free_in_buffer;
@@ -1082,9 +1045,9 @@
  */
 
 METHODDEF(void)
-finish_pass_gather_phuff(j_compress_ptr cinfo)
-{
-  phuff_entropy_ptr entropy = (phuff_entropy_ptr)cinfo->entropy;
+finish_pass_gather_phuff (j_compress_ptr cinfo)
+{
+  phuff_entropy_ptr entropy = (phuff_entropy_ptr) cinfo->entropy;
   boolean is_DC_band;
   int ci, tbl;
   jpeg_component_info *compptr;
@@ -1110,13 +1073,13 @@
     } else {
       tbl = compptr->ac_tbl_no;
     }
-    if (!did[tbl]) {
+    if (! did[tbl]) {
       if (is_DC_band)
-        htblptr = &cinfo->dc_huff_tbl_ptrs[tbl];
+        htblptr = & cinfo->dc_huff_tbl_ptrs[tbl];
       else
-        htblptr = &cinfo->ac_huff_tbl_ptrs[tbl];
+        htblptr = & cinfo->ac_huff_tbl_ptrs[tbl];
       if (*htblptr == NULL)
-        *htblptr = jpeg_alloc_huff_table((j_common_ptr)cinfo);
+        *htblptr = jpeg_alloc_huff_table((j_common_ptr) cinfo);
       jpeg_gen_optimal_table(cinfo, *htblptr, entropy->count_ptrs[tbl]);
       did[tbl] = TRUE;
     }
@@ -1129,15 +1092,15 @@
  */
 
 GLOBAL(void)
-jinit_phuff_encoder(j_compress_ptr cinfo)
+jinit_phuff_encoder (j_compress_ptr cinfo)
 {
   phuff_entropy_ptr entropy;
   int i;
 
   entropy = (phuff_entropy_ptr)
-    (*cinfo->mem->alloc_small) ((j_common_ptr)cinfo, JPOOL_IMAGE,
+    (*cinfo->mem->alloc_small) ((j_common_ptr) cinfo, JPOOL_IMAGE,
                                 sizeof(phuff_entropy_encoder));
-  cinfo->entropy = (struct jpeg_entropy_encoder *)entropy;
+  cinfo->entropy = (struct jpeg_entropy_encoder *) entropy;
   entropy->pub.start_pass = start_pass_phuff;
 
   /* Mark tables unallocated */
