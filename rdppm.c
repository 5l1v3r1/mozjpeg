--- conflicted
+++ resolved
@@ -92,11 +92,7 @@
 
 
 LOCAL(unsigned int)
-<<<<<<< HEAD
-read_pbm_integer (j_compress_ptr cinfo, FILE * infile, int maxval)
-=======
 read_pbm_integer (j_compress_ptr cinfo, FILE * infile, unsigned int maxval)
->>>>>>> eb7962a0
 /* Read an unsigned decimal integer from the PPM file */
 /* Swallows one trailing character after the integer */
 /* Note that on a 16-bit-int machine, only values up to 64k can be read. */
@@ -120,17 +116,10 @@
     val *= 10;
     val += ch - '0';
   }
-<<<<<<< HEAD
-  
+
   if (val > maxval)
     ERREXIT(cinfo, JERR_PPM_TOOLARGE);
-  
-=======
-
-  if (val > maxval)
-    ERREXIT(cinfo, JERR_PPM_TOOLARGE);
-
->>>>>>> eb7962a0
+
   return val;
 }
 
@@ -155,11 +144,7 @@
   register JSAMPROW ptr;
   register JSAMPLE *rescale = source->rescale;
   JDIMENSION col;
-<<<<<<< HEAD
-  int maxval = source->maxval;
-=======
   unsigned int maxval = source->maxval;
->>>>>>> eb7962a0
 
   ptr = source->pub.buffer[0];
   for (col = cinfo->image_width; col > 0; col--) {
@@ -178,11 +163,7 @@
   register JSAMPROW ptr;
   register JSAMPLE *rescale = source->rescale;
   JDIMENSION col;
-<<<<<<< HEAD
-  int maxval = source->maxval;
-=======
   unsigned int maxval = source->maxval;
->>>>>>> eb7962a0
 
   ptr = source->pub.buffer[0];
   for (col = cinfo->image_width; col > 0; col--) {
