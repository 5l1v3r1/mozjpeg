--- conflicted
+++ resolved
@@ -1,9 +1,5 @@
 /*
-<<<<<<< HEAD
- * Copyright (C)2011-2014 D. R. Commander.  All Rights Reserved.
-=======
  * Copyright (C)2011-2015 D. R. Commander.  All Rights Reserved.
->>>>>>> a8af7243
  *
  * Redistribution and use in source and binary forms, with or without
  * modification, are permitted provided that the following conditions are met:
