/*
 * jcmaster.c
 *
 * This file was part of the Independent JPEG Group's software:
 * Copyright (C) 1991-1997, Thomas G. Lane.
 * Modified 2003-2010 by Guido Vollbeding.
 * libjpeg-turbo Modifications:
 * Copyright (C) 2010, D. R. Commander.
 * mozjpeg Modifications:
 * Copyright (C) 2014, Mozilla Corporation.
 * For conditions of distribution and use, see the accompanying README file.
 *
 * This file contains master control logic for the JPEG compressor.
 * These routines are concerned with parameter validation, initial setup,
 * and inter-pass control (determining the number of passes and the work
 * to be done in each pass).
 */

#define JPEG_INTERNALS
#include "jinclude.h"
#include "jpeglib.h"
#include "jpegcomp.h"


/* Private state */

typedef enum {
        main_pass,              /* input data, also do first output step */
        huff_opt_pass,          /* Huffman code optimization pass */
	output_pass,		/* data output pass */
        trellis_pass            /* trellis quantization pass */
} c_pass_type;

typedef struct {
  struct jpeg_comp_master pub;  /* public fields */

  c_pass_type pass_type;        /* the type of the current pass */

  int pass_number;              /* # of passes completed */
  int total_passes;             /* total # of passes needed */

  int scan_number;              /* current index in scan_info[] */
  
  /* fields for scan optimisation */
  int pass_number_scan_opt_base; /* pass number where scan optimization begins */
  unsigned char * scan_buffer[64]; /* buffer for a given scan */
  unsigned long scan_size[64]; /* size for a given scan */
  int actual_Al[64]; /* actual value of Al used for a scan */
  unsigned long best_cost; /* bit count for best frequency split */
  int best_freq_split_idx_luma; /* index for best frequency split (luma) */
  int best_freq_split_idx_chroma; /* index for best frequency split (chroma) */
  int best_Al_luma; /* best value for Al found in scan search (luma) */
  int best_Al_chroma; /* best value for Al found in scan search (luma) */
  boolean interleave_chroma_dc; /* indicate whether to interleave chroma DC scans */
  struct jpeg_destination_mgr * saved_dest; /* saved value of cinfo->dest */
} my_comp_master;

typedef my_comp_master * my_master_ptr;


/*
 * Support routines that do various essential calculations.
 */

#if JPEG_LIB_VERSION >= 70
/*
 * Compute JPEG image dimensions and related values.
 * NOTE: this is exported for possible use by application.
 * Hence it mustn't do anything that can't be done twice.
 */

GLOBAL(void)
jpeg_calc_jpeg_dimensions (j_compress_ptr cinfo)
/* Do computations that are needed before master selection phase */
{
  /* Hardwire it to "no scaling" */
  cinfo->jpeg_width = cinfo->image_width;
  cinfo->jpeg_height = cinfo->image_height;
  cinfo->min_DCT_h_scaled_size = DCTSIZE;
  cinfo->min_DCT_v_scaled_size = DCTSIZE;
}
#endif


LOCAL(void)
initial_setup (j_compress_ptr cinfo, boolean transcode_only)
/* Do computations that are needed before master selection phase */
{
  int ci;
  jpeg_component_info *compptr;
  long samplesperrow;
  JDIMENSION jd_samplesperrow;

#if JPEG_LIB_VERSION >= 70
#if JPEG_LIB_VERSION >= 80
  if (!transcode_only)
#endif
    jpeg_calc_jpeg_dimensions(cinfo);
#endif

  /* Sanity check on image dimensions */
  if (cinfo->_jpeg_height <= 0 || cinfo->_jpeg_width <= 0
      || cinfo->num_components <= 0 || cinfo->input_components <= 0)
    ERREXIT(cinfo, JERR_EMPTY_IMAGE);

  /* Make sure image isn't bigger than I can handle */
  if ((long) cinfo->_jpeg_height > (long) JPEG_MAX_DIMENSION ||
      (long) cinfo->_jpeg_width > (long) JPEG_MAX_DIMENSION)
    ERREXIT1(cinfo, JERR_IMAGE_TOO_BIG, (unsigned int) JPEG_MAX_DIMENSION);

  /* Width of an input scanline must be representable as JDIMENSION. */
  samplesperrow = (long) cinfo->image_width * (long) cinfo->input_components;
  jd_samplesperrow = (JDIMENSION) samplesperrow;
  if ((long) jd_samplesperrow != samplesperrow)
    ERREXIT(cinfo, JERR_WIDTH_OVERFLOW);

  /* For now, precision must match compiled-in value... */
  if (cinfo->data_precision != BITS_IN_JSAMPLE)
    ERREXIT1(cinfo, JERR_BAD_PRECISION, cinfo->data_precision);

  /* Check that number of components won't exceed internal array sizes */
  if (cinfo->num_components > MAX_COMPONENTS)
    ERREXIT2(cinfo, JERR_COMPONENT_COUNT, cinfo->num_components,
             MAX_COMPONENTS);

  /* Compute maximum sampling factors; check factor validity */
  cinfo->max_h_samp_factor = 1;
  cinfo->max_v_samp_factor = 1;
  for (ci = 0, compptr = cinfo->comp_info; ci < cinfo->num_components;
       ci++, compptr++) {
    if (compptr->h_samp_factor<=0 || compptr->h_samp_factor>MAX_SAMP_FACTOR ||
        compptr->v_samp_factor<=0 || compptr->v_samp_factor>MAX_SAMP_FACTOR)
      ERREXIT(cinfo, JERR_BAD_SAMPLING);
    cinfo->max_h_samp_factor = MAX(cinfo->max_h_samp_factor,
                                   compptr->h_samp_factor);
    cinfo->max_v_samp_factor = MAX(cinfo->max_v_samp_factor,
                                   compptr->v_samp_factor);
  }

  /* Compute dimensions of components */
  for (ci = 0, compptr = cinfo->comp_info; ci < cinfo->num_components;
       ci++, compptr++) {
    /* Fill in the correct component_index value; don't rely on application */
    compptr->component_index = ci;
    /* For compression, we never do DCT scaling. */
#if JPEG_LIB_VERSION >= 70
    compptr->DCT_h_scaled_size = compptr->DCT_v_scaled_size = DCTSIZE;
#else
    compptr->DCT_scaled_size = DCTSIZE;
#endif
    /* Size in DCT blocks */
    compptr->width_in_blocks = (JDIMENSION)
      jdiv_round_up((long) cinfo->_jpeg_width * (long) compptr->h_samp_factor,
                    (long) (cinfo->max_h_samp_factor * DCTSIZE));
    compptr->height_in_blocks = (JDIMENSION)
      jdiv_round_up((long) cinfo->_jpeg_height * (long) compptr->v_samp_factor,
                    (long) (cinfo->max_v_samp_factor * DCTSIZE));
    /* Size in samples */
    compptr->downsampled_width = (JDIMENSION)
      jdiv_round_up((long) cinfo->_jpeg_width * (long) compptr->h_samp_factor,
                    (long) cinfo->max_h_samp_factor);
    compptr->downsampled_height = (JDIMENSION)
      jdiv_round_up((long) cinfo->_jpeg_height * (long) compptr->v_samp_factor,
                    (long) cinfo->max_v_samp_factor);
    /* Mark component needed (this flag isn't actually used for compression) */
    compptr->component_needed = TRUE;
  }

  /* Compute number of fully interleaved MCU rows (number of times that
   * main controller will call coefficient controller).
   */
  cinfo->total_iMCU_rows = (JDIMENSION)
    jdiv_round_up((long) cinfo->_jpeg_height,
                  (long) (cinfo->max_v_samp_factor*DCTSIZE));
}


#ifdef C_MULTISCAN_FILES_SUPPORTED

LOCAL(void)
validate_script (j_compress_ptr cinfo)
/* Verify that the scan script in cinfo->scan_info[] is valid; also
 * determine whether it uses progressive JPEG, and set cinfo->progressive_mode.
 */
{
  const jpeg_scan_info * scanptr;
  int scanno, ncomps, ci, coefi, thisi;
  int Ss, Se, Ah, Al;
  boolean component_sent[MAX_COMPONENTS];
#ifdef C_PROGRESSIVE_SUPPORTED
  int * last_bitpos_ptr;
  int last_bitpos[MAX_COMPONENTS][DCTSIZE2];
  /* -1 until that coefficient has been seen; then last Al for it */
#endif

  if (cinfo->optimize_scans) {
    cinfo->progressive_mode = TRUE;
    /* When we optimize scans, there is redundancy in the scan list
     * and this function will fail. Therefore skip all this checking
     */
    return;
  }
  
  if (cinfo->num_scans <= 0)
    ERREXIT1(cinfo, JERR_BAD_SCAN_SCRIPT, 0);

  /* For sequential JPEG, all scans must have Ss=0, Se=DCTSIZE2-1;
   * for progressive JPEG, no scan can have this.
   */
  scanptr = cinfo->scan_info;
  if (scanptr->Ss != 0 || scanptr->Se != DCTSIZE2-1) {
#ifdef C_PROGRESSIVE_SUPPORTED
    cinfo->progressive_mode = TRUE;
    last_bitpos_ptr = & last_bitpos[0][0];
    for (ci = 0; ci < cinfo->num_components; ci++)
      for (coefi = 0; coefi < DCTSIZE2; coefi++)
        *last_bitpos_ptr++ = -1;
#else
    ERREXIT(cinfo, JERR_NOT_COMPILED);
#endif
  } else {
    cinfo->progressive_mode = FALSE;
    for (ci = 0; ci < cinfo->num_components; ci++)
      component_sent[ci] = FALSE;
  }

  for (scanno = 1; scanno <= cinfo->num_scans; scanptr++, scanno++) {
    /* Validate component indexes */
    ncomps = scanptr->comps_in_scan;
    if (ncomps <= 0 || ncomps > MAX_COMPS_IN_SCAN)
      ERREXIT2(cinfo, JERR_COMPONENT_COUNT, ncomps, MAX_COMPS_IN_SCAN);
    for (ci = 0; ci < ncomps; ci++) {
      thisi = scanptr->component_index[ci];
      if (thisi < 0 || thisi >= cinfo->num_components)
        ERREXIT1(cinfo, JERR_BAD_SCAN_SCRIPT, scanno);
      /* Components must appear in SOF order within each scan */
      if (ci > 0 && thisi <= scanptr->component_index[ci-1])
        ERREXIT1(cinfo, JERR_BAD_SCAN_SCRIPT, scanno);
    }
    /* Validate progression parameters */
    Ss = scanptr->Ss;
    Se = scanptr->Se;
    Ah = scanptr->Ah;
    Al = scanptr->Al;
    if (cinfo->progressive_mode) {
#ifdef C_PROGRESSIVE_SUPPORTED
      /* The JPEG spec simply gives the ranges 0..13 for Ah and Al, but that
       * seems wrong: the upper bound ought to depend on data precision.
       * Perhaps they really meant 0..N+1 for N-bit precision.
       * Here we allow 0..10 for 8-bit data; Al larger than 10 results in
       * out-of-range reconstructed DC values during the first DC scan,
       * which might cause problems for some decoders.
       */
#if BITS_IN_JSAMPLE == 8
#define MAX_AH_AL 10
#else
#define MAX_AH_AL 13
#endif
      if (Ss < 0 || Ss >= DCTSIZE2 || Se < Ss || Se >= DCTSIZE2 ||
          Ah < 0 || Ah > MAX_AH_AL || Al < 0 || Al > MAX_AH_AL)
        ERREXIT1(cinfo, JERR_BAD_PROG_SCRIPT, scanno);
      if (Ss == 0) {
        if (Se != 0)            /* DC and AC together not OK */
          ERREXIT1(cinfo, JERR_BAD_PROG_SCRIPT, scanno);
      } else {
        if (ncomps != 1)        /* AC scans must be for only one component */
          ERREXIT1(cinfo, JERR_BAD_PROG_SCRIPT, scanno);
      }
      for (ci = 0; ci < ncomps; ci++) {
        last_bitpos_ptr = & last_bitpos[scanptr->component_index[ci]][0];
        if (Ss != 0 && last_bitpos_ptr[0] < 0) /* AC without prior DC scan */
          ERREXIT1(cinfo, JERR_BAD_PROG_SCRIPT, scanno);
        for (coefi = Ss; coefi <= Se; coefi++) {
          if (last_bitpos_ptr[coefi] < 0) {
            /* first scan of this coefficient */
            if (Ah != 0)
              ERREXIT1(cinfo, JERR_BAD_PROG_SCRIPT, scanno);
          } else {
            /* not first scan */
            if (Ah != last_bitpos_ptr[coefi] || Al != Ah-1)
              ERREXIT1(cinfo, JERR_BAD_PROG_SCRIPT, scanno);
          }
          last_bitpos_ptr[coefi] = Al;
        }
      }
#endif
    } else {
      /* For sequential JPEG, all progression parameters must be these: */
      if (Ss != 0 || Se != DCTSIZE2-1 || Ah != 0 || Al != 0)
        ERREXIT1(cinfo, JERR_BAD_PROG_SCRIPT, scanno);
      /* Make sure components are not sent twice */
      for (ci = 0; ci < ncomps; ci++) {
        thisi = scanptr->component_index[ci];
        if (component_sent[thisi])
          ERREXIT1(cinfo, JERR_BAD_SCAN_SCRIPT, scanno);
        component_sent[thisi] = TRUE;
      }
    }
  }

  /* Now verify that everything got sent. */
  if (cinfo->progressive_mode) {
#ifdef C_PROGRESSIVE_SUPPORTED
    /* For progressive mode, we only check that at least some DC data
     * got sent for each component; the spec does not require that all bits
     * of all coefficients be transmitted.  Would it be wiser to enforce
     * transmission of all coefficient bits??
     */
    for (ci = 0; ci < cinfo->num_components; ci++) {
      if (last_bitpos[ci][0] < 0)
        ERREXIT(cinfo, JERR_MISSING_DATA);
    }
#endif
  } else {
    for (ci = 0; ci < cinfo->num_components; ci++) {
      if (! component_sent[ci])
        ERREXIT(cinfo, JERR_MISSING_DATA);
    }
  }
}

#endif /* C_MULTISCAN_FILES_SUPPORTED */


LOCAL(void)
select_scan_parameters (j_compress_ptr cinfo)
/* Set up the scan parameters for the current scan */
{
  int ci;

#ifdef C_MULTISCAN_FILES_SUPPORTED
  my_master_ptr master = (my_master_ptr) cinfo->master;
  if (master->pass_number < master->pass_number_scan_opt_base) {
    cinfo->comps_in_scan = 1;
    if (cinfo->use_scans_in_trellis) {
      cinfo->cur_comp_info[0] = &cinfo->comp_info[master->pass_number/(4*cinfo->trellis_num_loops)];
      cinfo->Ss = (master->pass_number%4 < 2) ? 1 : cinfo->trellis_freq_split+1;
      cinfo->Se = (master->pass_number%4 < 2) ? cinfo->trellis_freq_split : DCTSIZE2-1;
    } else {
      cinfo->cur_comp_info[0] = &cinfo->comp_info[master->pass_number/(2*cinfo->trellis_num_loops)];
      cinfo->Ss = 1;
      cinfo->Se = DCTSIZE2-1;
    }
  }
  else if (cinfo->scan_info != NULL) {
    /* Prepare for current scan --- the script is already validated */
    const jpeg_scan_info * scanptr = cinfo->scan_info + master->scan_number;

    cinfo->comps_in_scan = scanptr->comps_in_scan;
    for (ci = 0; ci < scanptr->comps_in_scan; ci++) {
      cinfo->cur_comp_info[ci] =
        &cinfo->comp_info[scanptr->component_index[ci]];
    }
    cinfo->Ss = scanptr->Ss;
    cinfo->Se = scanptr->Se;
    cinfo->Ah = scanptr->Ah;
    cinfo->Al = scanptr->Al;
    if (cinfo->optimize_scans) {
      /* luma frequency split passes */
      if (master->scan_number >= cinfo->num_scans_luma_dc+3*cinfo->Al_max_luma+2 &&
          master->scan_number < cinfo->num_scans_luma)
        cinfo->Al = master->best_Al_luma;
      /* chroma frequency split passes */
      if (master->scan_number >= cinfo->num_scans_luma+cinfo->num_scans_chroma_dc+(6*cinfo->Al_max_chroma+4) &&
          master->scan_number < cinfo->num_scans)
        cinfo->Al = master->best_Al_chroma;
<<<<<<< HEAD
  }
=======
    }
    /* save value for later retrieval during printout of scans */
    master->actual_Al[master->scan_number] = cinfo->Al;
>>>>>>> c0756e61
  }
  else
#endif
  {
    /* Prepare for single sequential-JPEG scan containing all components */
    if (cinfo->num_components > MAX_COMPS_IN_SCAN)
      ERREXIT2(cinfo, JERR_COMPONENT_COUNT, cinfo->num_components,
               MAX_COMPS_IN_SCAN);
    cinfo->comps_in_scan = cinfo->num_components;
    for (ci = 0; ci < cinfo->num_components; ci++) {
      cinfo->cur_comp_info[ci] = &cinfo->comp_info[ci];
    }
    cinfo->Ss = 0;
    cinfo->Se = DCTSIZE2-1;
    cinfo->Ah = 0;
    cinfo->Al = 0;
  }
}


LOCAL(void)
per_scan_setup (j_compress_ptr cinfo)
/* Do computations that are needed before processing a JPEG scan */
/* cinfo->comps_in_scan and cinfo->cur_comp_info[] are already set */
{
  int ci, mcublks, tmp;
  jpeg_component_info *compptr;

  if (cinfo->comps_in_scan == 1) {

    /* Noninterleaved (single-component) scan */
    compptr = cinfo->cur_comp_info[0];

    /* Overall image size in MCUs */
    cinfo->MCUs_per_row = compptr->width_in_blocks;
    cinfo->MCU_rows_in_scan = compptr->height_in_blocks;

    /* For noninterleaved scan, always one block per MCU */
    compptr->MCU_width = 1;
    compptr->MCU_height = 1;
    compptr->MCU_blocks = 1;
    compptr->MCU_sample_width = DCTSIZE;
    compptr->last_col_width = 1;
    /* For noninterleaved scans, it is convenient to define last_row_height
     * as the number of block rows present in the last iMCU row.
     */
    tmp = (int) (compptr->height_in_blocks % compptr->v_samp_factor);
    if (tmp == 0) tmp = compptr->v_samp_factor;
    compptr->last_row_height = tmp;

    /* Prepare array describing MCU composition */
    cinfo->blocks_in_MCU = 1;
    cinfo->MCU_membership[0] = 0;

  } else {

    /* Interleaved (multi-component) scan */
    if (cinfo->comps_in_scan <= 0 || cinfo->comps_in_scan > MAX_COMPS_IN_SCAN)
      ERREXIT2(cinfo, JERR_COMPONENT_COUNT, cinfo->comps_in_scan,
               MAX_COMPS_IN_SCAN);

    /* Overall image size in MCUs */
    cinfo->MCUs_per_row = (JDIMENSION)
      jdiv_round_up((long) cinfo->_jpeg_width,
                    (long) (cinfo->max_h_samp_factor*DCTSIZE));
    cinfo->MCU_rows_in_scan = (JDIMENSION)
      jdiv_round_up((long) cinfo->_jpeg_height,
                    (long) (cinfo->max_v_samp_factor*DCTSIZE));

    cinfo->blocks_in_MCU = 0;

    for (ci = 0; ci < cinfo->comps_in_scan; ci++) {
      compptr = cinfo->cur_comp_info[ci];
      /* Sampling factors give # of blocks of component in each MCU */
      compptr->MCU_width = compptr->h_samp_factor;
      compptr->MCU_height = compptr->v_samp_factor;
      compptr->MCU_blocks = compptr->MCU_width * compptr->MCU_height;
      compptr->MCU_sample_width = compptr->MCU_width * DCTSIZE;
      /* Figure number of non-dummy blocks in last MCU column & row */
      tmp = (int) (compptr->width_in_blocks % compptr->MCU_width);
      if (tmp == 0) tmp = compptr->MCU_width;
      compptr->last_col_width = tmp;
      tmp = (int) (compptr->height_in_blocks % compptr->MCU_height);
      if (tmp == 0) tmp = compptr->MCU_height;
      compptr->last_row_height = tmp;
      /* Prepare array describing MCU composition */
      mcublks = compptr->MCU_blocks;
      if (cinfo->blocks_in_MCU + mcublks > C_MAX_BLOCKS_IN_MCU)
        ERREXIT(cinfo, JERR_BAD_MCU_SIZE);
      while (mcublks-- > 0) {
        cinfo->MCU_membership[cinfo->blocks_in_MCU++] = ci;
      }
    }

  }

  /* Convert restart specified in rows to actual MCU count. */
  /* Note that count must fit in 16 bits, so we provide limiting. */
  if (cinfo->restart_in_rows > 0) {
    long nominal = (long) cinfo->restart_in_rows * (long) cinfo->MCUs_per_row;
    cinfo->restart_interval = (unsigned int) MIN(nominal, 65535L);
  }
}


/*
 * Per-pass setup.
 * This is called at the beginning of each pass.  We determine which modules
 * will be active during this pass and give them appropriate start_pass calls.
 * We also set is_last_pass to indicate whether any more passes will be
 * required.
 */

METHODDEF(void)
prepare_for_pass (j_compress_ptr cinfo)
{
  my_master_ptr master = (my_master_ptr) cinfo->master;
  cinfo->trellis_passes = master->pass_number < master->pass_number_scan_opt_base;

  switch (master->pass_type) {
  case main_pass:
    /* Initial pass: will collect input data, and do either Huffman
     * optimization or data output for the first scan.
     */
    select_scan_parameters(cinfo);
    per_scan_setup(cinfo);
    if (! cinfo->raw_data_in) {
      (*cinfo->cconvert->start_pass) (cinfo);
      (*cinfo->downsample->start_pass) (cinfo);
      (*cinfo->prep->start_pass) (cinfo, JBUF_PASS_THRU);
    }
    (*cinfo->fdct->start_pass) (cinfo);
    (*cinfo->entropy->start_pass) (cinfo, cinfo->optimize_coding);
    (*cinfo->coef->start_pass) (cinfo,
                                (master->total_passes > 1 ?
                                 JBUF_SAVE_AND_PASS : JBUF_PASS_THRU));
    (*cinfo->main->start_pass) (cinfo, JBUF_PASS_THRU);
    if (cinfo->optimize_coding) {
      /* No immediate data output; postpone writing frame/scan headers */
      master->pub.call_pass_startup = FALSE;
    } else {
      /* Will write frame/scan headers at first jpeg_write_scanlines call */
      master->pub.call_pass_startup = TRUE;
    }
    break;
#ifdef ENTROPY_OPT_SUPPORTED
  case huff_opt_pass:
    /* Do Huffman optimization for a scan after the first one. */
    select_scan_parameters(cinfo);
    per_scan_setup(cinfo);
    if (cinfo->Ss != 0 || cinfo->Ah == 0 || cinfo->arith_code) {
      (*cinfo->entropy->start_pass) (cinfo, TRUE);
      (*cinfo->coef->start_pass) (cinfo, JBUF_CRANK_DEST);
      master->pub.call_pass_startup = FALSE;
      break;
    }
    /* Special case: Huffman DC refinement scans need no Huffman table
     * and therefore we can skip the optimization pass for them.
     */
    master->pass_type = output_pass;
    master->pass_number++;
    /*FALLTHROUGH*/
#endif
  case output_pass:
    /* Do a data-output pass. */
    /* We need not repeat per-scan setup if prior optimization pass did it. */
    if (! cinfo->optimize_coding) {
      select_scan_parameters(cinfo);
      per_scan_setup(cinfo);
    }
    if (cinfo->optimize_scans) {
      master->saved_dest = cinfo->dest;
      cinfo->dest = NULL;
      master->scan_size[master->scan_number] = 0;
      jpeg_mem_dest(cinfo, &master->scan_buffer[master->scan_number], &master->scan_size[master->scan_number]);
      (*cinfo->dest->init_destination)(cinfo);
    }
    (*cinfo->entropy->start_pass) (cinfo, FALSE);
    (*cinfo->coef->start_pass) (cinfo, JBUF_CRANK_DEST);
    /* We emit frame/scan headers now */
    if (master->scan_number == 0)
      (*cinfo->marker->write_frame_header) (cinfo);
    (*cinfo->marker->write_scan_header) (cinfo);
    master->pub.call_pass_startup = FALSE;
    break;
  case trellis_pass:
    if (master->pass_number%(cinfo->num_components*(cinfo->use_scans_in_trellis?4:2)) == 1 && cinfo->trellis_q_opt) {
      int i, j;

      for (i = 0; i < NUM_QUANT_TBLS; i++) {
        for (j = 1; j < DCTSIZE2; j++) {
          cinfo->norm_src[i][j] = 0.0;
          cinfo->norm_coef[i][j] = 0.0;
        }
      }
    }
    (*cinfo->entropy->start_pass) (cinfo, TRUE);
    (*cinfo->coef->start_pass) (cinfo, JBUF_REQUANT);
    master->pub.call_pass_startup = FALSE;
    break;
      
  default:
    ERREXIT(cinfo, JERR_NOT_COMPILED);
  }

  master->pub.is_last_pass = (master->pass_number == master->total_passes-1);

  /* Set up progress monitor's pass info if present */
  if (cinfo->progress != NULL) {
    cinfo->progress->completed_passes = master->pass_number;
    cinfo->progress->total_passes = master->total_passes;
  }
}


/*
 * Special start-of-pass hook.
 * This is called by jpeg_write_scanlines if call_pass_startup is TRUE.
 * In single-pass processing, we need this hook because we don't want to
 * write frame/scan headers during jpeg_start_compress; we want to let the
 * application write COM markers etc. between jpeg_start_compress and the
 * jpeg_write_scanlines loop.
 * In multi-pass processing, this routine is not used.
 */

METHODDEF(void)
pass_startup (j_compress_ptr cinfo)
{
  cinfo->master->call_pass_startup = FALSE; /* reset flag so call only once */

  (*cinfo->marker->write_frame_header) (cinfo);
  (*cinfo->marker->write_scan_header) (cinfo);
}


LOCAL(void)
copy_buffer (j_compress_ptr cinfo, int scan_idx)
{
  my_master_ptr master = (my_master_ptr) cinfo->master;
  
  unsigned long size = master->scan_size[scan_idx];
  unsigned char * src = master->scan_buffer[scan_idx];
  int i;
  
  if (cinfo->err->trace_level > 0) {
    fprintf(stderr, "SCAN ");
    for (i = 0; i < cinfo->scan_info[scan_idx].comps_in_scan; i++)
      fprintf(stderr, "%s%d", (i==0)?"":",", cinfo->scan_info[scan_idx].component_index[i]);
    fprintf(stderr, ": %d %d", cinfo->scan_info[scan_idx].Ss, cinfo->scan_info[scan_idx].Se);
    fprintf(stderr, " %d %d", cinfo->scan_info[scan_idx].Ah, master->actual_Al[scan_idx]);
    fprintf(stderr, "\n");
  }
  
  while (size >= cinfo->dest->free_in_buffer)
  {
    MEMCOPY(cinfo->dest->next_output_byte, src, cinfo->dest->free_in_buffer);
    src += cinfo->dest->free_in_buffer;
    size -= cinfo->dest->free_in_buffer;
    cinfo->dest->next_output_byte += cinfo->dest->free_in_buffer;
    cinfo->dest->free_in_buffer = 0;
    (*cinfo->dest->empty_output_buffer)(cinfo);
  }

  MEMCOPY(cinfo->dest->next_output_byte, src, size);
  cinfo->dest->next_output_byte += size;
  cinfo->dest->free_in_buffer -= size;
}

LOCAL(void)
select_scans (j_compress_ptr cinfo, int next_scan_number)
{
  my_master_ptr master = (my_master_ptr) cinfo->master;
  
  int base_scan_idx = 0;
  int luma_freq_split_scan_start = cinfo->num_scans_luma_dc + 3 * cinfo->Al_max_luma + 2;
  int chroma_freq_split_scan_start = cinfo->num_scans_luma+cinfo->num_scans_chroma_dc+(6*cinfo->Al_max_chroma+4);

  if (next_scan_number > 1 && next_scan_number <= luma_freq_split_scan_start) {
    if ((next_scan_number - 1) % 3 == 2) {
      int Al = (next_scan_number - 1) / 3;
      int i;
      unsigned long cost = 0;
      cost += master->scan_size[next_scan_number-2];
      cost += master->scan_size[next_scan_number-1];
      for (i = 0; i < Al; i++)
        cost += master->scan_size[3 + 3*i];
      
      if (Al == 0 || cost < master->best_cost) {
        master->best_cost = cost;
        master->best_Al_luma = Al;
      } else {
        master->scan_number = luma_freq_split_scan_start - 1;
        master->pass_number = 2 * master->scan_number + 1 + master->pass_number_scan_opt_base;
      }
    }
  
  } else if (next_scan_number > luma_freq_split_scan_start && next_scan_number <= cinfo->num_scans_luma) {
    if (next_scan_number == luma_freq_split_scan_start + 1) {
      master->best_freq_split_idx_luma = 0;
      master->best_cost = master->scan_size[next_scan_number-1];
      
    } else if ((next_scan_number - luma_freq_split_scan_start) % 2 == 1) {
      int idx = (next_scan_number - luma_freq_split_scan_start) >> 1;
      unsigned long cost = 0;
      cost += master->scan_size[next_scan_number-2];
      cost += master->scan_size[next_scan_number-1];
      
      if (cost < master->best_cost) {
        master->best_cost = cost;
        master->best_freq_split_idx_luma = idx;
      }
      
      /* if after testing first 3, no split is the best, don't search further */
      if ((idx == 2 && master->best_freq_split_idx_luma == 0) ||
          (idx == 3 && master->best_freq_split_idx_luma != 2) ||
          (idx == 4 && master->best_freq_split_idx_luma != 4)) {
        master->scan_number = cinfo->num_scans_luma - 1;
        master->pass_number = 2 * master->scan_number + 1 + master->pass_number_scan_opt_base;
        master->pub.is_last_pass = (master->pass_number == master->total_passes - 1);
      }
    }
    
  } else if (cinfo->num_scans > cinfo->num_scans_luma) {

    if (next_scan_number == cinfo->num_scans_luma+cinfo->num_scans_chroma_dc) {
      base_scan_idx = cinfo->num_scans_luma;
      
      master->interleave_chroma_dc = master->scan_size[base_scan_idx] <= master->scan_size[base_scan_idx+1] + master->scan_size[base_scan_idx+2];
      
    } else if (next_scan_number > cinfo->num_scans_luma+cinfo->num_scans_chroma_dc && next_scan_number <= chroma_freq_split_scan_start) {
      base_scan_idx = cinfo->num_scans_luma + cinfo->num_scans_chroma_dc;
      if ((next_scan_number - base_scan_idx) % 6 == 4) {
        int Al = (next_scan_number - base_scan_idx) / 6;
        int i;
        unsigned long cost = 0;
        cost += master->scan_size[next_scan_number-4];
        cost += master->scan_size[next_scan_number-3];
        cost += master->scan_size[next_scan_number-2];
        cost += master->scan_size[next_scan_number-1];
        for (i = 0; i < Al; i++) {
          cost += master->scan_size[base_scan_idx + 4 + 6*i];
          cost += master->scan_size[base_scan_idx + 5 + 6*i];
        }
        
        if (Al == 0 || cost < master->best_cost) {
          master->best_cost = cost;
          master->best_Al_chroma = Al;
        } else {
          master->scan_number = chroma_freq_split_scan_start - 1;
          master->pass_number = 2 * master->scan_number + 1 + master->pass_number_scan_opt_base;
        }
      }

    } else if (next_scan_number > chroma_freq_split_scan_start && next_scan_number <= cinfo->num_scans) {
      if (next_scan_number == chroma_freq_split_scan_start + 2) {
        master->best_freq_split_idx_chroma = 0;
        master->best_cost  = master->scan_size[next_scan_number-2];
        master->best_cost += master->scan_size[next_scan_number-1];
        
      } else if ((next_scan_number - chroma_freq_split_scan_start) % 4 == 2) {
        int idx = (next_scan_number - chroma_freq_split_scan_start) >> 2;
        unsigned long cost = 0;
        cost += master->scan_size[next_scan_number-4];
        cost += master->scan_size[next_scan_number-3];
        cost += master->scan_size[next_scan_number-2];
        cost += master->scan_size[next_scan_number-1];
        
        if (cost < master->best_cost) {
          master->best_cost = cost;
          master->best_freq_split_idx_chroma = idx;
        }
        
        /* if after testing first 3, no split is the best, don't search further */
        if ((idx == 2 && master->best_freq_split_idx_chroma == 0) ||
            (idx == 3 && master->best_freq_split_idx_chroma != 2) ||
            (idx == 4 && master->best_freq_split_idx_chroma != 4)) {
          master->scan_number = cinfo->num_scans - 1;
          master->pass_number = 2 * master->scan_number + 1 + master->pass_number_scan_opt_base;
          master->pub.is_last_pass = (master->pass_number == master->total_passes - 1);
        }
      }
    }
  }
  
  if (master->scan_number == cinfo->num_scans - 1) {
    int i, Al;
    int min_Al = MIN(master->best_Al_luma, master->best_Al_chroma);
    
    copy_buffer(cinfo, 0);

    if (cinfo->num_scans > cinfo->num_scans_luma && !cinfo->one_dc_scan) {
      base_scan_idx = cinfo->num_scans_luma;
      
      if (master->interleave_chroma_dc && !cinfo->sep_dc_scan)
        copy_buffer(cinfo, base_scan_idx);
      else {
        copy_buffer(cinfo, base_scan_idx+1);
        copy_buffer(cinfo, base_scan_idx+2);
      }
    }
    
    if (master->best_freq_split_idx_luma == 0)
      copy_buffer(cinfo, luma_freq_split_scan_start);
    else {
      copy_buffer(cinfo, luma_freq_split_scan_start+2*(master->best_freq_split_idx_luma-1)+1);
      copy_buffer(cinfo, luma_freq_split_scan_start+2*(master->best_freq_split_idx_luma-1)+2);
    }
    
    /* copy the LSB refinements as well */
    for (Al = master->best_Al_luma-1; Al >= min_Al; Al--)
      copy_buffer(cinfo, 3 + 3*Al);

    if (cinfo->num_scans > cinfo->num_scans_luma) {
      if (master->best_freq_split_idx_chroma == 0) {
        copy_buffer(cinfo, chroma_freq_split_scan_start);
        copy_buffer(cinfo, chroma_freq_split_scan_start+1);
      }
      else {
        copy_buffer(cinfo, chroma_freq_split_scan_start+4*(master->best_freq_split_idx_chroma-1)+2);
        copy_buffer(cinfo, chroma_freq_split_scan_start+4*(master->best_freq_split_idx_chroma-1)+3);
        copy_buffer(cinfo, chroma_freq_split_scan_start+4*(master->best_freq_split_idx_chroma-1)+4);
        copy_buffer(cinfo, chroma_freq_split_scan_start+4*(master->best_freq_split_idx_chroma-1)+5);
      }
      
      base_scan_idx = cinfo->num_scans_luma + cinfo->num_scans_chroma_dc;
      
      for (Al = master->best_Al_chroma-1; Al >= min_Al; Al--) {
        copy_buffer(cinfo, base_scan_idx + 6*Al + 4);
        copy_buffer(cinfo, base_scan_idx + 6*Al + 5);
      }
    }
    
    for (Al = min_Al-1; Al >= 0; Al--) {
      copy_buffer(cinfo, 3 + 3*Al);
      
      if (cinfo->num_scans > cinfo->num_scans_luma) {
        copy_buffer(cinfo, base_scan_idx + 6*Al + 4);
        copy_buffer(cinfo, base_scan_idx + 6*Al + 5);
      }
    }
    
    /* free the memory allocated for buffers */
    for (i = 0; i < cinfo->num_scans; i++)
      if (master->scan_buffer[i])
        free(master->scan_buffer[i]);
  }
}

/*
 * Finish up at end of pass.
 */

METHODDEF(void)
finish_pass_master (j_compress_ptr cinfo)
{
  my_master_ptr master = (my_master_ptr) cinfo->master;

  /* The entropy coder always needs an end-of-pass call,
   * either to analyze statistics or to flush its output buffer.
   */
  (*cinfo->entropy->finish_pass) (cinfo);

  /* Update state for next pass */
  switch (master->pass_type) {
  case main_pass:
    /* next pass is either output of scan 0 (after optimization)
     * or output of scan 1 (if no optimization).
     */
    if (cinfo->trellis_quant)
      master->pass_type = trellis_pass;
    else {
    master->pass_type = output_pass;
    if (! cinfo->optimize_coding)
      master->scan_number++;
    }
    break;
  case huff_opt_pass:
    /* next pass is always output of current scan */
    master->pass_type = (master->pass_number < master->pass_number_scan_opt_base-1) ? trellis_pass : output_pass;
    break;
  case output_pass:
    /* next pass is either optimization or output of next scan */
    if (cinfo->optimize_coding)
      master->pass_type = huff_opt_pass;
    if (cinfo->optimize_scans) {
      (*cinfo->dest->term_destination)(cinfo);
      cinfo->dest = master->saved_dest;
      select_scans(cinfo, master->scan_number + 1);
    }

    master->scan_number++;
    break;
  case trellis_pass:
    master->pass_type = (cinfo->optimize_coding || master->pass_number < master->pass_number_scan_opt_base-1) ? huff_opt_pass : output_pass;
      
    if ((master->pass_number+1)%(cinfo->num_components*(cinfo->use_scans_in_trellis?4:2)) == 0 && cinfo->trellis_q_opt) {
      int i, j;

      for (i = 0; i < NUM_QUANT_TBLS; i++) {
        for (j = 1; j < DCTSIZE2; j++) {
          if (cinfo->norm_coef[i][j] != 0.0) {
            int q = (int)(cinfo->norm_src[i][j] / cinfo->norm_coef[i][j] + 0.5);
            if (q > 254) q = 254;
            if (q < 1) q = 1;
            cinfo->quant_tbl_ptrs[i]->quantval[j] = q;
  }
        }
      }
    }
    break;
  }

  master->pass_number++;
}


/*
 * Initialize master compression control.
 */

GLOBAL(void)
jinit_c_master_control (j_compress_ptr cinfo, boolean transcode_only)
{
  my_master_ptr master;

  master = (my_master_ptr)
      (*cinfo->mem->alloc_small) ((j_common_ptr) cinfo, JPOOL_IMAGE,
                                  sizeof(my_comp_master));
  cinfo->master = (struct jpeg_comp_master *) master;
  master->pub.prepare_for_pass = prepare_for_pass;
  master->pub.pass_startup = pass_startup;
  master->pub.finish_pass = finish_pass_master;
  master->pub.is_last_pass = FALSE;

  /* Validate parameters, determine derived values */
  initial_setup(cinfo, transcode_only);

  if (cinfo->scan_info != NULL) {
#ifdef C_MULTISCAN_FILES_SUPPORTED
    validate_script(cinfo);
#else
    ERREXIT(cinfo, JERR_NOT_COMPILED);
#endif
  } else {
    cinfo->progressive_mode = FALSE;
    cinfo->num_scans = 1;
  }

  if (cinfo->progressive_mode && !cinfo->arith_code)    /*  TEMPORARY HACK ??? */
    cinfo->optimize_coding = TRUE; /* assume default tables no good for progressive mode */

  /* Initialize my private state */
  if (transcode_only) {
    /* no main pass in transcoding */
    if (cinfo->optimize_coding)
      master->pass_type = huff_opt_pass;
    else
      master->pass_type = output_pass;
  } else {
    /* for normal compression, first pass is always this type: */
    master->pass_type = main_pass;
  }
  master->scan_number = 0;
  master->pass_number = 0;
  if (cinfo->optimize_coding)
    master->total_passes = cinfo->num_scans * 2;
  else
    master->total_passes = cinfo->num_scans;
  
  master->pass_number_scan_opt_base = 0;
  if (cinfo->trellis_quant) {
    master->pass_number_scan_opt_base = ((cinfo->use_scans_in_trellis) ? 4 : 2) * cinfo->num_components * cinfo->trellis_num_loops;
    master->total_passes += master->pass_number_scan_opt_base;
  }
  
  if (cinfo->optimize_scans) {
    int i;
    master->best_Al_chroma = 0;
    
    for (i = 0; i < cinfo->num_scans; i++)
      master->scan_buffer[i] = NULL;
<<<<<<< HEAD
}
  
  if (cinfo->trellis_quant)
    master->pass_number_scan_opt_base = ((cinfo->use_scans_in_trellis) ? 4 : 2) * cinfo->num_components * cinfo->trellis_num_loops;
  else
    master->pass_number_scan_opt_base = 0;
=======
  }
>>>>>>> c0756e61
}<|MERGE_RESOLUTION|>--- conflicted
+++ resolved
@@ -12,7 +12,7 @@
  *
  * This file contains master control logic for the JPEG compressor.
  * These routines are concerned with parameter validation, initial setup,
- * and inter-pass control (determining the number of passes and the work
+ * and inter-pass control (determining the number of passes and the work 
  * to be done in each pass).
  */
 
@@ -25,21 +25,21 @@
 /* Private state */
 
 typedef enum {
-        main_pass,              /* input data, also do first output step */
-        huff_opt_pass,          /* Huffman code optimization pass */
+	main_pass,		/* input data, also do first output step */
+	huff_opt_pass,		/* Huffman code optimization pass */
 	output_pass,		/* data output pass */
         trellis_pass            /* trellis quantization pass */
 } c_pass_type;
 
 typedef struct {
-  struct jpeg_comp_master pub;  /* public fields */
-
-  c_pass_type pass_type;        /* the type of the current pass */
-
-  int pass_number;              /* # of passes completed */
-  int total_passes;             /* total # of passes needed */
-
-  int scan_number;              /* current index in scan_info[] */
+  struct jpeg_comp_master pub;	/* public fields */
+
+  c_pass_type pass_type;	/* the type of the current pass */
+
+  int pass_number;		/* # of passes completed */
+  int total_passes;		/* total # of passes needed */
+
+  int scan_number;		/* current index in scan_info[] */
   
   /* fields for scan optimisation */
   int pass_number_scan_opt_base; /* pass number where scan optimization begins */
@@ -121,7 +121,7 @@
   /* Check that number of components won't exceed internal array sizes */
   if (cinfo->num_components > MAX_COMPONENTS)
     ERREXIT2(cinfo, JERR_COMPONENT_COUNT, cinfo->num_components,
-             MAX_COMPONENTS);
+	     MAX_COMPONENTS);
 
   /* Compute maximum sampling factors; check factor validity */
   cinfo->max_h_samp_factor = 1;
@@ -129,12 +129,12 @@
   for (ci = 0, compptr = cinfo->comp_info; ci < cinfo->num_components;
        ci++, compptr++) {
     if (compptr->h_samp_factor<=0 || compptr->h_samp_factor>MAX_SAMP_FACTOR ||
-        compptr->v_samp_factor<=0 || compptr->v_samp_factor>MAX_SAMP_FACTOR)
+	compptr->v_samp_factor<=0 || compptr->v_samp_factor>MAX_SAMP_FACTOR)
       ERREXIT(cinfo, JERR_BAD_SAMPLING);
     cinfo->max_h_samp_factor = MAX(cinfo->max_h_samp_factor,
-                                   compptr->h_samp_factor);
+				   compptr->h_samp_factor);
     cinfo->max_v_samp_factor = MAX(cinfo->max_v_samp_factor,
-                                   compptr->v_samp_factor);
+				   compptr->v_samp_factor);
   }
 
   /* Compute dimensions of components */
@@ -151,17 +151,17 @@
     /* Size in DCT blocks */
     compptr->width_in_blocks = (JDIMENSION)
       jdiv_round_up((long) cinfo->_jpeg_width * (long) compptr->h_samp_factor,
-                    (long) (cinfo->max_h_samp_factor * DCTSIZE));
+		    (long) (cinfo->max_h_samp_factor * DCTSIZE));
     compptr->height_in_blocks = (JDIMENSION)
       jdiv_round_up((long) cinfo->_jpeg_height * (long) compptr->v_samp_factor,
-                    (long) (cinfo->max_v_samp_factor * DCTSIZE));
+		    (long) (cinfo->max_v_samp_factor * DCTSIZE));
     /* Size in samples */
     compptr->downsampled_width = (JDIMENSION)
       jdiv_round_up((long) cinfo->_jpeg_width * (long) compptr->h_samp_factor,
-                    (long) cinfo->max_h_samp_factor);
+		    (long) cinfo->max_h_samp_factor);
     compptr->downsampled_height = (JDIMENSION)
       jdiv_round_up((long) cinfo->_jpeg_height * (long) compptr->v_samp_factor,
-                    (long) cinfo->max_v_samp_factor);
+		    (long) cinfo->max_v_samp_factor);
     /* Mark component needed (this flag isn't actually used for compression) */
     compptr->component_needed = TRUE;
   }
@@ -171,7 +171,7 @@
    */
   cinfo->total_iMCU_rows = (JDIMENSION)
     jdiv_round_up((long) cinfo->_jpeg_height,
-                  (long) (cinfo->max_v_samp_factor*DCTSIZE));
+		  (long) (cinfo->max_v_samp_factor*DCTSIZE));
 }
 
 
@@ -212,15 +212,15 @@
 #ifdef C_PROGRESSIVE_SUPPORTED
     cinfo->progressive_mode = TRUE;
     last_bitpos_ptr = & last_bitpos[0][0];
-    for (ci = 0; ci < cinfo->num_components; ci++)
+    for (ci = 0; ci < cinfo->num_components; ci++) 
       for (coefi = 0; coefi < DCTSIZE2; coefi++)
-        *last_bitpos_ptr++ = -1;
+	*last_bitpos_ptr++ = -1;
 #else
     ERREXIT(cinfo, JERR_NOT_COMPILED);
 #endif
   } else {
     cinfo->progressive_mode = FALSE;
-    for (ci = 0; ci < cinfo->num_components; ci++)
+    for (ci = 0; ci < cinfo->num_components; ci++) 
       component_sent[ci] = FALSE;
   }
 
@@ -232,10 +232,10 @@
     for (ci = 0; ci < ncomps; ci++) {
       thisi = scanptr->component_index[ci];
       if (thisi < 0 || thisi >= cinfo->num_components)
-        ERREXIT1(cinfo, JERR_BAD_SCAN_SCRIPT, scanno);
+	ERREXIT1(cinfo, JERR_BAD_SCAN_SCRIPT, scanno);
       /* Components must appear in SOF order within each scan */
       if (ci > 0 && thisi <= scanptr->component_index[ci-1])
-        ERREXIT1(cinfo, JERR_BAD_SCAN_SCRIPT, scanno);
+	ERREXIT1(cinfo, JERR_BAD_SCAN_SCRIPT, scanno);
     }
     /* Validate progression parameters */
     Ss = scanptr->Ss;
@@ -257,43 +257,43 @@
 #define MAX_AH_AL 13
 #endif
       if (Ss < 0 || Ss >= DCTSIZE2 || Se < Ss || Se >= DCTSIZE2 ||
-          Ah < 0 || Ah > MAX_AH_AL || Al < 0 || Al > MAX_AH_AL)
-        ERREXIT1(cinfo, JERR_BAD_PROG_SCRIPT, scanno);
+	  Ah < 0 || Ah > MAX_AH_AL || Al < 0 || Al > MAX_AH_AL)
+	ERREXIT1(cinfo, JERR_BAD_PROG_SCRIPT, scanno);
       if (Ss == 0) {
-        if (Se != 0)            /* DC and AC together not OK */
-          ERREXIT1(cinfo, JERR_BAD_PROG_SCRIPT, scanno);
+	if (Se != 0)		/* DC and AC together not OK */
+	  ERREXIT1(cinfo, JERR_BAD_PROG_SCRIPT, scanno);
       } else {
-        if (ncomps != 1)        /* AC scans must be for only one component */
-          ERREXIT1(cinfo, JERR_BAD_PROG_SCRIPT, scanno);
+	if (ncomps != 1)	/* AC scans must be for only one component */
+	  ERREXIT1(cinfo, JERR_BAD_PROG_SCRIPT, scanno);
       }
       for (ci = 0; ci < ncomps; ci++) {
-        last_bitpos_ptr = & last_bitpos[scanptr->component_index[ci]][0];
-        if (Ss != 0 && last_bitpos_ptr[0] < 0) /* AC without prior DC scan */
-          ERREXIT1(cinfo, JERR_BAD_PROG_SCRIPT, scanno);
-        for (coefi = Ss; coefi <= Se; coefi++) {
-          if (last_bitpos_ptr[coefi] < 0) {
-            /* first scan of this coefficient */
-            if (Ah != 0)
-              ERREXIT1(cinfo, JERR_BAD_PROG_SCRIPT, scanno);
-          } else {
-            /* not first scan */
-            if (Ah != last_bitpos_ptr[coefi] || Al != Ah-1)
-              ERREXIT1(cinfo, JERR_BAD_PROG_SCRIPT, scanno);
-          }
-          last_bitpos_ptr[coefi] = Al;
-        }
+	last_bitpos_ptr = & last_bitpos[scanptr->component_index[ci]][0];
+	if (Ss != 0 && last_bitpos_ptr[0] < 0) /* AC without prior DC scan */
+	  ERREXIT1(cinfo, JERR_BAD_PROG_SCRIPT, scanno);
+	for (coefi = Ss; coefi <= Se; coefi++) {
+	  if (last_bitpos_ptr[coefi] < 0) {
+	    /* first scan of this coefficient */
+	    if (Ah != 0)
+	      ERREXIT1(cinfo, JERR_BAD_PROG_SCRIPT, scanno);
+	  } else {
+	    /* not first scan */
+	    if (Ah != last_bitpos_ptr[coefi] || Al != Ah-1)
+	      ERREXIT1(cinfo, JERR_BAD_PROG_SCRIPT, scanno);
+	  }
+	  last_bitpos_ptr[coefi] = Al;
+	}
       }
 #endif
     } else {
       /* For sequential JPEG, all progression parameters must be these: */
       if (Ss != 0 || Se != DCTSIZE2-1 || Ah != 0 || Al != 0)
-        ERREXIT1(cinfo, JERR_BAD_PROG_SCRIPT, scanno);
+	ERREXIT1(cinfo, JERR_BAD_PROG_SCRIPT, scanno);
       /* Make sure components are not sent twice */
       for (ci = 0; ci < ncomps; ci++) {
-        thisi = scanptr->component_index[ci];
-        if (component_sent[thisi])
-          ERREXIT1(cinfo, JERR_BAD_SCAN_SCRIPT, scanno);
-        component_sent[thisi] = TRUE;
+	thisi = scanptr->component_index[ci];
+	if (component_sent[thisi])
+	  ERREXIT1(cinfo, JERR_BAD_SCAN_SCRIPT, scanno);
+	component_sent[thisi] = TRUE;
       }
     }
   }
@@ -308,13 +308,13 @@
      */
     for (ci = 0; ci < cinfo->num_components; ci++) {
       if (last_bitpos[ci][0] < 0)
-        ERREXIT(cinfo, JERR_MISSING_DATA);
+	ERREXIT(cinfo, JERR_MISSING_DATA);
     }
 #endif
   } else {
     for (ci = 0; ci < cinfo->num_components; ci++) {
       if (! component_sent[ci])
-        ERREXIT(cinfo, JERR_MISSING_DATA);
+	ERREXIT(cinfo, JERR_MISSING_DATA);
     }
   }
 }
@@ -349,7 +349,7 @@
     cinfo->comps_in_scan = scanptr->comps_in_scan;
     for (ci = 0; ci < scanptr->comps_in_scan; ci++) {
       cinfo->cur_comp_info[ci] =
-        &cinfo->comp_info[scanptr->component_index[ci]];
+	&cinfo->comp_info[scanptr->component_index[ci]];
     }
     cinfo->Ss = scanptr->Ss;
     cinfo->Se = scanptr->Se;
@@ -364,13 +364,9 @@
       if (master->scan_number >= cinfo->num_scans_luma+cinfo->num_scans_chroma_dc+(6*cinfo->Al_max_chroma+4) &&
           master->scan_number < cinfo->num_scans)
         cinfo->Al = master->best_Al_chroma;
-<<<<<<< HEAD
-  }
-=======
     }
     /* save value for later retrieval during printout of scans */
     master->actual_Al[master->scan_number] = cinfo->Al;
->>>>>>> c0756e61
   }
   else
 #endif
@@ -378,7 +374,7 @@
     /* Prepare for single sequential-JPEG scan containing all components */
     if (cinfo->num_components > MAX_COMPS_IN_SCAN)
       ERREXIT2(cinfo, JERR_COMPONENT_COUNT, cinfo->num_components,
-               MAX_COMPS_IN_SCAN);
+	       MAX_COMPS_IN_SCAN);
     cinfo->comps_in_scan = cinfo->num_components;
     for (ci = 0; ci < cinfo->num_components; ci++) {
       cinfo->cur_comp_info[ci] = &cinfo->comp_info[ci];
@@ -398,16 +394,16 @@
 {
   int ci, mcublks, tmp;
   jpeg_component_info *compptr;
-
+  
   if (cinfo->comps_in_scan == 1) {
-
+    
     /* Noninterleaved (single-component) scan */
     compptr = cinfo->cur_comp_info[0];
-
+    
     /* Overall image size in MCUs */
     cinfo->MCUs_per_row = compptr->width_in_blocks;
     cinfo->MCU_rows_in_scan = compptr->height_in_blocks;
-
+    
     /* For noninterleaved scan, always one block per MCU */
     compptr->MCU_width = 1;
     compptr->MCU_height = 1;
@@ -420,28 +416,28 @@
     tmp = (int) (compptr->height_in_blocks % compptr->v_samp_factor);
     if (tmp == 0) tmp = compptr->v_samp_factor;
     compptr->last_row_height = tmp;
-
+    
     /* Prepare array describing MCU composition */
     cinfo->blocks_in_MCU = 1;
     cinfo->MCU_membership[0] = 0;
-
+    
   } else {
-
+    
     /* Interleaved (multi-component) scan */
     if (cinfo->comps_in_scan <= 0 || cinfo->comps_in_scan > MAX_COMPS_IN_SCAN)
       ERREXIT2(cinfo, JERR_COMPONENT_COUNT, cinfo->comps_in_scan,
-               MAX_COMPS_IN_SCAN);
-
+	       MAX_COMPS_IN_SCAN);
+    
     /* Overall image size in MCUs */
     cinfo->MCUs_per_row = (JDIMENSION)
       jdiv_round_up((long) cinfo->_jpeg_width,
-                    (long) (cinfo->max_h_samp_factor*DCTSIZE));
+		    (long) (cinfo->max_h_samp_factor*DCTSIZE));
     cinfo->MCU_rows_in_scan = (JDIMENSION)
       jdiv_round_up((long) cinfo->_jpeg_height,
-                    (long) (cinfo->max_v_samp_factor*DCTSIZE));
-
+		    (long) (cinfo->max_v_samp_factor*DCTSIZE));
+    
     cinfo->blocks_in_MCU = 0;
-
+    
     for (ci = 0; ci < cinfo->comps_in_scan; ci++) {
       compptr = cinfo->cur_comp_info[ci];
       /* Sampling factors give # of blocks of component in each MCU */
@@ -459,12 +455,12 @@
       /* Prepare array describing MCU composition */
       mcublks = compptr->MCU_blocks;
       if (cinfo->blocks_in_MCU + mcublks > C_MAX_BLOCKS_IN_MCU)
-        ERREXIT(cinfo, JERR_BAD_MCU_SIZE);
+	ERREXIT(cinfo, JERR_BAD_MCU_SIZE);
       while (mcublks-- > 0) {
-        cinfo->MCU_membership[cinfo->blocks_in_MCU++] = ci;
-      }
-    }
-
+	cinfo->MCU_membership[cinfo->blocks_in_MCU++] = ci;
+      }
+    }
+    
   }
 
   /* Convert restart specified in rows to actual MCU count. */
@@ -505,8 +501,8 @@
     (*cinfo->fdct->start_pass) (cinfo);
     (*cinfo->entropy->start_pass) (cinfo, cinfo->optimize_coding);
     (*cinfo->coef->start_pass) (cinfo,
-                                (master->total_passes > 1 ?
-                                 JBUF_SAVE_AND_PASS : JBUF_PASS_THRU));
+				(master->total_passes > 1 ?
+				 JBUF_SAVE_AND_PASS : JBUF_PASS_THRU));
     (*cinfo->main->start_pass) (cinfo, JBUF_PASS_THRU);
     if (cinfo->optimize_coding) {
       /* No immediate data output; postpone writing frame/scan headers */
@@ -842,9 +838,9 @@
     if (cinfo->trellis_quant)
       master->pass_type = trellis_pass;
     else {
-    master->pass_type = output_pass;
-    if (! cinfo->optimize_coding)
-      master->scan_number++;
+      master->pass_type = output_pass;
+      if (! cinfo->optimize_coding)
+        master->scan_number++;
     }
     break;
   case huff_opt_pass:
@@ -876,7 +872,7 @@
             if (q > 254) q = 254;
             if (q < 1) q = 1;
             cinfo->quant_tbl_ptrs[i]->quantval[j] = q;
-  }
+          }
         }
       }
     }
@@ -919,7 +915,7 @@
     cinfo->num_scans = 1;
   }
 
-  if (cinfo->progressive_mode && !cinfo->arith_code)    /*  TEMPORARY HACK ??? */
+  if (cinfo->progressive_mode && !cinfo->arith_code)	/*  TEMPORARY HACK ??? */
     cinfo->optimize_coding = TRUE; /* assume default tables no good for progressive mode */
 
   /* Initialize my private state */
@@ -952,14 +948,5 @@
     
     for (i = 0; i < cinfo->num_scans; i++)
       master->scan_buffer[i] = NULL;
-<<<<<<< HEAD
-}
-  
-  if (cinfo->trellis_quant)
-    master->pass_number_scan_opt_base = ((cinfo->use_scans_in_trellis) ? 4 : 2) * cinfo->num_components * cinfo->trellis_num_loops;
-  else
-    master->pass_number_scan_opt_base = 0;
-=======
-  }
->>>>>>> c0756e61
+  }
 }