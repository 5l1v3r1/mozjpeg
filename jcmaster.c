--- conflicted
+++ resolved
@@ -5,13 +5,9 @@
  * Copyright (C) 1991-1997, Thomas G. Lane.
  * Modified 2003-2010 by Guido Vollbeding.
  * libjpeg-turbo Modifications:
-<<<<<<< HEAD
- * Copyright (C) 2010, 2014, D. R. Commander.
+ * Copyright (C) 2010, 2016, D. R. Commander.
  * mozjpeg Modifications:
  * Copyright (C) 2014, Mozilla Corporation.
-=======
- * Copyright (C) 2010, 2016, D. R. Commander.
->>>>>>> eb7962a0
  * For conditions of distribution and use, see the accompanying README file.
  *
  * This file contains master control logic for the JPEG compressor.
@@ -24,44 +20,9 @@
 #include "jinclude.h"
 #include "jpeglib.h"
 #include "jpegcomp.h"
-<<<<<<< HEAD
+#include "jconfigint.h"
 #include "jmemsys.h"
 #include "jcmaster.h"
-=======
-#include "jconfigint.h"
-
-
-/* Private state */
-
-typedef enum {
-        main_pass,              /* input data, also do first output step */
-        huff_opt_pass,          /* Huffman code optimization pass */
-        output_pass             /* data output pass */
-} c_pass_type;
-
-typedef struct {
-  struct jpeg_comp_master pub;  /* public fields */
-
-  c_pass_type pass_type;        /* the type of the current pass */
-
-  int pass_number;              /* # of passes completed */
-  int total_passes;             /* total # of passes needed */
-
-  int scan_number;              /* current index in scan_info[] */
-
-  /*
-   * This is here so we can add libjpeg-turbo version/build information to the
-   * global string table without introducing a new global symbol.  Adding this
-   * information to the global string table allows one to examine a binary
-   * object and determine which version of libjpeg-turbo it was built from or
-   * linked against.
-   */
-  const char *jpeg_version;
-
-} my_comp_master;
-
-typedef my_comp_master * my_master_ptr;
->>>>>>> eb7962a0
 
 
 /*
@@ -969,7 +930,8 @@
     master->total_passes = cinfo->num_scans * 2;
   else
     master->total_passes = cinfo->num_scans;
-<<<<<<< HEAD
+
+  master->jpeg_version = PACKAGE_NAME " version " VERSION " (build " BUILD ")";
   
   master->pass_number_scan_opt_base = 0;
   if (cinfo->master->trellis_quant) {
@@ -991,8 +953,4 @@
     for (i = 0; i < cinfo->num_scans; i++)
       master->scan_buffer[i] = NULL;
   }
-=======
-
-  master->jpeg_version = PACKAGE_NAME " version " VERSION " (build " BUILD ")";
->>>>>>> eb7962a0
 }