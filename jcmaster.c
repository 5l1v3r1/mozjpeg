--- conflicted
+++ resolved
@@ -5,16 +5,10 @@
  * Copyright (C) 1991-1997, Thomas G. Lane.
  * Modified 2003-2010 by Guido Vollbeding.
  * libjpeg-turbo Modifications:
-<<<<<<< HEAD
- * Copyright (C) 2010, 2016, D. R. Commander.
+ * Copyright (C) 2010, 2016, 2018, D. R. Commander.
  * mozjpeg Modifications:
  * Copyright (C) 2014, Mozilla Corporation.
  * For conditions of distribution and use, see the accompanying README file.
-=======
- * Copyright (C) 2010, 2016, 2018, D. R. Commander.
- * For conditions of distribution and use, see the accompanying README.ijg
- * file.
->>>>>>> 574f3a77
  *
  * This file contains master control logic for the JPEG compressor.
  * These routines are concerned with parameter validation, initial setup,
@@ -31,27 +25,6 @@
 #include "jcmaster.h"
 
 
-<<<<<<< HEAD
-=======
-/* Private state */
-
-typedef enum {
-  main_pass,                    /* input data, also do first output step */
-  huff_opt_pass,                /* Huffman code optimization pass */
-  output_pass                   /* data output pass */
-} c_pass_type;
-
-typedef struct {
-  struct jpeg_comp_master pub;  /* public fields */
-
-  c_pass_type pass_type;        /* the type of the current pass */
-
-  int pass_number;              /* # of passes completed */
-  int total_passes;             /* total # of passes needed */
-
-  int scan_number;              /* current index in scan_info[] */
-
->>>>>>> 574f3a77
   /*
  * Support routines that do various essential calculations.
  */
@@ -64,7 +37,7 @@
  */
 
 GLOBAL(void)
-jpeg_calc_jpeg_dimensions(j_compress_ptr cinfo)
+jpeg_calc_jpeg_dimensions (j_compress_ptr cinfo)
 /* Do computations that are needed before master selection phase */
 {
   /* Hardwire it to "no scaling" */
@@ -77,7 +50,7 @@
 
 
 LOCAL(void)
-initial_setup(j_compress_ptr cinfo, boolean transcode_only)
+initial_setup (j_compress_ptr cinfo, boolean transcode_only)
 /* Do computations that are needed before master selection phase */
 {
   int ci;
@@ -98,14 +71,14 @@
     ERREXIT(cinfo, JERR_EMPTY_IMAGE);
 
   /* Make sure image isn't bigger than I can handle */
-  if ((long)cinfo->_jpeg_height > (long)JPEG_MAX_DIMENSION ||
-      (long)cinfo->_jpeg_width > (long)JPEG_MAX_DIMENSION)
-    ERREXIT1(cinfo, JERR_IMAGE_TOO_BIG, (unsigned int)JPEG_MAX_DIMENSION);
+  if ((long) cinfo->_jpeg_height > (long) JPEG_MAX_DIMENSION ||
+      (long) cinfo->_jpeg_width > (long) JPEG_MAX_DIMENSION)
+    ERREXIT1(cinfo, JERR_IMAGE_TOO_BIG, (unsigned int) JPEG_MAX_DIMENSION);
 
   /* Width of an input scanline must be representable as JDIMENSION. */
-  samplesperrow = (long)cinfo->image_width * (long)cinfo->input_components;
-  jd_samplesperrow = (JDIMENSION)samplesperrow;
-  if ((long)jd_samplesperrow != samplesperrow)
+  samplesperrow = (long) cinfo->image_width * (long) cinfo->input_components;
+  jd_samplesperrow = (JDIMENSION) samplesperrow;
+  if ((long) jd_samplesperrow != samplesperrow)
     ERREXIT(cinfo, JERR_WIDTH_OVERFLOW);
 
   /* For now, precision must match compiled-in value... */
@@ -146,18 +119,18 @@
 #endif
     /* Size in DCT blocks */
     compptr->width_in_blocks = (JDIMENSION)
-      jdiv_round_up((long)cinfo->_jpeg_width * (long)compptr->h_samp_factor,
-                    (long)(cinfo->max_h_samp_factor * DCTSIZE));
+      jdiv_round_up((long) cinfo->_jpeg_width * (long) compptr->h_samp_factor,
+                    (long) (cinfo->max_h_samp_factor * DCTSIZE));
     compptr->height_in_blocks = (JDIMENSION)
-      jdiv_round_up((long)cinfo->_jpeg_height * (long)compptr->v_samp_factor,
-                    (long)(cinfo->max_v_samp_factor * DCTSIZE));
+      jdiv_round_up((long) cinfo->_jpeg_height * (long) compptr->v_samp_factor,
+                    (long) (cinfo->max_v_samp_factor * DCTSIZE));
     /* Size in samples */
     compptr->downsampled_width = (JDIMENSION)
-      jdiv_round_up((long)cinfo->_jpeg_width * (long)compptr->h_samp_factor,
-                    (long)cinfo->max_h_samp_factor);
+      jdiv_round_up((long) cinfo->_jpeg_width * (long) compptr->h_samp_factor,
+                    (long) cinfo->max_h_samp_factor);
     compptr->downsampled_height = (JDIMENSION)
-      jdiv_round_up((long)cinfo->_jpeg_height * (long)compptr->v_samp_factor,
-                    (long)cinfo->max_v_samp_factor);
+      jdiv_round_up((long) cinfo->_jpeg_height * (long) compptr->v_samp_factor,
+                    (long) cinfo->max_v_samp_factor);
     /* Mark component needed (this flag isn't actually used for compression) */
     compptr->component_needed = TRUE;
   }
@@ -166,15 +139,15 @@
    * main controller will call coefficient controller).
    */
   cinfo->total_iMCU_rows = (JDIMENSION)
-    jdiv_round_up((long)cinfo->_jpeg_height,
-                  (long)(cinfo->max_v_samp_factor * DCTSIZE));
+    jdiv_round_up((long) cinfo->_jpeg_height,
+                  (long) (cinfo->max_v_samp_factor*DCTSIZE));
 }
 
 
 #ifdef C_MULTISCAN_FILES_SUPPORTED
 
 LOCAL(void)
-validate_script(j_compress_ptr cinfo)
+validate_script (j_compress_ptr cinfo)
 /* Verify that the scan script in cinfo->scan_info[] is valid; also
  * determine whether it uses progressive JPEG, and set cinfo->progressive_mode.
  */
@@ -204,10 +177,10 @@
    * for progressive JPEG, no scan can have this.
    */
   scanptr = cinfo->scan_info;
-  if (scanptr->Ss != 0 || scanptr->Se != DCTSIZE2 - 1) {
+  if (scanptr->Ss != 0 || scanptr->Se != DCTSIZE2-1) {
 #ifdef C_PROGRESSIVE_SUPPORTED
     cinfo->progressive_mode = TRUE;
-    last_bitpos_ptr = &last_bitpos[0][0];
+    last_bitpos_ptr = & last_bitpos[0][0];
     for (ci = 0; ci < cinfo->num_components; ci++)
       for (coefi = 0; coefi < DCTSIZE2; coefi++)
         *last_bitpos_ptr++ = -1;
@@ -230,7 +203,7 @@
       if (thisi < 0 || thisi >= cinfo->num_components)
         ERREXIT1(cinfo, JERR_BAD_SCAN_SCRIPT, scanno);
       /* Components must appear in SOF order within each scan */
-      if (ci > 0 && thisi <= scanptr->component_index[ci - 1])
+      if (ci > 0 && thisi <= scanptr->component_index[ci-1])
         ERREXIT1(cinfo, JERR_BAD_SCAN_SCRIPT, scanno);
     }
     /* Validate progression parameters */
@@ -248,9 +221,9 @@
        * which might cause problems for some decoders.
        */
 #if BITS_IN_JSAMPLE == 8
-#define MAX_AH_AL  10
+#define MAX_AH_AL 10
 #else
-#define MAX_AH_AL  13
+#define MAX_AH_AL 13
 #endif
       if (Ss < 0 || Ss >= DCTSIZE2 || Se < Ss || Se >= DCTSIZE2 ||
           Ah < 0 || Ah > MAX_AH_AL || Al < 0 || Al > MAX_AH_AL)
@@ -263,7 +236,7 @@
           ERREXIT1(cinfo, JERR_BAD_PROG_SCRIPT, scanno);
       }
       for (ci = 0; ci < ncomps; ci++) {
-        last_bitpos_ptr = &last_bitpos[scanptr->component_index[ci]][0];
+        last_bitpos_ptr = & last_bitpos[scanptr->component_index[ci]][0];
         if (Ss != 0 && last_bitpos_ptr[0] < 0) /* AC without prior DC scan */
           ERREXIT1(cinfo, JERR_BAD_PROG_SCRIPT, scanno);
         for (coefi = Ss; coefi <= Se; coefi++) {
@@ -273,7 +246,7 @@
               ERREXIT1(cinfo, JERR_BAD_PROG_SCRIPT, scanno);
           } else {
             /* not first scan */
-            if (Ah != last_bitpos_ptr[coefi] || Al != Ah - 1)
+            if (Ah != last_bitpos_ptr[coefi] || Al != Ah-1)
               ERREXIT1(cinfo, JERR_BAD_PROG_SCRIPT, scanno);
           }
           last_bitpos_ptr[coefi] = Al;
@@ -282,7 +255,7 @@
 #endif
     } else {
       /* For sequential JPEG, all progression parameters must be these: */
-      if (Ss != 0 || Se != DCTSIZE2 - 1 || Ah != 0 || Al != 0)
+      if (Ss != 0 || Se != DCTSIZE2-1 || Ah != 0 || Al != 0)
         ERREXIT1(cinfo, JERR_BAD_PROG_SCRIPT, scanno);
       /* Make sure components are not sent twice */
       for (ci = 0; ci < ncomps; ci++) {
@@ -309,7 +282,7 @@
 #endif
   } else {
     for (ci = 0; ci < cinfo->num_components; ci++) {
-      if (!component_sent[ci])
+      if (! component_sent[ci])
         ERREXIT(cinfo, JERR_MISSING_DATA);
     }
   }
@@ -319,7 +292,7 @@
 
 
 LOCAL(void)
-select_scan_parameters(j_compress_ptr cinfo)
+select_scan_parameters (j_compress_ptr cinfo)
 /* Set up the scan parameters for the current scan */
 {
   int ci;
@@ -346,10 +319,6 @@
   }
   else if (cinfo->scan_info != NULL) {
     /* Prepare for current scan --- the script is already validated */
-<<<<<<< HEAD
-=======
-    my_master_ptr master = (my_master_ptr)cinfo->master;
->>>>>>> 574f3a77
     const jpeg_scan_info *scanptr = cinfo->scan_info + master->scan_number;
 
     cinfo->comps_in_scan = scanptr->comps_in_scan;
@@ -361,7 +330,6 @@
     cinfo->Se = scanptr->Se;
     cinfo->Ah = scanptr->Ah;
     cinfo->Al = scanptr->Al;
-<<<<<<< HEAD
     if (cinfo->master->optimize_scans) {
       /* luma frequency split passes */
       if (master->scan_number >= cinfo->master->num_scans_luma_dc +
@@ -379,9 +347,6 @@
     master->actual_Al[master->scan_number] = cinfo->Al;
   }
   else
-=======
-  } else
->>>>>>> 574f3a77
 #endif
   {
     /* Prepare for single sequential-JPEG scan containing all components */
@@ -393,7 +358,7 @@
       cinfo->cur_comp_info[ci] = &cinfo->comp_info[ci];
     }
     cinfo->Ss = 0;
-    cinfo->Se = DCTSIZE2 - 1;
+    cinfo->Se = DCTSIZE2-1;
     cinfo->Ah = 0;
     cinfo->Al = 0;
   }
@@ -401,7 +366,7 @@
 
 
 LOCAL(void)
-per_scan_setup(j_compress_ptr cinfo)
+per_scan_setup (j_compress_ptr cinfo)
 /* Do computations that are needed before processing a JPEG scan */
 /* cinfo->comps_in_scan and cinfo->cur_comp_info[] are already set */
 {
@@ -426,7 +391,7 @@
     /* For noninterleaved scans, it is convenient to define last_row_height
      * as the number of block rows present in the last iMCU row.
      */
-    tmp = (int)(compptr->height_in_blocks % compptr->v_samp_factor);
+    tmp = (int) (compptr->height_in_blocks % compptr->v_samp_factor);
     if (tmp == 0) tmp = compptr->v_samp_factor;
     compptr->last_row_height = tmp;
 
@@ -443,11 +408,11 @@
 
     /* Overall image size in MCUs */
     cinfo->MCUs_per_row = (JDIMENSION)
-      jdiv_round_up((long)cinfo->_jpeg_width,
-                    (long)(cinfo->max_h_samp_factor * DCTSIZE));
+      jdiv_round_up((long) cinfo->_jpeg_width,
+                    (long) (cinfo->max_h_samp_factor*DCTSIZE));
     cinfo->MCU_rows_in_scan = (JDIMENSION)
-      jdiv_round_up((long)cinfo->_jpeg_height,
-                    (long)(cinfo->max_v_samp_factor * DCTSIZE));
+      jdiv_round_up((long) cinfo->_jpeg_height,
+                    (long) (cinfo->max_v_samp_factor*DCTSIZE));
 
     cinfo->blocks_in_MCU = 0;
 
@@ -459,10 +424,10 @@
       compptr->MCU_blocks = compptr->MCU_width * compptr->MCU_height;
       compptr->MCU_sample_width = compptr->MCU_width * DCTSIZE;
       /* Figure number of non-dummy blocks in last MCU column & row */
-      tmp = (int)(compptr->width_in_blocks % compptr->MCU_width);
+      tmp = (int) (compptr->width_in_blocks % compptr->MCU_width);
       if (tmp == 0) tmp = compptr->MCU_width;
       compptr->last_col_width = tmp;
-      tmp = (int)(compptr->height_in_blocks % compptr->MCU_height);
+      tmp = (int) (compptr->height_in_blocks % compptr->MCU_height);
       if (tmp == 0) tmp = compptr->MCU_height;
       compptr->last_row_height = tmp;
       /* Prepare array describing MCU composition */
@@ -479,8 +444,8 @@
   /* Convert restart specified in rows to actual MCU count. */
   /* Note that count must fit in 16 bits, so we provide limiting. */
   if (cinfo->restart_in_rows > 0) {
-    long nominal = (long)cinfo->restart_in_rows * (long)cinfo->MCUs_per_row;
-    cinfo->restart_interval = (unsigned int)MIN(nominal, 65535L);
+    long nominal = (long) cinfo->restart_in_rows * (long) cinfo->MCUs_per_row;
+    cinfo->restart_interval = (unsigned int) MIN(nominal, 65535L);
   }
 }
 
@@ -494,15 +459,11 @@
  */
 
 METHODDEF(void)
-prepare_for_pass(j_compress_ptr cinfo)
-{
-<<<<<<< HEAD
+prepare_for_pass (j_compress_ptr cinfo)
+{
   my_master_ptr master = (my_master_ptr) cinfo->master;
   cinfo->master->trellis_passes =
     master->pass_number < master->pass_number_scan_opt_base;
-=======
-  my_master_ptr master = (my_master_ptr)cinfo->master;
->>>>>>> 574f3a77
 
   switch (master->pass_type) {
   case main_pass:
@@ -511,7 +472,7 @@
      */
     select_scan_parameters(cinfo);
     per_scan_setup(cinfo);
-    if (!cinfo->raw_data_in) {
+    if (! cinfo->raw_data_in) {
       (*cinfo->cconvert->start_pass) (cinfo);
       (*cinfo->downsample->start_pass) (cinfo);
       (*cinfo->prep->start_pass) (cinfo, JBUF_PASS_THRU);
@@ -551,7 +512,7 @@
   case output_pass:
     /* Do a data-output pass. */
     /* We need not repeat per-scan setup if prior optimization pass did it. */
-    if (!cinfo->optimize_coding) {
+    if (! cinfo->optimize_coding) {
       select_scan_parameters(cinfo);
       per_scan_setup(cinfo);
     }
@@ -592,7 +553,7 @@
     ERREXIT(cinfo, JERR_NOT_COMPILED);
   }
 
-  master->pub.is_last_pass = (master->pass_number == master->total_passes - 1);
+  master->pub.is_last_pass = (master->pass_number == master->total_passes-1);
 
   /* Set up progress monitor's pass info if present */
   if (cinfo->progress != NULL) {
@@ -613,7 +574,7 @@
  */
 
 METHODDEF(void)
-pass_startup(j_compress_ptr cinfo)
+pass_startup (j_compress_ptr cinfo)
 {
   cinfo->master->call_pass_startup = FALSE; /* reset flag so call only once */
 
@@ -853,9 +814,9 @@
  */
 
 METHODDEF(void)
-finish_pass_master(j_compress_ptr cinfo)
-{
-  my_master_ptr master = (my_master_ptr)cinfo->master;
+finish_pass_master (j_compress_ptr cinfo)
+{
+  my_master_ptr master = (my_master_ptr) cinfo->master;
 
   /* The entropy coder always needs an end-of-pass call,
    * either to analyze statistics or to flush its output buffer.
@@ -872,7 +833,7 @@
       master->pass_type = trellis_pass;
     else {
     master->pass_type = output_pass;
-    if (!cinfo->optimize_coding)
+    if (! cinfo->optimize_coding)
       master->scan_number++;
     }
     break;
@@ -912,7 +873,7 @@
             if (q < 1) q = 1;
             cinfo->quant_tbl_ptrs[i]->quantval[j] = q;
   }
-        }
+  }
       }
     }
     break;
@@ -927,17 +888,10 @@
  */
 
 GLOBAL(void)
-jinit_c_master_control(j_compress_ptr cinfo, boolean transcode_only)
+jinit_c_master_control (j_compress_ptr cinfo, boolean transcode_only)
 {
   my_master_ptr master = (my_master_ptr) cinfo->master;
 
-<<<<<<< HEAD
-=======
-  master = (my_master_ptr)
-    (*cinfo->mem->alloc_small) ((j_common_ptr)cinfo, JPOOL_IMAGE,
-                                sizeof(my_comp_master));
-  cinfo->master = (struct jpeg_comp_master *)master;
->>>>>>> 574f3a77
   master->pub.prepare_for_pass = prepare_for_pass;
   master->pub.pass_startup = pass_startup;
   master->pub.finish_pass = finish_pass_master;
