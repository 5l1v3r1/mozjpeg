/*
 * jcmaster.c
 *
 * This file was part of the Independent JPEG Group's software:
 * Copyright (C) 1991-1997, Thomas G. Lane.
 * Modified 2003-2010 by Guido Vollbeding.
 * libjpeg-turbo Modifications:
 * Copyright (C) 2010, D. R. Commander.
 * mozjpeg Modifications:
 * Copyright (C) 2014, Mozilla Corporation.
 * For conditions of distribution and use, see the accompanying README file.
 *
 * This file contains master control logic for the JPEG compressor.
 * These routines are concerned with parameter validation, initial setup,
 * and inter-pass control (determining the number of passes and the work
 * to be done in each pass).
 */

#define JPEG_INTERNALS
#include "jinclude.h"
#include "jpeglib.h"
#include "jpegcomp.h"


/* Private state */

typedef enum {
<<<<<<< HEAD
	main_pass,		/* input data, also do first output step */
	huff_opt_pass,		/* Huffman code optimization pass */
	output_pass,		/* data output pass */
        trellis_pass            /* trellis quantization pass */
=======
        main_pass,              /* input data, also do first output step */
        huff_opt_pass,          /* Huffman code optimization pass */
        output_pass             /* data output pass */
>>>>>>> 8d4544b7
} c_pass_type;

typedef struct {
  struct jpeg_comp_master pub;  /* public fields */

  c_pass_type pass_type;        /* the type of the current pass */

  int pass_number;              /* # of passes completed */
  int total_passes;             /* total # of passes needed */

<<<<<<< HEAD
  int scan_number;		/* current index in scan_info[] */
  
  /* fields for scan optimisation */
  int pass_number_scan_opt_base; /* pass number where scan optimization begins */
  unsigned char * scan_buffer[64]; /* buffer for a given scan */
  unsigned long scan_size[64]; /* size for a given scan */
  unsigned long best_cost; /* bit count for best frequency split */
  int best_freq_split_idx_luma; /* index for best frequency split (luma) */
  int best_freq_split_idx_chroma; /* index for best frequency split (chroma) */
  int best_Al_luma; /* best value for Al found in scan search (luma) */
  int best_Al_chroma; /* best value for Al found in scan search (luma) */
  boolean interleave_chroma_dc; /* indicate whether to interleave chroma DC scans */
  struct jpeg_destination_mgr * saved_dest; /* saved value of cinfo->dest */
=======
  int scan_number;              /* current index in scan_info[] */
>>>>>>> 8d4544b7
} my_comp_master;

typedef my_comp_master * my_master_ptr;


/*
 * Support routines that do various essential calculations.
 */

#if JPEG_LIB_VERSION >= 70
/*
 * Compute JPEG image dimensions and related values.
 * NOTE: this is exported for possible use by application.
 * Hence it mustn't do anything that can't be done twice.
 */

GLOBAL(void)
jpeg_calc_jpeg_dimensions (j_compress_ptr cinfo)
/* Do computations that are needed before master selection phase */
{
  /* Hardwire it to "no scaling" */
  cinfo->jpeg_width = cinfo->image_width;
  cinfo->jpeg_height = cinfo->image_height;
  cinfo->min_DCT_h_scaled_size = DCTSIZE;
  cinfo->min_DCT_v_scaled_size = DCTSIZE;
}
#endif


LOCAL(void)
initial_setup (j_compress_ptr cinfo, boolean transcode_only)
/* Do computations that are needed before master selection phase */
{
  int ci;
  jpeg_component_info *compptr;
  long samplesperrow;
  JDIMENSION jd_samplesperrow;

#if JPEG_LIB_VERSION >= 70
#if JPEG_LIB_VERSION >= 80
  if (!transcode_only)
#endif
    jpeg_calc_jpeg_dimensions(cinfo);
#endif

  /* Sanity check on image dimensions */
  if (cinfo->_jpeg_height <= 0 || cinfo->_jpeg_width <= 0
      || cinfo->num_components <= 0 || cinfo->input_components <= 0)
    ERREXIT(cinfo, JERR_EMPTY_IMAGE);

  /* Make sure image isn't bigger than I can handle */
  if ((long) cinfo->_jpeg_height > (long) JPEG_MAX_DIMENSION ||
      (long) cinfo->_jpeg_width > (long) JPEG_MAX_DIMENSION)
    ERREXIT1(cinfo, JERR_IMAGE_TOO_BIG, (unsigned int) JPEG_MAX_DIMENSION);

  /* Width of an input scanline must be representable as JDIMENSION. */
  samplesperrow = (long) cinfo->image_width * (long) cinfo->input_components;
  jd_samplesperrow = (JDIMENSION) samplesperrow;
  if ((long) jd_samplesperrow != samplesperrow)
    ERREXIT(cinfo, JERR_WIDTH_OVERFLOW);

  /* For now, precision must match compiled-in value... */
  if (cinfo->data_precision != BITS_IN_JSAMPLE)
    ERREXIT1(cinfo, JERR_BAD_PRECISION, cinfo->data_precision);

  /* Check that number of components won't exceed internal array sizes */
  if (cinfo->num_components > MAX_COMPONENTS)
    ERREXIT2(cinfo, JERR_COMPONENT_COUNT, cinfo->num_components,
             MAX_COMPONENTS);

  /* Compute maximum sampling factors; check factor validity */
  cinfo->max_h_samp_factor = 1;
  cinfo->max_v_samp_factor = 1;
  for (ci = 0, compptr = cinfo->comp_info; ci < cinfo->num_components;
       ci++, compptr++) {
    if (compptr->h_samp_factor<=0 || compptr->h_samp_factor>MAX_SAMP_FACTOR ||
        compptr->v_samp_factor<=0 || compptr->v_samp_factor>MAX_SAMP_FACTOR)
      ERREXIT(cinfo, JERR_BAD_SAMPLING);
    cinfo->max_h_samp_factor = MAX(cinfo->max_h_samp_factor,
                                   compptr->h_samp_factor);
    cinfo->max_v_samp_factor = MAX(cinfo->max_v_samp_factor,
                                   compptr->v_samp_factor);
  }

  /* Compute dimensions of components */
  for (ci = 0, compptr = cinfo->comp_info; ci < cinfo->num_components;
       ci++, compptr++) {
    /* Fill in the correct component_index value; don't rely on application */
    compptr->component_index = ci;
    /* For compression, we never do DCT scaling. */
#if JPEG_LIB_VERSION >= 70
    compptr->DCT_h_scaled_size = compptr->DCT_v_scaled_size = DCTSIZE;
#else
    compptr->DCT_scaled_size = DCTSIZE;
#endif
    /* Size in DCT blocks */
    compptr->width_in_blocks = (JDIMENSION)
      jdiv_round_up((long) cinfo->_jpeg_width * (long) compptr->h_samp_factor,
                    (long) (cinfo->max_h_samp_factor * DCTSIZE));
    compptr->height_in_blocks = (JDIMENSION)
      jdiv_round_up((long) cinfo->_jpeg_height * (long) compptr->v_samp_factor,
                    (long) (cinfo->max_v_samp_factor * DCTSIZE));
    /* Size in samples */
    compptr->downsampled_width = (JDIMENSION)
      jdiv_round_up((long) cinfo->_jpeg_width * (long) compptr->h_samp_factor,
                    (long) cinfo->max_h_samp_factor);
    compptr->downsampled_height = (JDIMENSION)
      jdiv_round_up((long) cinfo->_jpeg_height * (long) compptr->v_samp_factor,
                    (long) cinfo->max_v_samp_factor);
    /* Mark component needed (this flag isn't actually used for compression) */
    compptr->component_needed = TRUE;
  }

  /* Compute number of fully interleaved MCU rows (number of times that
   * main controller will call coefficient controller).
   */
  cinfo->total_iMCU_rows = (JDIMENSION)
    jdiv_round_up((long) cinfo->_jpeg_height,
                  (long) (cinfo->max_v_samp_factor*DCTSIZE));
}


#ifdef C_MULTISCAN_FILES_SUPPORTED

LOCAL(void)
validate_script (j_compress_ptr cinfo)
/* Verify that the scan script in cinfo->scan_info[] is valid; also
 * determine whether it uses progressive JPEG, and set cinfo->progressive_mode.
 */
{
  const jpeg_scan_info * scanptr;
  int scanno, ncomps, ci, coefi, thisi;
  int Ss, Se, Ah, Al;
  boolean component_sent[MAX_COMPONENTS];
#ifdef C_PROGRESSIVE_SUPPORTED
  int * last_bitpos_ptr;
  int last_bitpos[MAX_COMPONENTS][DCTSIZE2];
  /* -1 until that coefficient has been seen; then last Al for it */
#endif

  if (cinfo->optimize_scans) {
    cinfo->progressive_mode = TRUE;
    /* When we optimize scans, there is redundancy in the scan list
     * and this function will fail. Therefore skip all this checking
     */
    return;
  }
  
  if (cinfo->num_scans <= 0)
    ERREXIT1(cinfo, JERR_BAD_SCAN_SCRIPT, 0);

  /* For sequential JPEG, all scans must have Ss=0, Se=DCTSIZE2-1;
   * for progressive JPEG, no scan can have this.
   */
  scanptr = cinfo->scan_info;
  if (scanptr->Ss != 0 || scanptr->Se != DCTSIZE2-1) {
#ifdef C_PROGRESSIVE_SUPPORTED
    cinfo->progressive_mode = TRUE;
    last_bitpos_ptr = & last_bitpos[0][0];
    for (ci = 0; ci < cinfo->num_components; ci++)
      for (coefi = 0; coefi < DCTSIZE2; coefi++)
        *last_bitpos_ptr++ = -1;
#else
    ERREXIT(cinfo, JERR_NOT_COMPILED);
#endif
  } else {
    cinfo->progressive_mode = FALSE;
    for (ci = 0; ci < cinfo->num_components; ci++)
      component_sent[ci] = FALSE;
  }

  for (scanno = 1; scanno <= cinfo->num_scans; scanptr++, scanno++) {
    /* Validate component indexes */
    ncomps = scanptr->comps_in_scan;
    if (ncomps <= 0 || ncomps > MAX_COMPS_IN_SCAN)
      ERREXIT2(cinfo, JERR_COMPONENT_COUNT, ncomps, MAX_COMPS_IN_SCAN);
    for (ci = 0; ci < ncomps; ci++) {
      thisi = scanptr->component_index[ci];
      if (thisi < 0 || thisi >= cinfo->num_components)
        ERREXIT1(cinfo, JERR_BAD_SCAN_SCRIPT, scanno);
      /* Components must appear in SOF order within each scan */
      if (ci > 0 && thisi <= scanptr->component_index[ci-1])
        ERREXIT1(cinfo, JERR_BAD_SCAN_SCRIPT, scanno);
    }
    /* Validate progression parameters */
    Ss = scanptr->Ss;
    Se = scanptr->Se;
    Ah = scanptr->Ah;
    Al = scanptr->Al;
    if (cinfo->progressive_mode) {
#ifdef C_PROGRESSIVE_SUPPORTED
      /* The JPEG spec simply gives the ranges 0..13 for Ah and Al, but that
       * seems wrong: the upper bound ought to depend on data precision.
       * Perhaps they really meant 0..N+1 for N-bit precision.
       * Here we allow 0..10 for 8-bit data; Al larger than 10 results in
       * out-of-range reconstructed DC values during the first DC scan,
       * which might cause problems for some decoders.
       */
#if BITS_IN_JSAMPLE == 8
#define MAX_AH_AL 10
#else
#define MAX_AH_AL 13
#endif
      if (Ss < 0 || Ss >= DCTSIZE2 || Se < Ss || Se >= DCTSIZE2 ||
          Ah < 0 || Ah > MAX_AH_AL || Al < 0 || Al > MAX_AH_AL)
        ERREXIT1(cinfo, JERR_BAD_PROG_SCRIPT, scanno);
      if (Ss == 0) {
        if (Se != 0)            /* DC and AC together not OK */
          ERREXIT1(cinfo, JERR_BAD_PROG_SCRIPT, scanno);
      } else {
        if (ncomps != 1)        /* AC scans must be for only one component */
          ERREXIT1(cinfo, JERR_BAD_PROG_SCRIPT, scanno);
      }
      for (ci = 0; ci < ncomps; ci++) {
        last_bitpos_ptr = & last_bitpos[scanptr->component_index[ci]][0];
        if (Ss != 0 && last_bitpos_ptr[0] < 0) /* AC without prior DC scan */
          ERREXIT1(cinfo, JERR_BAD_PROG_SCRIPT, scanno);
        for (coefi = Ss; coefi <= Se; coefi++) {
          if (last_bitpos_ptr[coefi] < 0) {
            /* first scan of this coefficient */
            if (Ah != 0)
              ERREXIT1(cinfo, JERR_BAD_PROG_SCRIPT, scanno);
          } else {
            /* not first scan */
            if (Ah != last_bitpos_ptr[coefi] || Al != Ah-1)
              ERREXIT1(cinfo, JERR_BAD_PROG_SCRIPT, scanno);
          }
          last_bitpos_ptr[coefi] = Al;
        }
      }
#endif
    } else {
      /* For sequential JPEG, all progression parameters must be these: */
      if (Ss != 0 || Se != DCTSIZE2-1 || Ah != 0 || Al != 0)
        ERREXIT1(cinfo, JERR_BAD_PROG_SCRIPT, scanno);
      /* Make sure components are not sent twice */
      for (ci = 0; ci < ncomps; ci++) {
        thisi = scanptr->component_index[ci];
        if (component_sent[thisi])
          ERREXIT1(cinfo, JERR_BAD_SCAN_SCRIPT, scanno);
        component_sent[thisi] = TRUE;
      }
    }
  }

  /* Now verify that everything got sent. */
  if (cinfo->progressive_mode) {
#ifdef C_PROGRESSIVE_SUPPORTED
    /* For progressive mode, we only check that at least some DC data
     * got sent for each component; the spec does not require that all bits
     * of all coefficients be transmitted.  Would it be wiser to enforce
     * transmission of all coefficient bits??
     */
    for (ci = 0; ci < cinfo->num_components; ci++) {
      if (last_bitpos[ci][0] < 0)
        ERREXIT(cinfo, JERR_MISSING_DATA);
    }
#endif
  } else {
    for (ci = 0; ci < cinfo->num_components; ci++) {
      if (! component_sent[ci])
        ERREXIT(cinfo, JERR_MISSING_DATA);
    }
  }
}

#endif /* C_MULTISCAN_FILES_SUPPORTED */


LOCAL(void)
select_scan_parameters (j_compress_ptr cinfo)
/* Set up the scan parameters for the current scan */
{
  int ci;

#ifdef C_MULTISCAN_FILES_SUPPORTED
  my_master_ptr master = (my_master_ptr) cinfo->master;
  if (master->pass_number < master->pass_number_scan_opt_base) {
    cinfo->comps_in_scan = 1;
    if (cinfo->use_scans_in_trellis) {
      cinfo->cur_comp_info[0] = &cinfo->comp_info[master->pass_number/(4*cinfo->trellis_num_loops)];
      cinfo->Ss = (master->pass_number%4 < 2) ? 1 : cinfo->trellis_freq_split+1;
      cinfo->Se = (master->pass_number%4 < 2) ? cinfo->trellis_freq_split : DCTSIZE2-1;
    } else {
      cinfo->cur_comp_info[0] = &cinfo->comp_info[master->pass_number/(2*cinfo->trellis_num_loops)];
      cinfo->Ss = 1;
      cinfo->Se = DCTSIZE2-1;
    }
  }
  else if (cinfo->scan_info != NULL) {
    /* Prepare for current scan --- the script is already validated */
    const jpeg_scan_info * scanptr = cinfo->scan_info + master->scan_number;

    cinfo->comps_in_scan = scanptr->comps_in_scan;
    for (ci = 0; ci < scanptr->comps_in_scan; ci++) {
      cinfo->cur_comp_info[ci] =
        &cinfo->comp_info[scanptr->component_index[ci]];
    }
    cinfo->Ss = scanptr->Ss;
    cinfo->Se = scanptr->Se;
    cinfo->Ah = scanptr->Ah;
    cinfo->Al = scanptr->Al;
    if (cinfo->optimize_scans) {
      /* luma frequency split passes */
      if (master->scan_number >= cinfo->num_scans_luma_dc+3*cinfo->Al_max_luma+2 &&
          master->scan_number < cinfo->num_scans_luma)
        cinfo->Al = master->best_Al_luma;
      /* chroma frequency split passes */
      if (master->scan_number >= cinfo->num_scans_luma+cinfo->num_scans_chroma_dc+(6*cinfo->Al_max_chroma+4) &&
          master->scan_number < cinfo->num_scans)
        cinfo->Al = master->best_Al_chroma;
    }
  }
  else
#endif
  {
    /* Prepare for single sequential-JPEG scan containing all components */
    if (cinfo->num_components > MAX_COMPS_IN_SCAN)
      ERREXIT2(cinfo, JERR_COMPONENT_COUNT, cinfo->num_components,
               MAX_COMPS_IN_SCAN);
    cinfo->comps_in_scan = cinfo->num_components;
    for (ci = 0; ci < cinfo->num_components; ci++) {
      cinfo->cur_comp_info[ci] = &cinfo->comp_info[ci];
    }
    cinfo->Ss = 0;
    cinfo->Se = DCTSIZE2-1;
    cinfo->Ah = 0;
    cinfo->Al = 0;
  }
}


LOCAL(void)
per_scan_setup (j_compress_ptr cinfo)
/* Do computations that are needed before processing a JPEG scan */
/* cinfo->comps_in_scan and cinfo->cur_comp_info[] are already set */
{
  int ci, mcublks, tmp;
  jpeg_component_info *compptr;

  if (cinfo->comps_in_scan == 1) {

    /* Noninterleaved (single-component) scan */
    compptr = cinfo->cur_comp_info[0];

    /* Overall image size in MCUs */
    cinfo->MCUs_per_row = compptr->width_in_blocks;
    cinfo->MCU_rows_in_scan = compptr->height_in_blocks;

    /* For noninterleaved scan, always one block per MCU */
    compptr->MCU_width = 1;
    compptr->MCU_height = 1;
    compptr->MCU_blocks = 1;
    compptr->MCU_sample_width = DCTSIZE;
    compptr->last_col_width = 1;
    /* For noninterleaved scans, it is convenient to define last_row_height
     * as the number of block rows present in the last iMCU row.
     */
    tmp = (int) (compptr->height_in_blocks % compptr->v_samp_factor);
    if (tmp == 0) tmp = compptr->v_samp_factor;
    compptr->last_row_height = tmp;

    /* Prepare array describing MCU composition */
    cinfo->blocks_in_MCU = 1;
    cinfo->MCU_membership[0] = 0;

  } else {

    /* Interleaved (multi-component) scan */
    if (cinfo->comps_in_scan <= 0 || cinfo->comps_in_scan > MAX_COMPS_IN_SCAN)
      ERREXIT2(cinfo, JERR_COMPONENT_COUNT, cinfo->comps_in_scan,
               MAX_COMPS_IN_SCAN);

    /* Overall image size in MCUs */
    cinfo->MCUs_per_row = (JDIMENSION)
      jdiv_round_up((long) cinfo->_jpeg_width,
                    (long) (cinfo->max_h_samp_factor*DCTSIZE));
    cinfo->MCU_rows_in_scan = (JDIMENSION)
      jdiv_round_up((long) cinfo->_jpeg_height,
                    (long) (cinfo->max_v_samp_factor*DCTSIZE));

    cinfo->blocks_in_MCU = 0;

    for (ci = 0; ci < cinfo->comps_in_scan; ci++) {
      compptr = cinfo->cur_comp_info[ci];
      /* Sampling factors give # of blocks of component in each MCU */
      compptr->MCU_width = compptr->h_samp_factor;
      compptr->MCU_height = compptr->v_samp_factor;
      compptr->MCU_blocks = compptr->MCU_width * compptr->MCU_height;
      compptr->MCU_sample_width = compptr->MCU_width * DCTSIZE;
      /* Figure number of non-dummy blocks in last MCU column & row */
      tmp = (int) (compptr->width_in_blocks % compptr->MCU_width);
      if (tmp == 0) tmp = compptr->MCU_width;
      compptr->last_col_width = tmp;
      tmp = (int) (compptr->height_in_blocks % compptr->MCU_height);
      if (tmp == 0) tmp = compptr->MCU_height;
      compptr->last_row_height = tmp;
      /* Prepare array describing MCU composition */
      mcublks = compptr->MCU_blocks;
      if (cinfo->blocks_in_MCU + mcublks > C_MAX_BLOCKS_IN_MCU)
        ERREXIT(cinfo, JERR_BAD_MCU_SIZE);
      while (mcublks-- > 0) {
        cinfo->MCU_membership[cinfo->blocks_in_MCU++] = ci;
      }
    }

  }

  /* Convert restart specified in rows to actual MCU count. */
  /* Note that count must fit in 16 bits, so we provide limiting. */
  if (cinfo->restart_in_rows > 0) {
    long nominal = (long) cinfo->restart_in_rows * (long) cinfo->MCUs_per_row;
    cinfo->restart_interval = (unsigned int) MIN(nominal, 65535L);
  }
}


/*
 * Per-pass setup.
 * This is called at the beginning of each pass.  We determine which modules
 * will be active during this pass and give them appropriate start_pass calls.
 * We also set is_last_pass to indicate whether any more passes will be
 * required.
 */

METHODDEF(void)
prepare_for_pass (j_compress_ptr cinfo)
{
  my_master_ptr master = (my_master_ptr) cinfo->master;
  cinfo->trellis_passes = master->pass_number < master->pass_number_scan_opt_base;

  switch (master->pass_type) {
  case main_pass:
    /* Initial pass: will collect input data, and do either Huffman
     * optimization or data output for the first scan.
     */
    select_scan_parameters(cinfo);
    per_scan_setup(cinfo);
    if (! cinfo->raw_data_in) {
      (*cinfo->cconvert->start_pass) (cinfo);
      (*cinfo->downsample->start_pass) (cinfo);
      (*cinfo->prep->start_pass) (cinfo, JBUF_PASS_THRU);
    }
    (*cinfo->fdct->start_pass) (cinfo);
    (*cinfo->entropy->start_pass) (cinfo, cinfo->optimize_coding);
    (*cinfo->coef->start_pass) (cinfo,
                                (master->total_passes > 1 ?
                                 JBUF_SAVE_AND_PASS : JBUF_PASS_THRU));
    (*cinfo->main->start_pass) (cinfo, JBUF_PASS_THRU);
    if (cinfo->optimize_coding) {
      /* No immediate data output; postpone writing frame/scan headers */
      master->pub.call_pass_startup = FALSE;
    } else {
      /* Will write frame/scan headers at first jpeg_write_scanlines call */
      master->pub.call_pass_startup = TRUE;
    }
    break;
#ifdef ENTROPY_OPT_SUPPORTED
  case huff_opt_pass:
    /* Do Huffman optimization for a scan after the first one. */
    select_scan_parameters(cinfo);
    per_scan_setup(cinfo);
    if (cinfo->Ss != 0 || cinfo->Ah == 0 || cinfo->arith_code) {
      (*cinfo->entropy->start_pass) (cinfo, TRUE);
      (*cinfo->coef->start_pass) (cinfo, JBUF_CRANK_DEST);
      master->pub.call_pass_startup = FALSE;
      break;
    }
    /* Special case: Huffman DC refinement scans need no Huffman table
     * and therefore we can skip the optimization pass for them.
     */
    master->pass_type = output_pass;
    master->pass_number++;
    /*FALLTHROUGH*/
#endif
  case output_pass:
    /* Do a data-output pass. */
    /* We need not repeat per-scan setup if prior optimization pass did it. */
    if (! cinfo->optimize_coding) {
      select_scan_parameters(cinfo);
      per_scan_setup(cinfo);
    }
    if (cinfo->optimize_scans) {
      master->saved_dest = cinfo->dest;
      cinfo->dest = NULL;
      master->scan_size[master->scan_number] = 0;
      jpeg_mem_dest(cinfo, &master->scan_buffer[master->scan_number], &master->scan_size[master->scan_number]);
      (*cinfo->dest->init_destination)(cinfo);
    }
    (*cinfo->entropy->start_pass) (cinfo, FALSE);
    (*cinfo->coef->start_pass) (cinfo, JBUF_CRANK_DEST);
    /* We emit frame/scan headers now */
    if (master->scan_number == 0)
      (*cinfo->marker->write_frame_header) (cinfo);
    (*cinfo->marker->write_scan_header) (cinfo);
    master->pub.call_pass_startup = FALSE;
    break;
  case trellis_pass:
    if (master->pass_number%(cinfo->num_components*(cinfo->use_scans_in_trellis?4:2)) == 1 && cinfo->trellis_q_opt) {
      int i, j;

      for (i = 0; i < NUM_QUANT_TBLS; i++) {
        for (j = 1; j < DCTSIZE2; j++) {
          cinfo->norm_src[i][j] = 0.0;
          cinfo->norm_coef[i][j] = 0.0;
        }
      }
    }
    (*cinfo->entropy->start_pass) (cinfo, TRUE);
    (*cinfo->coef->start_pass) (cinfo, JBUF_REQUANT);
    master->pub.call_pass_startup = FALSE;
    break;
      
  default:
    ERREXIT(cinfo, JERR_NOT_COMPILED);
  }

  master->pub.is_last_pass = (master->pass_number == master->total_passes-1);

  /* Set up progress monitor's pass info if present */
  if (cinfo->progress != NULL) {
    cinfo->progress->completed_passes = master->pass_number;
    cinfo->progress->total_passes = master->total_passes;
  }
}


/*
 * Special start-of-pass hook.
 * This is called by jpeg_write_scanlines if call_pass_startup is TRUE.
 * In single-pass processing, we need this hook because we don't want to
 * write frame/scan headers during jpeg_start_compress; we want to let the
 * application write COM markers etc. between jpeg_start_compress and the
 * jpeg_write_scanlines loop.
 * In multi-pass processing, this routine is not used.
 */

METHODDEF(void)
pass_startup (j_compress_ptr cinfo)
{
  cinfo->master->call_pass_startup = FALSE; /* reset flag so call only once */

  (*cinfo->marker->write_frame_header) (cinfo);
  (*cinfo->marker->write_scan_header) (cinfo);
}


LOCAL(void)
copy_buffer (j_compress_ptr cinfo, int scan_idx)
{
  my_master_ptr master = (my_master_ptr) cinfo->master;
  
  unsigned long size = master->scan_size[scan_idx];
  unsigned char * src = master->scan_buffer[scan_idx];
  int i;
  
  if (cinfo->err->trace_level > 0) {
    fprintf(stderr, "SCAN ");
    for (i = 0; i < cinfo->scan_info[scan_idx].comps_in_scan; i++)
      fprintf(stderr, "%s%d", (i==0)?"":",", cinfo->scan_info[scan_idx].component_index[i]);
    fprintf(stderr, ": %d %d", cinfo->scan_info[scan_idx].Ss, cinfo->scan_info[scan_idx].Se);
    fprintf(stderr, " %d %d", cinfo->scan_info[scan_idx].Ah, cinfo->scan_info[scan_idx].Al);
    fprintf(stderr, "\n");
  }
  
  while (size >= cinfo->dest->free_in_buffer)
  {
    MEMCOPY(cinfo->dest->next_output_byte, src, cinfo->dest->free_in_buffer);
    src += cinfo->dest->free_in_buffer;
    size -= cinfo->dest->free_in_buffer;
    cinfo->dest->next_output_byte += cinfo->dest->free_in_buffer;
    cinfo->dest->free_in_buffer = 0;
    (*cinfo->dest->empty_output_buffer)(cinfo);
  }

  MEMCOPY(cinfo->dest->next_output_byte, src, size);
  cinfo->dest->next_output_byte += size;
  cinfo->dest->free_in_buffer -= size;
}

LOCAL(void)
select_scans (j_compress_ptr cinfo, int next_scan_number)
{
  my_master_ptr master = (my_master_ptr) cinfo->master;
  
  int base_scan_idx = 0;
  int luma_freq_split_scan_start = cinfo->num_scans_luma_dc + 3 * cinfo->Al_max_luma + 2;
  int chroma_freq_split_scan_start = cinfo->num_scans_luma+cinfo->num_scans_chroma_dc+(6*cinfo->Al_max_chroma+4);

  if (next_scan_number > 1 && next_scan_number <= luma_freq_split_scan_start) {
    if ((next_scan_number - 1) % 3 == 2) {
      int Al = (next_scan_number - 1) / 3;
      int i;
      unsigned long cost = 0;
      cost += master->scan_size[next_scan_number-2];
      cost += master->scan_size[next_scan_number-1];
      for (i = 0; i < Al; i++)
        cost += master->scan_size[3 + 3*i];
      
      if (Al == 0 || cost < master->best_cost) {
        master->best_cost = cost;
        master->best_Al_luma = Al;
      } else {
        master->scan_number = luma_freq_split_scan_start - 1;
        master->pass_number = 2 * master->scan_number + 1 + master->pass_number_scan_opt_base;
      }
    }
  
  } else if (next_scan_number > luma_freq_split_scan_start && next_scan_number <= cinfo->num_scans_luma) {
    if (next_scan_number == luma_freq_split_scan_start + 1) {
      master->best_freq_split_idx_luma = 0;
      master->best_cost = master->scan_size[next_scan_number-1];
      
    } else if ((next_scan_number - luma_freq_split_scan_start) % 2 == 1) {
      int idx = (next_scan_number - luma_freq_split_scan_start) >> 1;
      unsigned long cost = 0;
      cost += master->scan_size[next_scan_number-2];
      cost += master->scan_size[next_scan_number-1];
      
      if (cost < master->best_cost) {
        master->best_cost = cost;
        master->best_freq_split_idx_luma = idx;
      }
      
      /* if after testing first 3, no split is the best, don't search further */
      if ((idx == 2 && master->best_freq_split_idx_luma == 0) ||
          (idx == 3 && master->best_freq_split_idx_luma != 2) ||
          (idx == 4 && master->best_freq_split_idx_luma != 4)) {
        master->scan_number = cinfo->num_scans_luma - 1;
        master->pass_number = 2 * master->scan_number + 1 + master->pass_number_scan_opt_base;
        master->pub.is_last_pass = (master->pass_number == master->total_passes - 1);
      }
    }
    
  } else if (cinfo->num_scans > cinfo->num_scans_luma) {

    if (next_scan_number == cinfo->num_scans_luma+cinfo->num_scans_chroma_dc) {
      base_scan_idx = cinfo->num_scans_luma;
      
      master->interleave_chroma_dc = master->scan_size[base_scan_idx] <= master->scan_size[base_scan_idx+1] + master->scan_size[base_scan_idx+2];
      
    } else if (next_scan_number > cinfo->num_scans_luma+cinfo->num_scans_chroma_dc && next_scan_number <= chroma_freq_split_scan_start) {
      base_scan_idx = cinfo->num_scans_luma + cinfo->num_scans_chroma_dc;
      if ((next_scan_number - base_scan_idx) % 6 == 4) {
        int Al = (next_scan_number - base_scan_idx) / 6;
        int i;
        unsigned long cost = 0;
        cost += master->scan_size[next_scan_number-4];
        cost += master->scan_size[next_scan_number-3];
        cost += master->scan_size[next_scan_number-2];
        cost += master->scan_size[next_scan_number-1];
        for (i = 0; i < Al; i++) {
          cost += master->scan_size[base_scan_idx + 4 + 6*i];
          cost += master->scan_size[base_scan_idx + 5 + 6*i];
        }
        
        if (Al == 0 || cost < master->best_cost) {
          master->best_cost = cost;
          master->best_Al_chroma = Al;
        } else {
          master->scan_number = chroma_freq_split_scan_start - 1;
          master->pass_number = 2 * master->scan_number + 1 + master->pass_number_scan_opt_base;
        }
      }

    } else if (next_scan_number > chroma_freq_split_scan_start && next_scan_number <= cinfo->num_scans) {
      if (next_scan_number == chroma_freq_split_scan_start + 2) {
        master->best_freq_split_idx_chroma = 0;
        master->best_cost  = master->scan_size[next_scan_number-2];
        master->best_cost += master->scan_size[next_scan_number-1];
        
      } else if ((next_scan_number - chroma_freq_split_scan_start) % 4 == 2) {
        int idx = (next_scan_number - chroma_freq_split_scan_start) >> 2;
        unsigned long cost = 0;
        cost += master->scan_size[next_scan_number-4];
        cost += master->scan_size[next_scan_number-3];
        cost += master->scan_size[next_scan_number-2];
        cost += master->scan_size[next_scan_number-1];
        
        if (cost < master->best_cost) {
          master->best_cost = cost;
          master->best_freq_split_idx_chroma = idx;
        }
        
        /* if after testing first 3, no split is the best, don't search further */
        if ((idx == 2 && master->best_freq_split_idx_chroma == 0) ||
            (idx == 3 && master->best_freq_split_idx_chroma != 2) ||
            (idx == 4 && master->best_freq_split_idx_chroma != 4)) {
          master->scan_number = cinfo->num_scans - 1;
          master->pass_number = 2 * master->scan_number + 1 + master->pass_number_scan_opt_base;
          master->pub.is_last_pass = (master->pass_number == master->total_passes - 1);
        }
      }
    }
  }
  
  if (master->scan_number == cinfo->num_scans - 1) {
    int i, Al;
    int min_Al = MIN(master->best_Al_luma, master->best_Al_chroma);
    
    copy_buffer(cinfo, 0);

    if (cinfo->num_scans > cinfo->num_scans_luma && !cinfo->one_dc_scan) {
      base_scan_idx = cinfo->num_scans_luma;
      
      if (master->interleave_chroma_dc)
        copy_buffer(cinfo, base_scan_idx);
      else {
        copy_buffer(cinfo, base_scan_idx+1);
        copy_buffer(cinfo, base_scan_idx+2);
      }
    }
    
    if (master->best_freq_split_idx_luma == 0)
      copy_buffer(cinfo, luma_freq_split_scan_start);
    else {
      copy_buffer(cinfo, luma_freq_split_scan_start+2*(master->best_freq_split_idx_luma-1)+1);
      copy_buffer(cinfo, luma_freq_split_scan_start+2*(master->best_freq_split_idx_luma-1)+2);
    }
    
    /* copy the LSB refinements as well */
    for (Al = master->best_Al_luma-1; Al >= min_Al; Al--)
      copy_buffer(cinfo, 3 + 3*Al);

    if (cinfo->num_scans > cinfo->num_scans_luma) {
      if (master->best_freq_split_idx_chroma == 0) {
        copy_buffer(cinfo, chroma_freq_split_scan_start);
        copy_buffer(cinfo, chroma_freq_split_scan_start+1);
      }
      else {
        copy_buffer(cinfo, chroma_freq_split_scan_start+4*(master->best_freq_split_idx_chroma-1)+2);
        copy_buffer(cinfo, chroma_freq_split_scan_start+4*(master->best_freq_split_idx_chroma-1)+3);
        copy_buffer(cinfo, chroma_freq_split_scan_start+4*(master->best_freq_split_idx_chroma-1)+4);
        copy_buffer(cinfo, chroma_freq_split_scan_start+4*(master->best_freq_split_idx_chroma-1)+5);
      }
      
      base_scan_idx = cinfo->num_scans_luma + cinfo->num_scans_chroma_dc;
      
      for (Al = master->best_Al_chroma-1; Al >= min_Al; Al--) {
        copy_buffer(cinfo, base_scan_idx + 6*Al + 4);
        copy_buffer(cinfo, base_scan_idx + 6*Al + 5);
      }
    }
    
    for (Al = min_Al-1; Al >= 0; Al--) {
      copy_buffer(cinfo, 3 + 3*Al);
      
      if (cinfo->num_scans > cinfo->num_scans_luma) {
        copy_buffer(cinfo, base_scan_idx + 6*Al + 4);
        copy_buffer(cinfo, base_scan_idx + 6*Al + 5);
      }
    }
    
    /* free the memory allocated for buffers */
    for (i = 0; i < cinfo->num_scans; i++)
      if (master->scan_buffer[i])
        free(master->scan_buffer[i]);
  }
}

/*
 * Finish up at end of pass.
 */

METHODDEF(void)
finish_pass_master (j_compress_ptr cinfo)
{
  my_master_ptr master = (my_master_ptr) cinfo->master;

  /* The entropy coder always needs an end-of-pass call,
   * either to analyze statistics or to flush its output buffer.
   */
  (*cinfo->entropy->finish_pass) (cinfo);

  /* Update state for next pass */
  switch (master->pass_type) {
  case main_pass:
    /* next pass is either output of scan 0 (after optimization)
     * or output of scan 1 (if no optimization).
     */
    if (cinfo->trellis_quant)
      master->pass_type = trellis_pass;
    else {
      master->pass_type = output_pass;
      if (! cinfo->optimize_coding)
        master->scan_number++;
    }
    break;
  case huff_opt_pass:
    /* next pass is always output of current scan */
    master->pass_type = (master->pass_number < master->pass_number_scan_opt_base-1) ? trellis_pass : output_pass;
    break;
  case output_pass:
    /* next pass is either optimization or output of next scan */
    if (cinfo->optimize_coding)
      master->pass_type = huff_opt_pass;
    if (cinfo->optimize_scans) {
      (*cinfo->dest->term_destination)(cinfo);
      cinfo->dest = master->saved_dest;
      select_scans(cinfo, master->scan_number + 1);
    }

    master->scan_number++;
    break;
  case trellis_pass:
    master->pass_type = (cinfo->optimize_coding || master->pass_number < master->pass_number_scan_opt_base-1) ? huff_opt_pass : output_pass;
      
    if ((master->pass_number+1)%(cinfo->num_components*(cinfo->use_scans_in_trellis?4:2)) == 0 && cinfo->trellis_q_opt) {
      int i, j;

      for (i = 0; i < NUM_QUANT_TBLS; i++) {
        for (j = 1; j < DCTSIZE2; j++) {
          if (cinfo->norm_coef[i][j] != 0.0) {
            int q = (int)(cinfo->norm_src[i][j] / cinfo->norm_coef[i][j] + 0.5);
            if (q > 254) q = 254;
            if (q < 1) q = 1;
            cinfo->quant_tbl_ptrs[i]->quantval[j] = q;
          }
        }
      }
    }
    break;
  }

  master->pass_number++;
}


/*
 * Initialize master compression control.
 */

GLOBAL(void)
jinit_c_master_control (j_compress_ptr cinfo, boolean transcode_only)
{
  my_master_ptr master;

  master = (my_master_ptr)
      (*cinfo->mem->alloc_small) ((j_common_ptr) cinfo, JPOOL_IMAGE,
                                  sizeof(my_comp_master));
  cinfo->master = (struct jpeg_comp_master *) master;
  master->pub.prepare_for_pass = prepare_for_pass;
  master->pub.pass_startup = pass_startup;
  master->pub.finish_pass = finish_pass_master;
  master->pub.is_last_pass = FALSE;

  /* Validate parameters, determine derived values */
  initial_setup(cinfo, transcode_only);

  if (cinfo->scan_info != NULL) {
#ifdef C_MULTISCAN_FILES_SUPPORTED
    validate_script(cinfo);
#else
    ERREXIT(cinfo, JERR_NOT_COMPILED);
#endif
  } else {
    cinfo->progressive_mode = FALSE;
    cinfo->num_scans = 1;
  }

  if (cinfo->progressive_mode && !cinfo->arith_code)    /*  TEMPORARY HACK ??? */
    cinfo->optimize_coding = TRUE; /* assume default tables no good for progressive mode */

  /* Initialize my private state */
  if (transcode_only) {
    /* no main pass in transcoding */
    if (cinfo->optimize_coding)
      master->pass_type = huff_opt_pass;
    else
      master->pass_type = output_pass;
  } else {
    /* for normal compression, first pass is always this type: */
    master->pass_type = main_pass;
  }
  master->scan_number = 0;
  master->pass_number = 0;
  if (cinfo->optimize_coding)
    master->total_passes = cinfo->num_scans * 2;
  else
    master->total_passes = cinfo->num_scans;
  
  if (cinfo->trellis_quant)
    master->total_passes += ((cinfo->use_scans_in_trellis) ? 4 : 2) * cinfo->num_components * cinfo->trellis_num_loops;
  
  if (cinfo->optimize_scans) {
    int i;
    master->best_Al_chroma = 0;
    
    for (i = 0; i < cinfo->num_scans; i++)
      master->scan_buffer[i] = NULL;
  }
  
  if (cinfo->trellis_quant)
    master->pass_number_scan_opt_base = ((cinfo->use_scans_in_trellis) ? 4 : 2) * cinfo->num_components * cinfo->trellis_num_loops;
  else
    master->pass_number_scan_opt_base = 0;
}<|MERGE_RESOLUTION|>--- conflicted
+++ resolved
@@ -25,16 +25,10 @@
 /* Private state */
 
 typedef enum {
-<<<<<<< HEAD
-	main_pass,		/* input data, also do first output step */
-	huff_opt_pass,		/* Huffman code optimization pass */
+        main_pass,              /* input data, also do first output step */
+        huff_opt_pass,          /* Huffman code optimization pass */
 	output_pass,		/* data output pass */
         trellis_pass            /* trellis quantization pass */
-=======
-        main_pass,              /* input data, also do first output step */
-        huff_opt_pass,          /* Huffman code optimization pass */
-        output_pass             /* data output pass */
->>>>>>> 8d4544b7
 } c_pass_type;
 
 typedef struct {
@@ -45,8 +39,7 @@
   int pass_number;              /* # of passes completed */
   int total_passes;             /* total # of passes needed */
 
-<<<<<<< HEAD
-  int scan_number;		/* current index in scan_info[] */
+  int scan_number;              /* current index in scan_info[] */
   
   /* fields for scan optimisation */
   int pass_number_scan_opt_base; /* pass number where scan optimization begins */
@@ -59,9 +52,6 @@
   int best_Al_chroma; /* best value for Al found in scan search (luma) */
   boolean interleave_chroma_dc; /* indicate whether to interleave chroma DC scans */
   struct jpeg_destination_mgr * saved_dest; /* saved value of cinfo->dest */
-=======
-  int scan_number;              /* current index in scan_info[] */
->>>>>>> 8d4544b7
 } my_comp_master;
 
 typedef my_comp_master * my_master_ptr;
@@ -373,7 +363,7 @@
       if (master->scan_number >= cinfo->num_scans_luma+cinfo->num_scans_chroma_dc+(6*cinfo->Al_max_chroma+4) &&
           master->scan_number < cinfo->num_scans)
         cinfo->Al = master->best_Al_chroma;
-    }
+  }
   }
   else
 #endif
@@ -845,9 +835,9 @@
     if (cinfo->trellis_quant)
       master->pass_type = trellis_pass;
     else {
-      master->pass_type = output_pass;
-      if (! cinfo->optimize_coding)
-        master->scan_number++;
+    master->pass_type = output_pass;
+    if (! cinfo->optimize_coding)
+      master->scan_number++;
     }
     break;
   case huff_opt_pass:
@@ -879,7 +869,7 @@
             if (q > 254) q = 254;
             if (q < 1) q = 1;
             cinfo->quant_tbl_ptrs[i]->quantval[j] = q;
-          }
+  }
         }
       }
     }
@@ -952,7 +942,7 @@
     
     for (i = 0; i < cinfo->num_scans; i++)
       master->scan_buffer[i] = NULL;
-  }
+}
   
   if (cinfo->trellis_quant)
     master->pass_number_scan_opt_base = ((cinfo->use_scans_in_trellis) ? 4 : 2) * cinfo->num_components * cinfo->trellis_num_loops;
