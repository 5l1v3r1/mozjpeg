--- conflicted
+++ resolved
@@ -20,11 +20,7 @@
 endif()
 
 foreach(src ${JPEG_SOURCES})
-<<<<<<< HEAD
-  list(APPEND JPEG_SRCS "${CMAKE_SOURCE_DIR}/${src}")
-=======
   set(JPEG_SRCS ${JPEG_SRCS} ../${src})
->>>>>>> 574f3a77
 endforeach()
 
 if(WITH_SIMD AND MSVC_IDE)
@@ -32,18 +28,10 @@
   set_source_files_properties(${SIMD_OBJS} PROPERTIES GENERATED 1)
 endif()
 
-<<<<<<< HEAD
-if(WITH_MEM_SRCDST AND NOT WITH_JPEG8)
-  add_library(jpeg SHARED ${JPEG_SRCS} ${SIMD_OBJS}
-    "${CMAKE_SOURCE_DIR}/win/jpeg${DLL_VERSION}-memsrcdst.def")
-else()
-  add_library(jpeg SHARED ${JPEG_SRCS} ${SIMD_OBJS}
-    "${CMAKE_SOURCE_DIR}/win/jpeg${DLL_VERSION}.def")
-=======
 if(WIN32)
   if(WITH_MEM_SRCDST)
     set(DEFFILE ../win/jpeg${SO_MAJOR_VERSION}-memsrcdst.def)
-  else()
+else()
     set(DEFFILE ../win/jpeg${SO_MAJOR_VERSION}.def)
   endif()
 endif()
@@ -62,7 +50,6 @@
 if(MAPFLAG)
   set_target_properties(jpeg PROPERTIES
     LINK_FLAGS "${MAPFLAG}${CMAKE_CURRENT_BINARY_DIR}/../libjpeg.map")
->>>>>>> 574f3a77
 endif()
 if(MSVC)
   set_target_properties(jpeg PROPERTIES SUFFIX ${SO_MAJOR_VERSION}.dll)
@@ -79,8 +66,8 @@
   set(COMPILE_FLAGS "-DGIF_SUPPORTED -DPPM_SUPPORTED ${USE_SETMODE}")
 else()
   set(COMPILE_FLAGS "-DBMP_SUPPORTED -DGIF_SUPPORTED -DPPM_SUPPORTED -DTARGA_SUPPORTED ${USE_SETMODE}")
-  set(CJPEG_BMP_SOURCES ../rdbmp.c ../rdtarga.c)
-  set(DJPEG_BMP_SOURCES ../wrbmp.c ../wrtarga.c)
+	set(CJPEG_BMP_SOURCES ../rdbmp.c ../rdtarga.c)
+	set(DJPEG_BMP_SOURCES ../wrbmp.c ../wrtarga.c)
 endif()
 
 add_executable(cjpeg ../cjpeg.c ../cdjpeg.c ../rdgif.c ../rdppm.c ../rdjpeg.c
