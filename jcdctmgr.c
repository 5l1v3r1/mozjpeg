--- conflicted
+++ resolved
@@ -906,17 +906,11 @@
   int zero_run;
   int run_bits;
   int rate;
-<<<<<<< HEAD
-  float *accumulated_dc_cost[3];
-  int *dc_cost_backtrack[3];
-  JCOEF *dc_candidate[3];
-  int mode = 1;
-  float lambda_table[DCTSIZE2];
-=======
   float *accumulated_dc_cost[DC_TRELLIS_CANDIDATES];
   int *dc_cost_backtrack[DC_TRELLIS_CANDIDATES];
   JCOEF *dc_candidate[DC_TRELLIS_CANDIDATES];
->>>>>>> a8e56d39
+  int mode = 1;
+  float lambda_table[DCTSIZE2];
 
   Ss = cinfo->Ss;
   Se = cinfo->Se;
