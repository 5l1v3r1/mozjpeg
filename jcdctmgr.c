/*
 * jcdctmgr.c
 *
 * This file was part of the Independent JPEG Group's software:
 * Copyright (C) 1994-1996, Thomas G. Lane.
 * libjpeg-turbo Modifications:
 * Copyright (C) 1999-2006, MIYASAKA Masaru.
 * Copyright 2009 Pierre Ossman <ossman@cendio.se> for Cendio AB
 * Copyright (C) 2011 D. R. Commander
 * mozjpeg Modifications:
 * Copyright (C) 2014, Mozilla Corporation.
 * For conditions of distribution and use, see the accompanying README file.
 *
 * This file contains the forward-DCT management logic.
 * This code selects a particular DCT implementation to be used,
 * and it performs related housekeeping chores including coefficient
 * quantization.
 */

#define JPEG_INTERNALS
#include "jinclude.h"
#include "jpeglib.h"
#include "jdct.h"               /* Private declarations for DCT subsystem */
#include "jsimddct.h"
#include <assert.h>
#include <math.h>

/* Private subobject for this module */

typedef void (*forward_DCT_method_ptr) (DCTELEM * data);
typedef void (*float_DCT_method_ptr) (FAST_FLOAT * data);

typedef void (*convsamp_method_ptr) (JSAMPARRAY sample_data,
                                     JDIMENSION start_col,
                                     DCTELEM * workspace);
typedef void (*float_convsamp_method_ptr) (JSAMPARRAY sample_data,
                                           JDIMENSION start_col,
                                           FAST_FLOAT *workspace);

typedef void (*quantize_method_ptr) (JCOEFPTR coef_block, DCTELEM * divisors,
                                     DCTELEM * workspace);
typedef void (*float_quantize_method_ptr) (JCOEFPTR coef_block,
                                           FAST_FLOAT * divisors,
                                           FAST_FLOAT * workspace);

METHODDEF(void) quantize (JCOEFPTR, DCTELEM *, DCTELEM *);

typedef struct {
  struct jpeg_forward_dct pub;  /* public fields */

  /* Pointer to the DCT routine actually in use */
  forward_DCT_method_ptr dct;
  convsamp_method_ptr convsamp;
  quantize_method_ptr quantize;

  /* The actual post-DCT divisors --- not identical to the quant table
   * entries, because of scaling (especially for an unnormalized DCT).
   * Each table is given in normal array order.
   */
  DCTELEM * divisors[NUM_QUANT_TBLS];

  /* work area for FDCT subroutine */
  DCTELEM * workspace;

#ifdef DCT_FLOAT_SUPPORTED
  /* Same as above for the floating-point case. */
  float_DCT_method_ptr float_dct;
  float_convsamp_method_ptr float_convsamp;
  float_quantize_method_ptr float_quantize;
  FAST_FLOAT * float_divisors[NUM_QUANT_TBLS];
  FAST_FLOAT * float_workspace;
#endif
} my_fdct_controller;

typedef my_fdct_controller * my_fdct_ptr;


/*
 * Find the highest bit in an integer through binary search.
 */
LOCAL(int)
flss (UINT16 val)
{
  int bit;

  bit = 16;

  if (!val)
    return 0;

  if (!(val & 0xff00)) {
    bit -= 8;
    val <<= 8;
  }
  if (!(val & 0xf000)) {
    bit -= 4;
    val <<= 4;
  }
  if (!(val & 0xc000)) {
    bit -= 2;
    val <<= 2;
  }
  if (!(val & 0x8000)) {
    bit -= 1;
    val <<= 1;
  }

  return bit;
}

/*
 * Compute values to do a division using reciprocal.
 *
 * This implementation is based on an algorithm described in
 *   "How to optimize for the Pentium family of microprocessors"
 *   (http://www.agner.org/assem/).
 * More information about the basic algorithm can be found in
 * the paper "Integer Division Using Reciprocals" by Robert Alverson.
 *
 * The basic idea is to replace x/d by x * d^-1. In order to store
 * d^-1 with enough precision we shift it left a few places. It turns
 * out that this algoright gives just enough precision, and also fits
 * into DCTELEM:
 *
 *   b = (the number of significant bits in divisor) - 1
 *   r = (word size) + b
 *   f = 2^r / divisor
 *
 * f will not be an integer for most cases, so we need to compensate
 * for the rounding error introduced:
 *
 *   no fractional part:
 *
 *       result = input >> r
 *
 *   fractional part of f < 0.5:
 *
 *       round f down to nearest integer
 *       result = ((input + 1) * f) >> r
 *
 *   fractional part of f > 0.5:
 *
 *       round f up to nearest integer
 *       result = (input * f) >> r
 *
 * This is the original algorithm that gives truncated results. But we
 * want properly rounded results, so we replace "input" with
 * "input + divisor/2".
 *
 * In order to allow SIMD implementations we also tweak the values to
 * allow the same calculation to be made at all times:
 *
 *   dctbl[0] = f rounded to nearest integer
 *   dctbl[1] = divisor / 2 (+ 1 if fractional part of f < 0.5)
 *   dctbl[2] = 1 << ((word size) * 2 - r)
 *   dctbl[3] = r - (word size)
 *
 * dctbl[2] is for stupid instruction sets where the shift operation
 * isn't member wise (e.g. MMX).
 *
 * The reason dctbl[2] and dctbl[3] reduce the shift with (word size)
 * is that most SIMD implementations have a "multiply and store top
 * half" operation.
 *
 * Lastly, we store each of the values in their own table instead
 * of in a consecutive manner, yet again in order to allow SIMD
 * routines.
 */
LOCAL(int)
compute_reciprocal (UINT16 divisor, DCTELEM * dtbl)
{
  UDCTELEM2 fq, fr;
  UDCTELEM c;
  int b, r;

  b = flss(divisor) - 1;
  r  = sizeof(DCTELEM) * 8 + b;

  fq = ((UDCTELEM2)1 << r) / divisor;
  fr = ((UDCTELEM2)1 << r) % divisor;

  c = divisor / 2; /* for rounding */

  if (fr == 0) { /* divisor is power of two */
    /* fq will be one bit too large to fit in DCTELEM, so adjust */
    fq >>= 1;
    r--;
  } else if (fr <= (divisor / 2U)) { /* fractional part is < 0.5 */
    c++;
  } else { /* fractional part is > 0.5 */
    fq++;
  }

  dtbl[DCTSIZE2 * 0] = (DCTELEM) fq;      /* reciprocal */
  dtbl[DCTSIZE2 * 1] = (DCTELEM) c;       /* correction + roundfactor */
  dtbl[DCTSIZE2 * 2] = (DCTELEM) (1 << (sizeof(DCTELEM)*8*2 - r));  /* scale */
  dtbl[DCTSIZE2 * 3] = (DCTELEM) r - sizeof(DCTELEM)*8; /* shift */

  if(r <= 16) return 0;
  else return 1;
}

/*
 * Initialize for a processing pass.
 * Verify that all referenced Q-tables are present, and set up
 * the divisor table for each one.
 * In the current implementation, DCT of all components is done during
 * the first pass, even if only some components will be output in the
 * first scan.  Hence all components should be examined here.
 */

METHODDEF(void)
start_pass_fdctmgr (j_compress_ptr cinfo)
{
  my_fdct_ptr fdct = (my_fdct_ptr) cinfo->fdct;
  int ci, qtblno, i;
  jpeg_component_info *compptr;
  JQUANT_TBL * qtbl;
  DCTELEM * dtbl;

  for (ci = 0, compptr = cinfo->comp_info; ci < cinfo->num_components;
       ci++, compptr++) {
    qtblno = compptr->quant_tbl_no;
    /* Make sure specified quantization table is present */
    if (qtblno < 0 || qtblno >= NUM_QUANT_TBLS ||
        cinfo->quant_tbl_ptrs[qtblno] == NULL)
      ERREXIT1(cinfo, JERR_NO_QUANT_TABLE, qtblno);
    qtbl = cinfo->quant_tbl_ptrs[qtblno];
    /* Compute divisors for this quant table */
    /* We may do this more than once for same table, but it's not a big deal */
    switch (cinfo->dct_method) {
#ifdef DCT_ISLOW_SUPPORTED
    case JDCT_ISLOW:
      /* For LL&M IDCT method, divisors are equal to raw quantization
       * coefficients multiplied by 8 (to counteract scaling).
       */
      if (fdct->divisors[qtblno] == NULL) {
        fdct->divisors[qtblno] = (DCTELEM *)
          (*cinfo->mem->alloc_small) ((j_common_ptr) cinfo, JPOOL_IMAGE,
                                      (DCTSIZE2 * 4) * sizeof(DCTELEM));
      }
      dtbl = fdct->divisors[qtblno];
      for (i = 0; i < DCTSIZE2; i++) {
        if(!compute_reciprocal(qtbl->quantval[i] << 3, &dtbl[i])
          && fdct->quantize == jsimd_quantize)
          fdct->quantize = quantize;
      }
      break;
#endif
#ifdef DCT_IFAST_SUPPORTED
    case JDCT_IFAST:
      {
        /* For AA&N IDCT method, divisors are equal to quantization
         * coefficients scaled by scalefactor[row]*scalefactor[col], where
         *   scalefactor[0] = 1
         *   scalefactor[k] = cos(k*PI/16) * sqrt(2)    for k=1..7
         * We apply a further scale factor of 8.
         */
#define CONST_BITS 14
        static const INT16 aanscales[DCTSIZE2] = {
          /* precomputed values scaled up by 14 bits */
          16384, 22725, 21407, 19266, 16384, 12873,  8867,  4520,
          22725, 31521, 29692, 26722, 22725, 17855, 12299,  6270,
          21407, 29692, 27969, 25172, 21407, 16819, 11585,  5906,
          19266, 26722, 25172, 22654, 19266, 15137, 10426,  5315,
          16384, 22725, 21407, 19266, 16384, 12873,  8867,  4520,
          12873, 17855, 16819, 15137, 12873, 10114,  6967,  3552,
           8867, 12299, 11585, 10426,  8867,  6967,  4799,  2446,
           4520,  6270,  5906,  5315,  4520,  3552,  2446,  1247
        };
        SHIFT_TEMPS

        if (fdct->divisors[qtblno] == NULL) {
          fdct->divisors[qtblno] = (DCTELEM *)
            (*cinfo->mem->alloc_small) ((j_common_ptr) cinfo, JPOOL_IMAGE,
                                        (DCTSIZE2 * 4) * sizeof(DCTELEM));
        }
        dtbl = fdct->divisors[qtblno];
        for (i = 0; i < DCTSIZE2; i++) {
          if(!compute_reciprocal(
            DESCALE(MULTIPLY16V16((INT32) qtbl->quantval[i],
                                  (INT32) aanscales[i]),
                    CONST_BITS-3), &dtbl[i])
            && fdct->quantize == jsimd_quantize)
            fdct->quantize = quantize;
        }
      }
      break;
#endif
#ifdef DCT_FLOAT_SUPPORTED
    case JDCT_FLOAT:
      {
        /* For float AA&N IDCT method, divisors are equal to quantization
         * coefficients scaled by scalefactor[row]*scalefactor[col], where
         *   scalefactor[0] = 1
         *   scalefactor[k] = cos(k*PI/16) * sqrt(2)    for k=1..7
         * We apply a further scale factor of 8.
         * What's actually stored is 1/divisor so that the inner loop can
         * use a multiplication rather than a division.
         */
        FAST_FLOAT * fdtbl;
        int row, col;
        static const double aanscalefactor[DCTSIZE] = {
          1.0, 1.387039845, 1.306562965, 1.175875602,
          1.0, 0.785694958, 0.541196100, 0.275899379
        };

        if (fdct->float_divisors[qtblno] == NULL) {
          fdct->float_divisors[qtblno] = (FAST_FLOAT *)
            (*cinfo->mem->alloc_small) ((j_common_ptr) cinfo, JPOOL_IMAGE,
                                        DCTSIZE2 * sizeof(FAST_FLOAT));
        }
        fdtbl = fdct->float_divisors[qtblno];
        i = 0;
        for (row = 0; row < DCTSIZE; row++) {
          for (col = 0; col < DCTSIZE; col++) {
            fdtbl[i] = (FAST_FLOAT)
              (1.0 / (((double) qtbl->quantval[i] *
                       aanscalefactor[row] * aanscalefactor[col] * 8.0)));
            i++;
          }
        }
      }
      break;
#endif
    default:
      ERREXIT(cinfo, JERR_NOT_COMPILED);
      break;
    }
  }
}


/*
 * Load data into workspace, applying unsigned->signed conversion.
 */

METHODDEF(void)
convsamp (JSAMPARRAY sample_data, JDIMENSION start_col, DCTELEM * workspace)
{
  register DCTELEM *workspaceptr;
  register JSAMPROW elemptr;
  register int elemr;

  workspaceptr = workspace;
  for (elemr = 0; elemr < DCTSIZE; elemr++) {
    elemptr = sample_data[elemr] + start_col;

#if DCTSIZE == 8                /* unroll the inner loop */
    *workspaceptr++ = GETJSAMPLE(*elemptr++) - CENTERJSAMPLE;
    *workspaceptr++ = GETJSAMPLE(*elemptr++) - CENTERJSAMPLE;
    *workspaceptr++ = GETJSAMPLE(*elemptr++) - CENTERJSAMPLE;
    *workspaceptr++ = GETJSAMPLE(*elemptr++) - CENTERJSAMPLE;
    *workspaceptr++ = GETJSAMPLE(*elemptr++) - CENTERJSAMPLE;
    *workspaceptr++ = GETJSAMPLE(*elemptr++) - CENTERJSAMPLE;
    *workspaceptr++ = GETJSAMPLE(*elemptr++) - CENTERJSAMPLE;
    *workspaceptr++ = GETJSAMPLE(*elemptr++) - CENTERJSAMPLE;
#else
    {
      register int elemc;
      for (elemc = DCTSIZE; elemc > 0; elemc--)
        *workspaceptr++ = GETJSAMPLE(*elemptr++) - CENTERJSAMPLE;
    }
#endif
  }
}


/*
 * Quantize/descale the coefficients, and store into coef_blocks[].
 */

METHODDEF(void)
quantize (JCOEFPTR coef_block, DCTELEM * divisors, DCTELEM * workspace)
{
  int i;
  DCTELEM temp;
  UDCTELEM recip, corr, shift;
  UDCTELEM2 product;
  JCOEFPTR output_ptr = coef_block;

  for (i = 0; i < DCTSIZE2; i++) {
    temp = workspace[i];
    recip = divisors[i + DCTSIZE2 * 0];
    corr =  divisors[i + DCTSIZE2 * 1];
    shift = divisors[i + DCTSIZE2 * 3];

    if (temp < 0) {
      temp = -temp;
      product = (UDCTELEM2)(temp + corr) * recip;
      product >>= shift + sizeof(DCTELEM)*8;
      temp = product;
      temp = -temp;
    } else {
      product = (UDCTELEM2)(temp + corr) * recip;
      product >>= shift + sizeof(DCTELEM)*8;
      temp = product;
    }

    output_ptr[i] = (JCOEF) temp;
  }
}


/*
 * Perform forward DCT on one or more blocks of a component.
 *
 * The input samples are taken from the sample_data[] array starting at
 * position start_row/start_col, and moving to the right for any additional
 * blocks. The quantized coefficients are returned in coef_blocks[].
 */

METHODDEF(void)
forward_DCT (j_compress_ptr cinfo, jpeg_component_info * compptr,
<<<<<<< HEAD
	     JSAMPARRAY sample_data, JBLOCKROW coef_blocks,
	     JDIMENSION start_row, JDIMENSION start_col,
	     JDIMENSION num_blocks, JBLOCKROW dst)
=======
             JSAMPARRAY sample_data, JBLOCKROW coef_blocks,
             JDIMENSION start_row, JDIMENSION start_col,
             JDIMENSION num_blocks)
>>>>>>> 8d4544b7
/* This version is used for integer DCT implementations. */
{
  /* This routine is heavily used, so it's worth coding it tightly. */
  my_fdct_ptr fdct = (my_fdct_ptr) cinfo->fdct;
  DCTELEM * divisors = fdct->divisors[compptr->quant_tbl_no];
  DCTELEM * workspace;
  JDIMENSION bi;

  /* Make sure the compiler doesn't look up these every pass */
  forward_DCT_method_ptr do_dct = fdct->dct;
  convsamp_method_ptr do_convsamp = fdct->convsamp;
  quantize_method_ptr do_quantize = fdct->quantize;
  workspace = fdct->workspace;

  sample_data += start_row;     /* fold in the vertical offset once */

  for (bi = 0; bi < num_blocks; bi++, start_col += DCTSIZE) {
    /* Load data into workspace, applying unsigned->signed conversion */
    (*do_convsamp) (sample_data, start_col, workspace);

    /* Perform the DCT */
    (*do_dct) (workspace);

    /* Save unquantized transform coefficients for later trellis quantization */
    if (dst) {
      int i;
      if (cinfo->dct_method == JDCT_IFAST) {
	static const INT16 aanscales[DCTSIZE2] = {
	  /* precomputed values scaled up by 14 bits */
	  16384, 22725, 21407, 19266, 16384, 12873,  8867,  4520,
	  22725, 31521, 29692, 26722, 22725, 17855, 12299,  6270,
	  21407, 29692, 27969, 25172, 21407, 16819, 11585,  5906,
	  19266, 26722, 25172, 22654, 19266, 15137, 10426,  5315,
	  16384, 22725, 21407, 19266, 16384, 12873,  8867,  4520,
	  12873, 17855, 16819, 15137, 12873, 10114,  6967,  3552,
          8867, 12299, 11585, 10426,  8867,  6967,  4799,  2446,
          4520,  6270,  5906,  5315,  4520,  3552,  2446,  1247
	};
        
        for (i = 0; i < DCTSIZE2; i++) {
          int x = workspace[i];
          int s = aanscales[i];
          x = (x >= 0) ? (x * 32768 + s) / (2*s) : (x * 32768 - s) / (2*s);
          dst[bi][i] = x;
        }
        
      } else {
        for (i = 0; i < DCTSIZE2; i++) {
          dst[bi][i] = workspace[i];
        }
      }
    }
    
    /* Quantize/descale the coefficients, and store into coef_blocks[] */
    (*do_quantize) (coef_blocks[bi], divisors, workspace);
  }
}


#ifdef DCT_FLOAT_SUPPORTED


METHODDEF(void)
convsamp_float (JSAMPARRAY sample_data, JDIMENSION start_col, FAST_FLOAT * workspace)
{
  register FAST_FLOAT *workspaceptr;
  register JSAMPROW elemptr;
  register int elemr;

  workspaceptr = workspace;
  for (elemr = 0; elemr < DCTSIZE; elemr++) {
    elemptr = sample_data[elemr] + start_col;
#if DCTSIZE == 8                /* unroll the inner loop */
    *workspaceptr++ = (FAST_FLOAT)(GETJSAMPLE(*elemptr++) - CENTERJSAMPLE);
    *workspaceptr++ = (FAST_FLOAT)(GETJSAMPLE(*elemptr++) - CENTERJSAMPLE);
    *workspaceptr++ = (FAST_FLOAT)(GETJSAMPLE(*elemptr++) - CENTERJSAMPLE);
    *workspaceptr++ = (FAST_FLOAT)(GETJSAMPLE(*elemptr++) - CENTERJSAMPLE);
    *workspaceptr++ = (FAST_FLOAT)(GETJSAMPLE(*elemptr++) - CENTERJSAMPLE);
    *workspaceptr++ = (FAST_FLOAT)(GETJSAMPLE(*elemptr++) - CENTERJSAMPLE);
    *workspaceptr++ = (FAST_FLOAT)(GETJSAMPLE(*elemptr++) - CENTERJSAMPLE);
    *workspaceptr++ = (FAST_FLOAT)(GETJSAMPLE(*elemptr++) - CENTERJSAMPLE);
#else
    {
      register int elemc;
      for (elemc = DCTSIZE; elemc > 0; elemc--)
        *workspaceptr++ = (FAST_FLOAT)
                          (GETJSAMPLE(*elemptr++) - CENTERJSAMPLE);
    }
#endif
  }
}


METHODDEF(void)
quantize_float (JCOEFPTR coef_block, FAST_FLOAT * divisors, FAST_FLOAT * workspace)
{
  register FAST_FLOAT temp;
  register int i;
  register JCOEFPTR output_ptr = coef_block;

  for (i = 0; i < DCTSIZE2; i++) {
    /* Apply the quantization and scaling factor */
    temp = workspace[i] * divisors[i];

    /* Round to nearest integer.
     * Since C does not specify the direction of rounding for negative
     * quotients, we have to force the dividend positive for portability.
     * The maximum coefficient size is +-16K (for 12-bit data), so this
     * code should work for either 16-bit or 32-bit ints.
     */
    output_ptr[i] = (JCOEF) ((int) (temp + (FAST_FLOAT) 16384.5) - 16384);
  }
}


METHODDEF(void)
forward_DCT_float (j_compress_ptr cinfo, jpeg_component_info * compptr,
<<<<<<< HEAD
		   JSAMPARRAY sample_data, JBLOCKROW coef_blocks,
		   JDIMENSION start_row, JDIMENSION start_col,
		   JDIMENSION num_blocks, JBLOCKROW dst)
=======
                   JSAMPARRAY sample_data, JBLOCKROW coef_blocks,
                   JDIMENSION start_row, JDIMENSION start_col,
                   JDIMENSION num_blocks)
>>>>>>> 8d4544b7
/* This version is used for floating-point DCT implementations. */
{
  /* This routine is heavily used, so it's worth coding it tightly. */
  my_fdct_ptr fdct = (my_fdct_ptr) cinfo->fdct;
  FAST_FLOAT * divisors = fdct->float_divisors[compptr->quant_tbl_no];
  FAST_FLOAT * workspace;
  JDIMENSION bi;
  float v;
  int x;


  /* Make sure the compiler doesn't look up these every pass */
  float_DCT_method_ptr do_dct = fdct->float_dct;
  float_convsamp_method_ptr do_convsamp = fdct->float_convsamp;
  float_quantize_method_ptr do_quantize = fdct->float_quantize;
  workspace = fdct->float_workspace;

  sample_data += start_row;     /* fold in the vertical offset once */

  for (bi = 0; bi < num_blocks; bi++, start_col += DCTSIZE) {
    /* Load data into workspace, applying unsigned->signed conversion */
    (*do_convsamp) (sample_data, start_col, workspace);

    /* Perform the DCT */
    (*do_dct) (workspace);

    /* Save unquantized transform coefficients for later trellis quantization */
    /* Currently save as integer values. Could save float values but would require */
    /* modifications to memory allocation and trellis quantization */
    
    if (dst) {
      int i;
      static const double aanscalefactor[DCTSIZE] = {
        1.0, 1.387039845, 1.306562965, 1.175875602,
        1.0, 0.785694958, 0.541196100, 0.275899379
      };

      for (i = 0; i < DCTSIZE2; i++) {
        v = workspace[i];
        v /= aanscalefactor[i%8];
        v /= aanscalefactor[i/8];
        x = (v >= 0.0) ? (int)(v + 0.5) : (int)(v - 0.5);
        dst[bi][i] = x;
      }
    }

    /* Quantize/descale the coefficients, and store into coef_blocks[] */
    (*do_quantize) (coef_blocks[bi], divisors, workspace);
  }
}

#endif /* DCT_FLOAT_SUPPORTED */

#include "jchuff.h"
#include "jpeg_nbits_table.h"

static const float jpeg_lambda_weights_flat[64] = {
  1.0f, 1.0f, 1.0f, 1.0f, 1.0f, 1.0f, 1.0f, 1.0f,
  1.0f, 1.0f, 1.0f, 1.0f, 1.0f, 1.0f, 1.0f, 1.0f,
  1.0f, 1.0f, 1.0f, 1.0f, 1.0f, 1.0f, 1.0f, 1.0f,
  1.0f, 1.0f, 1.0f, 1.0f, 1.0f, 1.0f, 1.0f, 1.0f,
  1.0f, 1.0f, 1.0f, 1.0f, 1.0f, 1.0f, 1.0f, 1.0f,
  1.0f, 1.0f, 1.0f, 1.0f, 1.0f, 1.0f, 1.0f, 1.0f,
  1.0f, 1.0f, 1.0f, 1.0f, 1.0f, 1.0f, 1.0f, 1.0f,
  1.0f, 1.0f, 1.0f, 1.0f, 1.0f, 1.0f, 1.0f, 1.0f
};

static const float jpeg_lambda_weights_csf_luma[64] = {
  3.35630f, 3.59892f, 3.20921f, 2.28102f, 1.42378f, 0.88079f, 0.58190f, 0.43454f,
  3.59893f, 3.21284f, 2.71282f, 1.98092f, 1.30506f, 0.83852f, 0.56346f, 0.42146f,
  3.20921f, 2.71282f, 2.12574f, 1.48616f, 0.99660f, 0.66132f, 0.45610f, 0.34609f,
  2.28102f, 1.98092f, 1.48616f, 0.97492f, 0.64622f, 0.43812f, 0.31074f, 0.24072f,
  1.42378f, 1.30506f, 0.99660f, 0.64623f, 0.42051f, 0.28446f, 0.20380f, 0.15975f,
  0.88079f, 0.83852f, 0.66132f, 0.43812f, 0.28446f, 0.19092f, 0.13635f, 0.10701f,
  0.58190f, 0.56346f, 0.45610f, 0.31074f, 0.20380f, 0.13635f, 0.09674f, 0.07558f,
  0.43454f, 0.42146f, 0.34609f, 0.24072f, 0.15975f, 0.10701f, 0.07558f, 0.05875f,
};

GLOBAL(void)
quantize_trellis(j_compress_ptr cinfo, c_derived_tbl *actbl, JBLOCKROW coef_blocks, JBLOCKROW src, JDIMENSION num_blocks,
                 JQUANT_TBL * qtbl, double *norm_src, double *norm_coef)
{
  int i, j, k;
  float accumulated_zero_dist[DCTSIZE2];
  float accumulated_cost[DCTSIZE2];
  int run_start[DCTSIZE2];
  int bi;
  float best_cost;
  int last_coeff_idx; /* position of last nonzero coefficient */
  float norm = 0.0;
  float lambda_base;
  float lambda;
  const float *lambda_tbl = (cinfo->use_lambda_weight_tbl) ? jpeg_lambda_weights_csf_luma : jpeg_lambda_weights_flat;
  int Ss, Se;
  float *accumulated_zero_block_cost = NULL;
  float *accumulated_block_cost = NULL;
  int *block_run_start = NULL;
  int *requires_eob = NULL;
  int has_eob;
  float cost_all_zeros;
  float best_cost_skip;
  float cost;
  int zero_run;
  int run_bits;
  int rate;

  Ss = cinfo->Ss;
  Se = cinfo->Se;
  if (Ss == 0)
    Ss = 1;
  if (Se < Ss)
    return;
  if (cinfo->trellis_eob_opt) {
    accumulated_zero_block_cost = (float *)malloc((num_blocks + 1) * SIZEOF(float));
    accumulated_block_cost = (float *)malloc((num_blocks + 1) * SIZEOF(float));
    block_run_start = (int *)malloc(num_blocks * SIZEOF(int));
    requires_eob = (int *)malloc((num_blocks + 1) * SIZEOF(int));
    accumulated_zero_block_cost[0] = 0;
    accumulated_block_cost[0] = 0;
    requires_eob[0] = 0;
  }
  
  norm = 0.0;
  for (i = 1; i < DCTSIZE2; i++) {
    norm += qtbl->quantval[i] * qtbl->quantval[i];
  }
  norm /= 63.0;
  
  lambda_base = 1.0 / norm;
  
  for (bi = 0; bi < num_blocks; bi++) {
    
    norm = 0.0;
    for (i = 1; i < DCTSIZE2; i++) {
      norm += src[bi][i] * src[bi][i];
    }
    norm /= 63.0;
    
    if (cinfo->lambda_log_scale2 > 0.0)
      lambda = pow(2.0, cinfo->lambda_log_scale1) * lambda_base / (pow(2.0, cinfo->lambda_log_scale2) + norm);
    else
      lambda = pow(2.0, cinfo->lambda_log_scale1-12.0) * lambda_base;
    
    accumulated_zero_dist[Ss-1] = 0.0;
    accumulated_cost[Ss-1] = 0.0;
    
    for (i = Ss; i <= Se; i++) {
      int z = jpeg_natural_order[i];
      
      int sign = src[bi][z] >> 31;
      int x = abs(src[bi][z]);
      int q = 8 * qtbl->quantval[z];
      int candidate[16];
      int candidate_bits[16];
      float candidate_dist[16];
      int num_candidates;
      int qval;
      
      accumulated_zero_dist[i] = x * x * lambda * lambda_tbl[z] + accumulated_zero_dist[i-1];
      
      qval = (x + q/2) / q; /* quantized value (round nearest) */

      if (qval == 0) {
        coef_blocks[bi][z] = 0;
        accumulated_cost[i] = 1e38; /* Shouldn't be needed */
        continue;
      }

      num_candidates = jpeg_nbits_table[qval];
      for (k = 0; k < num_candidates; k++) {
        int delta;
        candidate[k] = (k < num_candidates - 1) ? (2 << k) - 1 : qval;
        delta = candidate[k] * q - x;
        candidate_bits[k] = k+1;
        candidate_dist[k] = delta * delta * lambda * lambda_tbl[z];
      }
      
      accumulated_cost[i] = 1e38;
      
      for (j = Ss-1; j < i; j++) {
        int zz = jpeg_natural_order[j];
        if (j != Ss-1 && coef_blocks[bi][zz] == 0)
          continue;
        
        zero_run = i - 1 - j;
        if ((zero_run >> 4) && actbl->ehufsi[0xf0] == 0)
          continue;
        
        run_bits = (zero_run >> 4) * actbl->ehufsi[0xf0];
        zero_run &= 15;

        for (k = 0; k < num_candidates; k++) {
          int coef_bits = actbl->ehufsi[16 * zero_run + candidate_bits[k]];
          if (coef_bits == 0)
            continue;
          
          rate = coef_bits + candidate_bits[k] + run_bits;
          cost = rate + candidate_dist[k];
          cost += accumulated_zero_dist[i-1] - accumulated_zero_dist[j] + accumulated_cost[j];
          
          if (cost < accumulated_cost[i]) {
            coef_blocks[bi][z] = (candidate[k] ^ sign) - sign;
            accumulated_cost[i] = cost;
            run_start[i] = j;
          }
        }
      }
    }
    
    last_coeff_idx = Ss-1;
    best_cost = accumulated_zero_dist[Se] + actbl->ehufsi[0];
    cost_all_zeros = accumulated_zero_dist[Se];
    best_cost_skip = cost_all_zeros;
    
    for (i = Ss; i <= Se; i++) {
      int z = jpeg_natural_order[i];
      if (coef_blocks[bi][z] != 0) {
        float cost = accumulated_cost[i] + accumulated_zero_dist[Se] - accumulated_zero_dist[i];
        float cost_wo_eob = cost;
        
        if (i < Se)
          cost += actbl->ehufsi[0];
        
        if (cost < best_cost) {
          best_cost = cost;
          last_coeff_idx = i;
          best_cost_skip = cost_wo_eob;
        }
      }
    }
    
    has_eob = (last_coeff_idx < Se) + (last_coeff_idx == Ss-1);
    
    /* Zero out coefficients that are part of runs */
    i = Se;
    while (i >= Ss)
    {
      while (i > last_coeff_idx) {
        int z = jpeg_natural_order[i];
        coef_blocks[bi][z] = 0;
        i--;
      }
      last_coeff_idx = run_start[i];
      i--;
    }
    
    if (cinfo->trellis_eob_opt) {
      accumulated_zero_block_cost[bi+1] = accumulated_zero_block_cost[bi];
      accumulated_zero_block_cost[bi+1] += cost_all_zeros;
      requires_eob[bi+1] = has_eob;
      
      best_cost = 1e38;
      
      if (has_eob != 2) {
        for (i = 0; i <= bi; i++) {
          int zero_block_run;
          int nbits;
          float cost;
          
          if (requires_eob[i] == 2)
            continue;
          
          cost = best_cost_skip; /* cost of coding a nonzero block */
          cost += accumulated_zero_block_cost[bi];
          cost -= accumulated_zero_block_cost[i];
          cost += accumulated_block_cost[i];
          zero_block_run = bi - i + requires_eob[i];
          nbits = jpeg_nbits_table[zero_block_run];
          cost += actbl->ehufsi[16*nbits] + nbits;
          
          if (cost < best_cost) {
            block_run_start[bi] = i;
            best_cost = cost;
            accumulated_block_cost[bi+1] = cost;
          }
        }
      }
    }
  }
  
  if (cinfo->trellis_eob_opt) {
    int last_block = num_blocks;
    best_cost = 1e38;
    
    for (i = 0; i <= num_blocks; i++) {
      int zero_block_run;
      int nbits;
      float cost = 0.0;
      
      if (requires_eob[i] == 2)
        continue;

      cost += accumulated_zero_block_cost[num_blocks];
      cost -= accumulated_zero_block_cost[i];
      zero_block_run = num_blocks - i + requires_eob[i];
      nbits = jpeg_nbits_table[zero_block_run];
      cost += actbl->ehufsi[16*nbits] + nbits;
      if (cost < best_cost) {
        best_cost = cost;
        last_block = i;
      }
    }
    last_block--;
    bi = num_blocks - 1;
    while (bi >= 0) {
      while (bi > last_block) {
        for (j = Ss; j <= Se; j++) {
          int z = jpeg_natural_order[j];
          coef_blocks[bi][z] = 0;
        }
        bi--;
      }
      last_block = block_run_start[bi]-1;
      bi--;
    }
    free(accumulated_zero_block_cost);
    free(accumulated_block_cost);
    free(block_run_start);
    free(requires_eob);
  }
  
  if (cinfo->trellis_q_opt) {
    for (bi = 0; bi < num_blocks; bi++) {
      for (i = 1; i < DCTSIZE2; i++) {
        norm_src[i] += src[bi][i] * coef_blocks[bi][i];
        norm_coef[i] += 8 * coef_blocks[bi][i] * coef_blocks[bi][i];
      }
    }
  }
}

/*
 * Initialize FDCT manager.
 */

GLOBAL(void)
jinit_forward_dct (j_compress_ptr cinfo)
{
  my_fdct_ptr fdct;
  int i;

  fdct = (my_fdct_ptr)
    (*cinfo->mem->alloc_small) ((j_common_ptr) cinfo, JPOOL_IMAGE,
                                sizeof(my_fdct_controller));
  cinfo->fdct = (struct jpeg_forward_dct *) fdct;
  fdct->pub.start_pass = start_pass_fdctmgr;

  /* First determine the DCT... */
  switch (cinfo->dct_method) {
#ifdef DCT_ISLOW_SUPPORTED
  case JDCT_ISLOW:
    fdct->pub.forward_DCT = forward_DCT;
    if (jsimd_can_fdct_islow())
      fdct->dct = jsimd_fdct_islow;
    else
      fdct->dct = jpeg_fdct_islow;
    break;
#endif
#ifdef DCT_IFAST_SUPPORTED
  case JDCT_IFAST:
    fdct->pub.forward_DCT = forward_DCT;
    if (jsimd_can_fdct_ifast())
      fdct->dct = jsimd_fdct_ifast;
    else
      fdct->dct = jpeg_fdct_ifast;
    break;
#endif
#ifdef DCT_FLOAT_SUPPORTED
  case JDCT_FLOAT:
    fdct->pub.forward_DCT = forward_DCT_float;
    if (jsimd_can_fdct_float())
      fdct->float_dct = jsimd_fdct_float;
    else
      fdct->float_dct = jpeg_fdct_float;
    break;
#endif
  default:
    ERREXIT(cinfo, JERR_NOT_COMPILED);
    break;
  }

  /* ...then the supporting stages. */
  switch (cinfo->dct_method) {
#ifdef DCT_ISLOW_SUPPORTED
  case JDCT_ISLOW:
#endif
#ifdef DCT_IFAST_SUPPORTED
  case JDCT_IFAST:
#endif
#if defined(DCT_ISLOW_SUPPORTED) || defined(DCT_IFAST_SUPPORTED)
    if (jsimd_can_convsamp())
      fdct->convsamp = jsimd_convsamp;
    else
      fdct->convsamp = convsamp;
    if (jsimd_can_quantize())
      fdct->quantize = jsimd_quantize;
    else
      fdct->quantize = quantize;
    break;
#endif
#ifdef DCT_FLOAT_SUPPORTED
  case JDCT_FLOAT:
    if (jsimd_can_convsamp_float())
      fdct->float_convsamp = jsimd_convsamp_float;
    else
      fdct->float_convsamp = convsamp_float;
    if (jsimd_can_quantize_float())
      fdct->float_quantize = jsimd_quantize_float;
    else
      fdct->float_quantize = quantize_float;
    break;
#endif
  default:
    ERREXIT(cinfo, JERR_NOT_COMPILED);
    break;
  }

  /* Allocate workspace memory */
#ifdef DCT_FLOAT_SUPPORTED
  if (cinfo->dct_method == JDCT_FLOAT)
    fdct->float_workspace = (FAST_FLOAT *)
      (*cinfo->mem->alloc_small) ((j_common_ptr) cinfo, JPOOL_IMAGE,
                                  sizeof(FAST_FLOAT) * DCTSIZE2);
  else
#endif
    fdct->workspace = (DCTELEM *)
      (*cinfo->mem->alloc_small) ((j_common_ptr) cinfo, JPOOL_IMAGE,
                                  sizeof(DCTELEM) * DCTSIZE2);

  /* Mark divisor tables unallocated */
  for (i = 0; i < NUM_QUANT_TBLS; i++) {
    fdct->divisors[i] = NULL;
#ifdef DCT_FLOAT_SUPPORTED
    fdct->float_divisors[i] = NULL;
#endif
  }
}<|MERGE_RESOLUTION|>--- conflicted
+++ resolved
@@ -412,15 +412,9 @@
 
 METHODDEF(void)
 forward_DCT (j_compress_ptr cinfo, jpeg_component_info * compptr,
-<<<<<<< HEAD
-	     JSAMPARRAY sample_data, JBLOCKROW coef_blocks,
-	     JDIMENSION start_row, JDIMENSION start_col,
-	     JDIMENSION num_blocks, JBLOCKROW dst)
-=======
              JSAMPARRAY sample_data, JBLOCKROW coef_blocks,
              JDIMENSION start_row, JDIMENSION start_col,
-             JDIMENSION num_blocks)
->>>>>>> 8d4544b7
+	     JDIMENSION num_blocks, JBLOCKROW dst)
 /* This version is used for integer DCT implementations. */
 {
   /* This routine is heavily used, so it's worth coding it tightly. */
@@ -538,15 +532,9 @@
 
 METHODDEF(void)
 forward_DCT_float (j_compress_ptr cinfo, jpeg_component_info * compptr,
-<<<<<<< HEAD
-		   JSAMPARRAY sample_data, JBLOCKROW coef_blocks,
-		   JDIMENSION start_row, JDIMENSION start_col,
-		   JDIMENSION num_blocks, JBLOCKROW dst)
-=======
                    JSAMPARRAY sample_data, JBLOCKROW coef_blocks,
                    JDIMENSION start_row, JDIMENSION start_col,
-                   JDIMENSION num_blocks)
->>>>>>> 8d4544b7
+		   JDIMENSION num_blocks, JBLOCKROW dst)
 /* This version is used for floating-point DCT implementations. */
 {
   /* This routine is heavily used, so it's worth coding it tightly. */
@@ -660,10 +648,10 @@
   if (Se < Ss)
     return;
   if (cinfo->trellis_eob_opt) {
-    accumulated_zero_block_cost = (float *)malloc((num_blocks + 1) * SIZEOF(float));
-    accumulated_block_cost = (float *)malloc((num_blocks + 1) * SIZEOF(float));
-    block_run_start = (int *)malloc(num_blocks * SIZEOF(int));
-    requires_eob = (int *)malloc((num_blocks + 1) * SIZEOF(int));
+    accumulated_zero_block_cost = (float *)malloc((num_blocks + 1) * sizeof(float));
+    accumulated_block_cost = (float *)malloc((num_blocks + 1) * sizeof(float));
+    block_run_start = (int *)malloc(num_blocks * sizeof(int));
+    requires_eob = (int *)malloc((num_blocks + 1) * sizeof(int));
     accumulated_zero_block_cost[0] = 0;
     accumulated_block_cost[0] = 0;
     requires_eob[0] = 0;
