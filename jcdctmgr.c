/*
 * jcdctmgr.c
 *
 * This file was part of the Independent JPEG Group's software:
 * Copyright (C) 1994-1996, Thomas G. Lane.
 * libjpeg-turbo Modifications:
 * Copyright (C) 1999-2006, MIYASAKA Masaru.
 * Copyright 2009 Pierre Ossman <ossman@cendio.se> for Cendio AB
<<<<<<< HEAD
 * Copyright (C) 2011, 2014 D. R. Commander
 * mozjpeg Modifications:
 * Copyright (C) 2014, Mozilla Corporation.
=======
 * Copyright (C) 2011, 2014-2015 D. R. Commander
>>>>>>> eb7962a0
 * For conditions of distribution and use, see the accompanying README file.
 *
 * This file contains the forward-DCT management logic.
 * This code selects a particular DCT implementation to be used,
 * and it performs related housekeeping chores including coefficient
 * quantization.
 */

#define JPEG_INTERNALS
#include "jinclude.h"
#include "jpeglib.h"
#include "jdct.h"               /* Private declarations for DCT subsystem */
#include "jsimddct.h"
#include "jchuff.h"
#include <assert.h>
#include <math.h>


/* Private subobject for this module */

typedef void (*forward_DCT_method_ptr) (DCTELEM * data);
typedef void (*float_DCT_method_ptr) (FAST_FLOAT * data);

typedef void (*preprocess_method_ptr)(DCTELEM*, const JQUANT_TBL*);
typedef void (*float_preprocess_method_ptr)(FAST_FLOAT*, const JQUANT_TBL*);

typedef void (*convsamp_method_ptr) (JSAMPARRAY sample_data,
                                     JDIMENSION start_col,
                                     DCTELEM * workspace);
typedef void (*float_convsamp_method_ptr) (JSAMPARRAY sample_data,
                                           JDIMENSION start_col,
                                           FAST_FLOAT *workspace);

typedef void (*quantize_method_ptr) (JCOEFPTR coef_block, DCTELEM * divisors,
                                     DCTELEM * workspace);
typedef void (*float_quantize_method_ptr) (JCOEFPTR coef_block,
                                           FAST_FLOAT * divisors,
                                           FAST_FLOAT * workspace);

METHODDEF(void) quantize (JCOEFPTR, DCTELEM *, DCTELEM *);

typedef struct {
  struct jpeg_forward_dct pub;  /* public fields */

  /* Pointer to the DCT routine actually in use */
  forward_DCT_method_ptr dct;
  convsamp_method_ptr convsamp;
  preprocess_method_ptr preprocess;
  quantize_method_ptr quantize;

  /* The actual post-DCT divisors --- not identical to the quant table
   * entries, because of scaling (especially for an unnormalized DCT).
   * Each table is given in normal array order.
   */
  DCTELEM * divisors[NUM_QUANT_TBLS];

  /* work area for FDCT subroutine */
  DCTELEM * workspace;

#ifdef DCT_FLOAT_SUPPORTED
  /* Same as above for the floating-point case. */
  float_DCT_method_ptr float_dct;
  float_convsamp_method_ptr float_convsamp;
  float_preprocess_method_ptr float_preprocess;
  float_quantize_method_ptr float_quantize;
  FAST_FLOAT * float_divisors[NUM_QUANT_TBLS];
  FAST_FLOAT * float_workspace;
#endif
} my_fdct_controller;

typedef my_fdct_controller * my_fdct_ptr;


#if BITS_IN_JSAMPLE == 8

/*
 * Find the highest bit in an integer through binary search.
 */

LOCAL(int)
flss (UINT16 val)
{
  int bit;

  bit = 16;

  if (!val)
    return 0;

  if (!(val & 0xff00)) {
    bit -= 8;
    val <<= 8;
  }
  if (!(val & 0xf000)) {
    bit -= 4;
    val <<= 4;
  }
  if (!(val & 0xc000)) {
    bit -= 2;
    val <<= 2;
  }
  if (!(val & 0x8000)) {
    bit -= 1;
    val <<= 1;
  }

  return bit;
}


/*
 * Compute values to do a division using reciprocal.
 *
 * This implementation is based on an algorithm described in
 *   "How to optimize for the Pentium family of microprocessors"
 *   (http://www.agner.org/assem/).
 * More information about the basic algorithm can be found in
 * the paper "Integer Division Using Reciprocals" by Robert Alverson.
 *
 * The basic idea is to replace x/d by x * d^-1. In order to store
 * d^-1 with enough precision we shift it left a few places. It turns
 * out that this algoright gives just enough precision, and also fits
 * into DCTELEM:
 *
 *   b = (the number of significant bits in divisor) - 1
 *   r = (word size) + b
 *   f = 2^r / divisor
 *
 * f will not be an integer for most cases, so we need to compensate
 * for the rounding error introduced:
 *
 *   no fractional part:
 *
 *       result = input >> r
 *
 *   fractional part of f < 0.5:
 *
 *       round f down to nearest integer
 *       result = ((input + 1) * f) >> r
 *
 *   fractional part of f > 0.5:
 *
 *       round f up to nearest integer
 *       result = (input * f) >> r
 *
 * This is the original algorithm that gives truncated results. But we
 * want properly rounded results, so we replace "input" with
 * "input + divisor/2".
 *
 * In order to allow SIMD implementations we also tweak the values to
 * allow the same calculation to be made at all times:
 *
 *   dctbl[0] = f rounded to nearest integer
 *   dctbl[1] = divisor / 2 (+ 1 if fractional part of f < 0.5)
 *   dctbl[2] = 1 << ((word size) * 2 - r)
 *   dctbl[3] = r - (word size)
 *
 * dctbl[2] is for stupid instruction sets where the shift operation
 * isn't member wise (e.g. MMX).
 *
 * The reason dctbl[2] and dctbl[3] reduce the shift with (word size)
 * is that most SIMD implementations have a "multiply and store top
 * half" operation.
 *
 * Lastly, we store each of the values in their own table instead
 * of in a consecutive manner, yet again in order to allow SIMD
 * routines.
 */

LOCAL(int)
compute_reciprocal (UINT16 divisor, DCTELEM * dtbl)
{
  UDCTELEM2 fq, fr;
  UDCTELEM c;
  int b, r;

  if (divisor == 1) {
    /* divisor == 1 means unquantized, so these reciprocal/correction/shift
     * values will cause the C quantization algorithm to act like the
     * identity function.  Since only the C quantization algorithm is used in
     * these cases, the scale value is irrelevant.
     */
    dtbl[DCTSIZE2 * 0] = (DCTELEM) 1;                       /* reciprocal */
    dtbl[DCTSIZE2 * 1] = (DCTELEM) 0;                       /* correction */
    dtbl[DCTSIZE2 * 2] = (DCTELEM) 1;                       /* scale */
    dtbl[DCTSIZE2 * 3] = -(DCTELEM) (sizeof(DCTELEM) * 8);  /* shift */
    return 0;
  }

  b = flss(divisor) - 1;
  r  = sizeof(DCTELEM) * 8 + b;

  fq = ((UDCTELEM2)1 << r) / divisor;
  fr = ((UDCTELEM2)1 << r) % divisor;

  c = divisor / 2; /* for rounding */

  if (fr == 0) { /* divisor is power of two */
    /* fq will be one bit too large to fit in DCTELEM, so adjust */
    fq >>= 1;
    r--;
  } else if (fr <= (divisor / 2U)) { /* fractional part is < 0.5 */
    c++;
  } else { /* fractional part is > 0.5 */
    fq++;
  }

  dtbl[DCTSIZE2 * 0] = (DCTELEM) fq;      /* reciprocal */
  dtbl[DCTSIZE2 * 1] = (DCTELEM) c;       /* correction + roundfactor */
  dtbl[DCTSIZE2 * 2] = (DCTELEM) (1 << (sizeof(DCTELEM)*8*2 - r));  /* scale */
  dtbl[DCTSIZE2 * 3] = (DCTELEM) r - sizeof(DCTELEM)*8; /* shift */

  if(r <= 16) return 0;
  else return 1;
}

#endif


/*
 * Initialize for a processing pass.
 * Verify that all referenced Q-tables are present, and set up
 * the divisor table for each one.
 * In the current implementation, DCT of all components is done during
 * the first pass, even if only some components will be output in the
 * first scan.  Hence all components should be examined here.
 */

METHODDEF(void)
start_pass_fdctmgr (j_compress_ptr cinfo)
{
  my_fdct_ptr fdct = (my_fdct_ptr) cinfo->fdct;
  int ci, qtblno, i;
  jpeg_component_info *compptr;
  JQUANT_TBL * qtbl;
  DCTELEM * dtbl;

  for (ci = 0, compptr = cinfo->comp_info; ci < cinfo->num_components;
       ci++, compptr++) {
    qtblno = compptr->quant_tbl_no;
    /* Make sure specified quantization table is present */
    if (qtblno < 0 || qtblno >= NUM_QUANT_TBLS ||
        cinfo->quant_tbl_ptrs[qtblno] == NULL)
      ERREXIT1(cinfo, JERR_NO_QUANT_TABLE, qtblno);
    qtbl = cinfo->quant_tbl_ptrs[qtblno];
    /* Compute divisors for this quant table */
    /* We may do this more than once for same table, but it's not a big deal */
    switch (cinfo->dct_method) {
#ifdef DCT_ISLOW_SUPPORTED
    case JDCT_ISLOW:
      /* For LL&M IDCT method, divisors are equal to raw quantization
       * coefficients multiplied by 8 (to counteract scaling).
       */
      if (fdct->divisors[qtblno] == NULL) {
        fdct->divisors[qtblno] = (DCTELEM *)
          (*cinfo->mem->alloc_small) ((j_common_ptr) cinfo, JPOOL_IMAGE,
                                      (DCTSIZE2 * 4) * sizeof(DCTELEM));
      }
      dtbl = fdct->divisors[qtblno];
      for (i = 0; i < DCTSIZE2; i++) {
#if BITS_IN_JSAMPLE == 8
        if(!compute_reciprocal(qtbl->quantval[i] << 3, &dtbl[i])
          && fdct->quantize == jsimd_quantize)
          fdct->quantize = quantize;
#else
        dtbl[i] = ((DCTELEM) qtbl->quantval[i]) << 3;
#endif
      }
      break;
#endif
#ifdef DCT_IFAST_SUPPORTED
    case JDCT_IFAST:
      {
        /* For AA&N IDCT method, divisors are equal to quantization
         * coefficients scaled by scalefactor[row]*scalefactor[col], where
         *   scalefactor[0] = 1
         *   scalefactor[k] = cos(k*PI/16) * sqrt(2)    for k=1..7
         * We apply a further scale factor of 8.
         */
#define CONST_BITS 14
        static const INT16 aanscales[DCTSIZE2] = {
          /* precomputed values scaled up by 14 bits */
          16384, 22725, 21407, 19266, 16384, 12873,  8867,  4520,
          22725, 31521, 29692, 26722, 22725, 17855, 12299,  6270,
          21407, 29692, 27969, 25172, 21407, 16819, 11585,  5906,
          19266, 26722, 25172, 22654, 19266, 15137, 10426,  5315,
          16384, 22725, 21407, 19266, 16384, 12873,  8867,  4520,
          12873, 17855, 16819, 15137, 12873, 10114,  6967,  3552,
           8867, 12299, 11585, 10426,  8867,  6967,  4799,  2446,
           4520,  6270,  5906,  5315,  4520,  3552,  2446,  1247
        };
        SHIFT_TEMPS

        if (fdct->divisors[qtblno] == NULL) {
          fdct->divisors[qtblno] = (DCTELEM *)
            (*cinfo->mem->alloc_small) ((j_common_ptr) cinfo, JPOOL_IMAGE,
                                        (DCTSIZE2 * 4) * sizeof(DCTELEM));
        }
        dtbl = fdct->divisors[qtblno];
        for (i = 0; i < DCTSIZE2; i++) {
#if BITS_IN_JSAMPLE == 8
          if(!compute_reciprocal(
            DESCALE(MULTIPLY16V16((INT32) qtbl->quantval[i],
                                  (INT32) aanscales[i]),
                    CONST_BITS-3), &dtbl[i])
            && fdct->quantize == jsimd_quantize)
            fdct->quantize = quantize;
#else
           dtbl[i] = (DCTELEM)
             DESCALE(MULTIPLY16V16((INT32) qtbl->quantval[i],
                                   (INT32) aanscales[i]),
                     CONST_BITS-3);
#endif
        }
      }
      break;
#endif
#ifdef DCT_FLOAT_SUPPORTED
    case JDCT_FLOAT:
      {
        /* For float AA&N IDCT method, divisors are equal to quantization
         * coefficients scaled by scalefactor[row]*scalefactor[col], where
         *   scalefactor[0] = 1
         *   scalefactor[k] = cos(k*PI/16) * sqrt(2)    for k=1..7
         * We apply a further scale factor of 8.
         * What's actually stored is 1/divisor so that the inner loop can
         * use a multiplication rather than a division.
         */
        FAST_FLOAT * fdtbl;
        int row, col;
        static const double aanscalefactor[DCTSIZE] = {
          1.0, 1.387039845, 1.306562965, 1.175875602,
          1.0, 0.785694958, 0.541196100, 0.275899379
        };

        if (fdct->float_divisors[qtblno] == NULL) {
          fdct->float_divisors[qtblno] = (FAST_FLOAT *)
            (*cinfo->mem->alloc_small) ((j_common_ptr) cinfo, JPOOL_IMAGE,
                                        DCTSIZE2 * sizeof(FAST_FLOAT));
        }
        fdtbl = fdct->float_divisors[qtblno];
        i = 0;
        for (row = 0; row < DCTSIZE; row++) {
          for (col = 0; col < DCTSIZE; col++) {
            fdtbl[i] = (FAST_FLOAT)
              (1.0 / (((double) qtbl->quantval[i] *
                       aanscalefactor[row] * aanscalefactor[col] * 8.0)));
            i++;
          }
        }
      }
      break;
#endif
    default:
      ERREXIT(cinfo, JERR_NOT_COMPILED);
      break;
    }
  }
}

METHODDEF(float)
catmull_rom(const DCTELEM value1, const DCTELEM value2, const DCTELEM value3, const DCTELEM value4, const float t, int size)
{
  const int tan1 = (value3 - value1) * size;
  const int tan2 = (value4 - value2) * size;

  const float t2 = t * t;
  const float t3 = t2 * t;

  const float f1 = 2.f * t3 - 3.f * t2 + 1.f;
  const float f2 = -2.f * t3 + 3.f * t2;
  const float f3 = t3 - 2.f * t2 + t;
  const float f4 = t3 - t2;

  return value2 * f1 + tan1 * f3 +
         value3 * f2 + tan2 * f4;
}

/** Prevents visible ringing artifacts near hard edges on white backgrounds.

  1. JPEG can encode samples with higher values than it's possible to display (higher than 255 in RGB),
     and the decoder will always clamp values to 0-255. To encode 255 you can use any value >= 255,
     and distortions of the out-of-range values won't be visible as long as they decode to anything >= 255.

  2. From DCT perspective pixels in a block are a waveform. Hard edges form square waves (bad).
     Edges with white are similar to waveform clipping, and anti-clipping algorithms can turn square waves
     into softer ones that compress better.

 */
METHODDEF(void)
preprocess_deringing(DCTELEM *data, const JQUANT_TBL *quantization_table)
{
  const DCTELEM maxsample = 255 - CENTERJSAMPLE;
  const int size = DCTSIZE * DCTSIZE;

  /* Decoders don't handle overflow of DC very well, so calculate
     maximum overflow that is safe to do without increasing DC out of range */
  int sum = 0;
  int maxsample_count = 0;
  int i;
  DCTELEM maxovershoot;
  int n;
  
  for(i=0; i < size; i++) {
    sum += data[i];
    if (data[i] >= maxsample) {
      maxsample_count++;
    }
  }

  /* If nothing reaches max value there's nothing to overshoot
     and if the block is completely flat, it's already the best case. */
  if (!maxsample_count || maxsample_count == size) {
    return;
  }

  /* Too much overshoot is not good: increased amplitude will cost bits, and the cost is proportional to quantization (here using DC quant as a rough guide). */
  maxovershoot = maxsample + MIN(MIN(31, 2*quantization_table->quantval[0]), (maxsample * size - sum) / maxsample_count);

  n = 0;
  do {
    int start, end, length;
    DCTELEM f1, f2, l1, l2, fslope, lslope;
    float step, position;
    
    /* Pixels are traversed in zig-zag order to process them as a line */
    if (data[jpeg_natural_order[n]] < maxsample) {
      n++;
      continue;
    }

    /* Find a run of maxsample pixels. Start is the first pixel inside the range, end the first pixel outside. */
    start = n;
    while(++n < size && data[jpeg_natural_order[n]] >= maxsample) {}
    end = n;

    /* the run will be replaced with a catmull-rom interpolation of values from the edges */

    /* Find suitable upward slope from pixels around edges of the run.
       Just feeding nearby pixels as catmull rom points isn't good enough,
       as slope with one sample before the edge may have been flattened by clipping,
       and slope of two samples before the edge could be downward. */
    f1 = data[jpeg_natural_order[start >= 1 ? start-1 : 0]];
    f2 = data[jpeg_natural_order[start >= 2 ? start-2 : 0]];

    l1 = data[jpeg_natural_order[end < size-1 ? end : size-1]];
    l2 = data[jpeg_natural_order[end < size-2 ? end+1 : size-1]];

    fslope = MAX(f1-f2, maxsample-f1);
    lslope = MAX(l1-l2, maxsample-l1);

    /* if slope at the start/end is unknown, just make the curve symmetric */
    if (start == 0) {
      fslope = lslope;
    }
    if (end == size) {
      lslope = fslope;
    }

    /* The curve fits better if first and last pixel is omitted */
    length = end - start;
    step = 1.f/(float)(length + 1);
    position = step;

    for(i = start; i < end; i++, position += step) {
      DCTELEM tmp = ceilf(catmull_rom(maxsample - fslope, maxsample, maxsample, maxsample - lslope, position, length));
      data[jpeg_natural_order[i]] = MIN(tmp, maxovershoot);
    }
    n++;
  }
  while(n < size);
}

/*
  Float version of preprocess_deringing()
 */
METHODDEF(void)
float_preprocess_deringing(FAST_FLOAT *data, const JQUANT_TBL *quantization_table)
{
  const FAST_FLOAT maxsample = 255 - CENTERJSAMPLE;
  const int size = DCTSIZE * DCTSIZE;

  FAST_FLOAT sum = 0;
  int maxsample_count = 0;
  int i;
  int n;
  FAST_FLOAT maxovershoot;
  
  for(i=0; i < size; i++) {
    sum += data[i];
    if (data[i] >= maxsample) {
      maxsample_count++;
    }
  }

  if (!maxsample_count || maxsample_count == size) {
    return;
  }

  maxovershoot = maxsample + MIN(MIN(31, 2*quantization_table->quantval[0]), (maxsample * size - sum) / maxsample_count);

  n = 0;
  do {
    int start, end, length;
    FAST_FLOAT f1, f2, l1, l2, fslope, lslope;
    float step, position;
    
    if (data[jpeg_natural_order[n]] < maxsample) {
      n++;
      continue;
    }

    start = n;
    while(++n < size && data[jpeg_natural_order[n]] >= maxsample) {}
    end = n;

    f1 = data[jpeg_natural_order[start >= 1 ? start-1 : 0]];
    f2 = data[jpeg_natural_order[start >= 2 ? start-2 : 0]];

    l1 = data[jpeg_natural_order[end < size-1 ? end : size-1]];
    l2 = data[jpeg_natural_order[end < size-2 ? end+1 : size-1]];

    fslope = MAX(f1-f2, maxsample-f1);
    lslope = MAX(l1-l2, maxsample-l1);

    if (start == 0) {
      fslope = lslope;
    }
    if (end == size) {
      lslope = fslope;
    }

    length = end - start;
    step = 1.f/(float)(length + 1);
    position = step;

    for(i = start; i < end; i++, position += step) {
      FAST_FLOAT tmp = catmull_rom(maxsample - fslope, maxsample, maxsample, maxsample - lslope, position, length);
      data[jpeg_natural_order[i]] = MIN(tmp, maxovershoot);
    }
    n++;
  }
  while(n < size);
}

/*
 * Load data into workspace, applying unsigned->signed conversion.
 */

METHODDEF(void)
convsamp (JSAMPARRAY sample_data, JDIMENSION start_col, DCTELEM * workspace)
{
  register DCTELEM *workspaceptr;
  register JSAMPROW elemptr;
  register int elemr;

  workspaceptr = workspace;
  for (elemr = 0; elemr < DCTSIZE; elemr++) {
    elemptr = sample_data[elemr] + start_col;

#if DCTSIZE == 8                /* unroll the inner loop */
    *workspaceptr++ = GETJSAMPLE(*elemptr++) - CENTERJSAMPLE;
    *workspaceptr++ = GETJSAMPLE(*elemptr++) - CENTERJSAMPLE;
    *workspaceptr++ = GETJSAMPLE(*elemptr++) - CENTERJSAMPLE;
    *workspaceptr++ = GETJSAMPLE(*elemptr++) - CENTERJSAMPLE;
    *workspaceptr++ = GETJSAMPLE(*elemptr++) - CENTERJSAMPLE;
    *workspaceptr++ = GETJSAMPLE(*elemptr++) - CENTERJSAMPLE;
    *workspaceptr++ = GETJSAMPLE(*elemptr++) - CENTERJSAMPLE;
    *workspaceptr++ = GETJSAMPLE(*elemptr++) - CENTERJSAMPLE;
#else
    {
      register int elemc;
      for (elemc = DCTSIZE; elemc > 0; elemc--)
        *workspaceptr++ = GETJSAMPLE(*elemptr++) - CENTERJSAMPLE;
    }
#endif
  }
}


/*
 * Quantize/descale the coefficients, and store into coef_blocks[].
 */

METHODDEF(void)
quantize (JCOEFPTR coef_block, DCTELEM * divisors, DCTELEM * workspace)
{
  int i;
  DCTELEM temp;
  JCOEFPTR output_ptr = coef_block;

#if BITS_IN_JSAMPLE == 8

  UDCTELEM recip, corr;
  int shift;
  UDCTELEM2 product;

  for (i = 0; i < DCTSIZE2; i++) {
    temp = workspace[i];
    recip = divisors[i + DCTSIZE2 * 0];
    corr =  divisors[i + DCTSIZE2 * 1];
    shift = divisors[i + DCTSIZE2 * 3];

    if (temp < 0) {
      temp = -temp;
      product = (UDCTELEM2)(temp + corr) * recip;
      product >>= shift + sizeof(DCTELEM)*8;
      temp = product;
      temp = -temp;
    } else {
      product = (UDCTELEM2)(temp + corr) * recip;
      product >>= shift + sizeof(DCTELEM)*8;
      temp = product;
    }
    output_ptr[i] = (JCOEF) temp;
  }

#else

  register DCTELEM qval;

  for (i = 0; i < DCTSIZE2; i++) {
    qval = divisors[i];
    temp = workspace[i];
    /* Divide the coefficient value by qval, ensuring proper rounding.
     * Since C does not specify the direction of rounding for negative
     * quotients, we have to force the dividend positive for portability.
     *
     * In most files, at least half of the output values will be zero
     * (at default quantization settings, more like three-quarters...)
     * so we should ensure that this case is fast.  On many machines,
     * a comparison is enough cheaper than a divide to make a special test
     * a win.  Since both inputs will be nonnegative, we need only test
     * for a < b to discover whether a/b is 0.
     * If your machine's division is fast enough, define FAST_DIVIDE.
     */
#ifdef FAST_DIVIDE
#define DIVIDE_BY(a,b)  a /= b
#else
#define DIVIDE_BY(a,b)  if (a >= b) a /= b; else a = 0
#endif
    if (temp < 0) {
      temp = -temp;
      temp += qval>>1;  /* for rounding */
      DIVIDE_BY(temp, qval);
      temp = -temp;
    } else {
      temp += qval>>1;  /* for rounding */
      DIVIDE_BY(temp, qval);
    }
    output_ptr[i] = (JCOEF) temp;
  }

#endif

}


/*
 * Perform forward DCT on one or more blocks of a component.
 *
 * The input samples are taken from the sample_data[] array starting at
 * position start_row/start_col, and moving to the right for any additional
 * blocks. The quantized coefficients are returned in coef_blocks[].
 */

METHODDEF(void)
forward_DCT (j_compress_ptr cinfo, jpeg_component_info * compptr,
             JSAMPARRAY sample_data, JBLOCKROW coef_blocks,
             JDIMENSION start_row, JDIMENSION start_col,
             JDIMENSION num_blocks, JBLOCKROW dst)
/* This version is used for integer DCT implementations. */
{
  /* This routine is heavily used, so it's worth coding it tightly. */
  my_fdct_ptr fdct = (my_fdct_ptr) cinfo->fdct;
  DCTELEM * divisors = fdct->divisors[compptr->quant_tbl_no];
  JQUANT_TBL *qtbl = cinfo->quant_tbl_ptrs[compptr->quant_tbl_no];
  DCTELEM * workspace;
  JDIMENSION bi;

  /* Make sure the compiler doesn't look up these every pass */
  forward_DCT_method_ptr do_dct = fdct->dct;
  convsamp_method_ptr do_convsamp = fdct->convsamp;
  preprocess_method_ptr do_preprocess = fdct->preprocess;
  quantize_method_ptr do_quantize = fdct->quantize;
  workspace = fdct->workspace;

  sample_data += start_row;     /* fold in the vertical offset once */

  for (bi = 0; bi < num_blocks; bi++, start_col += DCTSIZE) {
    /* Load data into workspace, applying unsigned->signed conversion */
    (*do_convsamp) (sample_data, start_col, workspace);

    if (do_preprocess) {
      (*do_preprocess) (workspace, qtbl);
    }

    /* Perform the DCT */
    (*do_dct) (workspace);

    /* Save unquantized transform coefficients for later trellis quantization */
    if (dst) {
      int i;
      if (cinfo->dct_method == JDCT_IFAST) {
        static const INT16 aanscales[DCTSIZE2] = {
          /* precomputed values scaled up by 14 bits */
          16384, 22725, 21407, 19266, 16384, 12873,  8867,  4520,
          22725, 31521, 29692, 26722, 22725, 17855, 12299,  6270,
          21407, 29692, 27969, 25172, 21407, 16819, 11585,  5906,
          19266, 26722, 25172, 22654, 19266, 15137, 10426,  5315,
          16384, 22725, 21407, 19266, 16384, 12873,  8867,  4520,
          12873, 17855, 16819, 15137, 12873, 10114,  6967,  3552,
          8867, 12299, 11585, 10426,  8867,  6967,  4799,  2446,
          4520,  6270,  5906,  5315,  4520,  3552,  2446,  1247
        };
        
        for (i = 0; i < DCTSIZE2; i++) {
          int x = workspace[i];
          int s = aanscales[i];
          x = (x >= 0) ? (x * 32768 + s) / (2*s) : (x * 32768 - s) / (2*s);
          dst[bi][i] = x;
        }
        
      } else {
        for (i = 0; i < DCTSIZE2; i++) {
          dst[bi][i] = workspace[i];
        }
      }
    }
    
    /* Quantize/descale the coefficients, and store into coef_blocks[] */
    (*do_quantize) (coef_blocks[bi], divisors, workspace);

    if (do_preprocess) {
      int i;
      int maxval = (1 << MAX_COEF_BITS) - 1;
      for (i = 0; i < 64; i++) {
        if (coef_blocks[bi][i] < -maxval)
          coef_blocks[bi][i] = -maxval;
        if (coef_blocks[bi][i] > maxval)
          coef_blocks[bi][i] = maxval;
  }
}
  }
}


#ifdef DCT_FLOAT_SUPPORTED


METHODDEF(void)
convsamp_float (JSAMPARRAY sample_data, JDIMENSION start_col, FAST_FLOAT * workspace)
{
  register FAST_FLOAT *workspaceptr;
  register JSAMPROW elemptr;
  register int elemr;

  workspaceptr = workspace;
  for (elemr = 0; elemr < DCTSIZE; elemr++) {
    elemptr = sample_data[elemr] + start_col;
#if DCTSIZE == 8                /* unroll the inner loop */
    *workspaceptr++ = (FAST_FLOAT)(GETJSAMPLE(*elemptr++) - CENTERJSAMPLE);
    *workspaceptr++ = (FAST_FLOAT)(GETJSAMPLE(*elemptr++) - CENTERJSAMPLE);
    *workspaceptr++ = (FAST_FLOAT)(GETJSAMPLE(*elemptr++) - CENTERJSAMPLE);
    *workspaceptr++ = (FAST_FLOAT)(GETJSAMPLE(*elemptr++) - CENTERJSAMPLE);
    *workspaceptr++ = (FAST_FLOAT)(GETJSAMPLE(*elemptr++) - CENTERJSAMPLE);
    *workspaceptr++ = (FAST_FLOAT)(GETJSAMPLE(*elemptr++) - CENTERJSAMPLE);
    *workspaceptr++ = (FAST_FLOAT)(GETJSAMPLE(*elemptr++) - CENTERJSAMPLE);
    *workspaceptr++ = (FAST_FLOAT)(GETJSAMPLE(*elemptr++) - CENTERJSAMPLE);
#else
    {
      register int elemc;
      for (elemc = DCTSIZE; elemc > 0; elemc--)
        *workspaceptr++ = (FAST_FLOAT)
                          (GETJSAMPLE(*elemptr++) - CENTERJSAMPLE);
    }
#endif
  }
}


METHODDEF(void)
quantize_float (JCOEFPTR coef_block, FAST_FLOAT * divisors, FAST_FLOAT * workspace)
{
  register FAST_FLOAT temp;
  register int i;
  register JCOEFPTR output_ptr = coef_block;

  for (i = 0; i < DCTSIZE2; i++) {
    /* Apply the quantization and scaling factor */
    temp = workspace[i] * divisors[i];

    /* Round to nearest integer.
     * Since C does not specify the direction of rounding for negative
     * quotients, we have to force the dividend positive for portability.
     * The maximum coefficient size is +-16K (for 12-bit data), so this
     * code should work for either 16-bit or 32-bit ints.
     */
    output_ptr[i] = (JCOEF) ((int) (temp + (FAST_FLOAT) 16384.5) - 16384);
  }
}


METHODDEF(void)
forward_DCT_float (j_compress_ptr cinfo, jpeg_component_info * compptr,
                   JSAMPARRAY sample_data, JBLOCKROW coef_blocks,
                   JDIMENSION start_row, JDIMENSION start_col,
                   JDIMENSION num_blocks, JBLOCKROW dst)
/* This version is used for floating-point DCT implementations. */
{
  /* This routine is heavily used, so it's worth coding it tightly. */
  my_fdct_ptr fdct = (my_fdct_ptr) cinfo->fdct;
  FAST_FLOAT * divisors = fdct->float_divisors[compptr->quant_tbl_no];
  JQUANT_TBL *qtbl = cinfo->quant_tbl_ptrs[compptr->quant_tbl_no];
  FAST_FLOAT * workspace;
  JDIMENSION bi;
  float v;
  int x;


  /* Make sure the compiler doesn't look up these every pass */
  float_DCT_method_ptr do_dct = fdct->float_dct;
  float_convsamp_method_ptr do_convsamp = fdct->float_convsamp;
  float_preprocess_method_ptr do_preprocess = fdct->float_preprocess;
  float_quantize_method_ptr do_quantize = fdct->float_quantize;
  workspace = fdct->float_workspace;

  sample_data += start_row;     /* fold in the vertical offset once */

  for (bi = 0; bi < num_blocks; bi++, start_col += DCTSIZE) {
    /* Load data into workspace, applying unsigned->signed conversion */
    (*do_convsamp) (sample_data, start_col, workspace);

    if (do_preprocess) {
      (*do_preprocess) (workspace, qtbl);
    }

    /* Perform the DCT */
    (*do_dct) (workspace);

    /* Save unquantized transform coefficients for later trellis quantization */
    /* Currently save as integer values. Could save float values but would require */
    /* modifications to memory allocation and trellis quantization */

    if (dst) {
      int i;
      static const double aanscalefactor[DCTSIZE] = {
        1.0, 1.387039845, 1.306562965, 1.175875602,
        1.0, 0.785694958, 0.541196100, 0.275899379
      };

      for (i = 0; i < DCTSIZE2; i++) {
        v = workspace[i];
        v /= aanscalefactor[i%8];
        v /= aanscalefactor[i/8];
        x = (v >= 0.0) ? (int)(v + 0.5) : (int)(v - 0.5);
        dst[bi][i] = x;
      }
    }

    /* Quantize/descale the coefficients, and store into coef_blocks[] */
    (*do_quantize) (coef_blocks[bi], divisors, workspace);
    
    if (do_preprocess) {
      int i;
      int maxval = (1 << MAX_COEF_BITS) - 1;
      for (i = 0; i < 64; i++) {
        if (coef_blocks[bi][i] < -maxval)
          coef_blocks[bi][i] = -maxval;
        if (coef_blocks[bi][i] > maxval)
          coef_blocks[bi][i] = maxval;
  }
}
  }
}

#endif /* DCT_FLOAT_SUPPORTED */

#include "jpeg_nbits_table.h"

static const float jpeg_lambda_weights_flat[64] = {
  1.0f, 1.0f, 1.0f, 1.0f, 1.0f, 1.0f, 1.0f, 1.0f,
  1.0f, 1.0f, 1.0f, 1.0f, 1.0f, 1.0f, 1.0f, 1.0f,
  1.0f, 1.0f, 1.0f, 1.0f, 1.0f, 1.0f, 1.0f, 1.0f,
  1.0f, 1.0f, 1.0f, 1.0f, 1.0f, 1.0f, 1.0f, 1.0f,
  1.0f, 1.0f, 1.0f, 1.0f, 1.0f, 1.0f, 1.0f, 1.0f,
  1.0f, 1.0f, 1.0f, 1.0f, 1.0f, 1.0f, 1.0f, 1.0f,
  1.0f, 1.0f, 1.0f, 1.0f, 1.0f, 1.0f, 1.0f, 1.0f,
  1.0f, 1.0f, 1.0f, 1.0f, 1.0f, 1.0f, 1.0f, 1.0f
};

static const float jpeg_lambda_weights_csf_luma[64] = {
  3.35630f, 3.59892f, 3.20921f, 2.28102f, 1.42378f, 0.88079f, 0.58190f, 0.43454f,
  3.59893f, 3.21284f, 2.71282f, 1.98092f, 1.30506f, 0.83852f, 0.56346f, 0.42146f,
  3.20921f, 2.71282f, 2.12574f, 1.48616f, 0.99660f, 0.66132f, 0.45610f, 0.34609f,
  2.28102f, 1.98092f, 1.48616f, 0.97492f, 0.64622f, 0.43812f, 0.31074f, 0.24072f,
  1.42378f, 1.30506f, 0.99660f, 0.64623f, 0.42051f, 0.28446f, 0.20380f, 0.15975f,
  0.88079f, 0.83852f, 0.66132f, 0.43812f, 0.28446f, 0.19092f, 0.13635f, 0.10701f,
  0.58190f, 0.56346f, 0.45610f, 0.31074f, 0.20380f, 0.13635f, 0.09674f, 0.07558f,
  0.43454f, 0.42146f, 0.34609f, 0.24072f, 0.15975f, 0.10701f, 0.07558f, 0.05875f,
};

#define DC_TRELLIS_MAX_CANDIDATES 9

LOCAL(int) get_num_dc_trellis_candidates(int dc_quantval) {
  /* Higher qualities can tolerate higher DC distortion */
  return MIN(DC_TRELLIS_MAX_CANDIDATES, (2 + 60 / dc_quantval)|1);
}

GLOBAL(void)
quantize_trellis(j_compress_ptr cinfo, c_derived_tbl *dctbl, c_derived_tbl *actbl, JBLOCKROW coef_blocks, JBLOCKROW src, JDIMENSION num_blocks,
                 JQUANT_TBL * qtbl, double *norm_src, double *norm_coef, JCOEF *last_dc_val,
                 JBLOCKROW coef_blocks_above, JBLOCKROW src_above)
{
  int i, j, k, l;
  float accumulated_zero_dist[DCTSIZE2];
  float accumulated_cost[DCTSIZE2];
  int run_start[DCTSIZE2];
  int bi;
  float best_cost;
  int last_coeff_idx; /* position of last nonzero coefficient */
  float norm = 0.0;
  float lambda_base;
  float lambda;
  float lambda_dc;
  const float *lambda_tbl = (cinfo->master->use_lambda_weight_tbl) ?
                            jpeg_lambda_weights_csf_luma :
                            jpeg_lambda_weights_flat;
  int Ss, Se;
  float *accumulated_zero_block_cost = NULL;
  float *accumulated_block_cost = NULL;
  int *block_run_start = NULL;
  int *requires_eob = NULL;
  int has_eob;
  float cost_all_zeros;
  float best_cost_skip;
  float cost;
  int zero_run;
  int run_bits;
  int rate;
  float *accumulated_dc_cost[DC_TRELLIS_MAX_CANDIDATES];
  int *dc_cost_backtrack[DC_TRELLIS_MAX_CANDIDATES];
  JCOEF *dc_candidate[DC_TRELLIS_MAX_CANDIDATES];
  int mode = 1;
  float lambda_table[DCTSIZE2];
  const int dc_trellis_candidates = get_num_dc_trellis_candidates(qtbl->quantval[0]);
  
  Ss = cinfo->Ss;
  Se = cinfo->Se;
  if (Ss == 0)
    Ss = 1;
  if (Se < Ss)
    return;
  if (cinfo->master->trellis_eob_opt) {
    accumulated_zero_block_cost = (float *)malloc((num_blocks + 1) * sizeof(float));
    accumulated_block_cost = (float *)malloc((num_blocks + 1) * sizeof(float));
    block_run_start = (int *)malloc(num_blocks * sizeof(int));
    requires_eob = (int *)malloc((num_blocks + 1) * sizeof(int));
    if (!accumulated_zero_block_cost ||
        !accumulated_block_cost ||
        !block_run_start ||
        !requires_eob) {
      ERREXIT(cinfo, JERR_OUT_OF_MEMORY);
    }

    accumulated_zero_block_cost[0] = 0;
    accumulated_block_cost[0] = 0;
    requires_eob[0] = 0;
  }
  
  if (cinfo->master->trellis_quant_dc) {
    for (i = 0; i < dc_trellis_candidates; i++) {
      accumulated_dc_cost[i] = (float *)malloc(num_blocks * sizeof(float));
      dc_cost_backtrack[i] = (int *)malloc(num_blocks * sizeof(int));
      dc_candidate[i] = (JCOEF *)malloc(num_blocks * sizeof(JCOEF));
      if (!accumulated_dc_cost[i] ||
          !dc_cost_backtrack[i] ||
          !dc_candidate[i]) {
        ERREXIT(cinfo, JERR_OUT_OF_MEMORY);
      }
    }
  }
  
  norm = 0.0;
  for (i = 1; i < DCTSIZE2; i++) {
    norm += qtbl->quantval[i] * qtbl->quantval[i];
  }
  norm /= 63.0;

  if (mode == 1) {
    lambda_base = 1.0;
    lambda_tbl = lambda_table;
    for (i = 0; i < DCTSIZE2; i++)
      lambda_table[i] = 1.0 / (qtbl->quantval[i] * qtbl->quantval[i]);
  } else
    lambda_base = 1.0 / norm;
  
  for (bi = 0; bi < num_blocks; bi++) {
    
    norm = 0.0;
    for (i = 1; i < DCTSIZE2; i++) {
      norm += src[bi][i] * src[bi][i];
    }
    norm /= 63.0;
    
    if (cinfo->master->lambda_log_scale2 > 0.0)
      lambda = pow(2.0, cinfo->master->lambda_log_scale1) * lambda_base /
                   (pow(2.0, cinfo->master->lambda_log_scale2) + norm);
    else
      lambda = pow(2.0, cinfo->master->lambda_log_scale1 - 12.0) * lambda_base;
    
    lambda_dc = lambda * lambda_tbl[0];
    
    accumulated_zero_dist[Ss-1] = 0.0;
    accumulated_cost[Ss-1] = 0.0;

    /* Do DC coefficient */
    if (cinfo->master->trellis_quant_dc) {
      int sign = src[bi][0] >> 31;
      int x = abs(src[bi][0]);
      int q = 8 * qtbl->quantval[0];
      int qval;
      float dc_candidate_dist;

      qval = (x + q/2) / q; /* quantized value (round nearest) */
      for (k = 0; k < dc_trellis_candidates; k++) {
        int delta;
        int dc_delta;
        int bits;

        dc_candidate[k][bi] = qval - dc_trellis_candidates/2 + k;
        if (dc_candidate[k][bi] >= (1<<MAX_COEF_BITS))
          dc_candidate[k][bi] = (1<<MAX_COEF_BITS)-1;
        if (dc_candidate[k][bi] <= -(1<<MAX_COEF_BITS))
          dc_candidate[k][bi] = -(1<<MAX_COEF_BITS)+1;

        delta = dc_candidate[k][bi] * q - x;
        dc_candidate_dist = delta * delta * lambda_dc;
        dc_candidate[k][bi] *= 1 + 2*sign;
        
        /* Take into account DC differences */
        if (coef_blocks_above && src_above && cinfo->master->trellis_delta_dc_weight > 0.0) {
          int dc_above_orig;
          int dc_above_recon;
          int dc_orig;
          int dc_recon;
          float vertical_dist;
          
          dc_above_orig = src_above[bi][0];
          dc_above_recon = coef_blocks_above[bi][0] * q;
          dc_orig = src[bi][0];
          dc_recon = dc_candidate[k][bi] * q;
          /* delta is difference of vertical gradients */
          delta = (dc_above_orig - dc_orig) - (dc_above_recon - dc_recon);
          vertical_dist = delta * delta * lambda_dc;
          dc_candidate_dist +=  cinfo->master->trellis_delta_dc_weight * (vertical_dist - dc_candidate_dist);
        }
        
        if (bi == 0) {
          dc_delta = dc_candidate[k][bi] - *last_dc_val;

          /* Derive number of suffix bits */
          bits = 0;
          dc_delta = abs(dc_delta);
          while (dc_delta) {
            dc_delta >>= 1;
            bits++;
          }
          cost = bits + dctbl->ehufsi[bits] + dc_candidate_dist;
          accumulated_dc_cost[k][0] = cost;
          dc_cost_backtrack[k][0] = -1;
        } else {
          for (l = 0; l < dc_trellis_candidates; l++) {
            dc_delta = dc_candidate[k][bi] - dc_candidate[l][bi-1];

            /* Derive number of suffix bits */
            bits = 0;
            dc_delta = abs(dc_delta);
            while (dc_delta) {
              dc_delta >>= 1;
              bits++;
            }
            cost = bits + dctbl->ehufsi[bits] + dc_candidate_dist + accumulated_dc_cost[l][bi-1];
            if (l == 0 || cost < accumulated_dc_cost[k][bi]) {
              accumulated_dc_cost[k][bi] = cost;
              dc_cost_backtrack[k][bi] = l;
            }
          }
        }
      }
    }

    /* Do AC coefficients */
    for (i = Ss; i <= Se; i++) {
      int z = jpeg_natural_order[i];

      int sign = src[bi][z] >> 31;
      int x = abs(src[bi][z]);
      int q = 8 * qtbl->quantval[z];
      int candidate[16];
      int candidate_bits[16];
      float candidate_dist[16];
      int num_candidates;
      int qval;
      
      accumulated_zero_dist[i] = x * x * lambda * lambda_tbl[z] + accumulated_zero_dist[i-1];
      
      qval = (x + q/2) / q; /* quantized value (round nearest) */

      if (qval == 0) {
        coef_blocks[bi][z] = 0;
        accumulated_cost[i] = 1e38; /* Shouldn't be needed */
        continue;
      }

      if (qval >= (1<<MAX_COEF_BITS))
        qval = (1<<MAX_COEF_BITS)-1;
      
      num_candidates = jpeg_nbits_table[qval];
      for (k = 0; k < num_candidates; k++) {
        int delta;
        candidate[k] = (k < num_candidates - 1) ? (2 << k) - 1 : qval;
        delta = candidate[k] * q - x;
        candidate_bits[k] = k+1;
        candidate_dist[k] = delta * delta * lambda * lambda_tbl[z];
      }
      
      accumulated_cost[i] = 1e38;
      
      for (j = Ss-1; j < i; j++) {
        int zz = jpeg_natural_order[j];
        if (j != Ss-1 && coef_blocks[bi][zz] == 0)
          continue;
        
        zero_run = i - 1 - j;
        if ((zero_run >> 4) && actbl->ehufsi[0xf0] == 0)
          continue;
        
        run_bits = (zero_run >> 4) * actbl->ehufsi[0xf0];
        zero_run &= 15;

        for (k = 0; k < num_candidates; k++) {
          int coef_bits = actbl->ehufsi[16 * zero_run + candidate_bits[k]];
          if (coef_bits == 0)
            continue;
          
          rate = coef_bits + candidate_bits[k] + run_bits;
          cost = rate + candidate_dist[k];
          cost += accumulated_zero_dist[i-1] - accumulated_zero_dist[j] + accumulated_cost[j];
          
          if (cost < accumulated_cost[i]) {
            coef_blocks[bi][z] = (candidate[k] ^ sign) - sign;
            accumulated_cost[i] = cost;
            run_start[i] = j;
          }
        }
      }
    }
    
    last_coeff_idx = Ss-1;
    best_cost = accumulated_zero_dist[Se] + actbl->ehufsi[0];
    cost_all_zeros = accumulated_zero_dist[Se];
    best_cost_skip = cost_all_zeros;
    
    for (i = Ss; i <= Se; i++) {
      int z = jpeg_natural_order[i];
      if (coef_blocks[bi][z] != 0) {
        float cost = accumulated_cost[i] + accumulated_zero_dist[Se] - accumulated_zero_dist[i];
        float cost_wo_eob = cost;
        
        if (i < Se)
          cost += actbl->ehufsi[0];
        
        if (cost < best_cost) {
          best_cost = cost;
          last_coeff_idx = i;
          best_cost_skip = cost_wo_eob;
        }
      }
    }
    
    has_eob = (last_coeff_idx < Se) + (last_coeff_idx == Ss-1);
    
    /* Zero out coefficients that are part of runs */
    i = Se;
    while (i >= Ss)
    {
      while (i > last_coeff_idx) {
        int z = jpeg_natural_order[i];
        coef_blocks[bi][z] = 0;
        i--;
      }
      last_coeff_idx = run_start[i];
      i--;
    }
    
    if (cinfo->master->trellis_eob_opt) {
      accumulated_zero_block_cost[bi+1] = accumulated_zero_block_cost[bi];
      accumulated_zero_block_cost[bi+1] += cost_all_zeros;
      requires_eob[bi+1] = has_eob;
      
      best_cost = 1e38;
      
      if (has_eob != 2) {
        for (i = 0; i <= bi; i++) {
          int zero_block_run;
          int nbits;
          float cost;
          
          if (requires_eob[i] == 2)
            continue;
          
          cost = best_cost_skip; /* cost of coding a nonzero block */
          cost += accumulated_zero_block_cost[bi];
          cost -= accumulated_zero_block_cost[i];
          cost += accumulated_block_cost[i];
          zero_block_run = bi - i + requires_eob[i];
          nbits = jpeg_nbits_table[zero_block_run];
          cost += actbl->ehufsi[16*nbits] + nbits;
          
          if (cost < best_cost) {
            block_run_start[bi] = i;
            best_cost = cost;
            accumulated_block_cost[bi+1] = cost;
          }
        }
      }
    }
  }
  
  if (cinfo->master->trellis_eob_opt) {
    int last_block = num_blocks;
    best_cost = 1e38;
    
    for (i = 0; i <= num_blocks; i++) {
      int zero_block_run;
      int nbits;
      float cost = 0.0;
      
      if (requires_eob[i] == 2)
        continue;

      cost += accumulated_zero_block_cost[num_blocks];
      cost -= accumulated_zero_block_cost[i];
      zero_block_run = num_blocks - i + requires_eob[i];
      nbits = jpeg_nbits_table[zero_block_run];
      cost += actbl->ehufsi[16*nbits] + nbits;
      if (cost < best_cost) {
        best_cost = cost;
        last_block = i;
      }
    }
    last_block--;
    bi = num_blocks - 1;
    while (bi >= 0) {
      while (bi > last_block) {
        for (j = Ss; j <= Se; j++) {
          int z = jpeg_natural_order[j];
          coef_blocks[bi][z] = 0;
        }
        bi--;
      }
      last_block = block_run_start[bi]-1;
      bi--;
    }
    free(accumulated_zero_block_cost);
    free(accumulated_block_cost);
    free(block_run_start);
    free(requires_eob);
  }
  
  if (cinfo->master->trellis_q_opt) {
    for (bi = 0; bi < num_blocks; bi++) {
      for (i = 1; i < DCTSIZE2; i++) {
        norm_src[i] += src[bi][i] * coef_blocks[bi][i];
        norm_coef[i] += 8 * coef_blocks[bi][i] * coef_blocks[bi][i];
      }
    }
  }
  
  if (cinfo->master->trellis_quant_dc) {
    j = 0;
    for (i = 1; i < dc_trellis_candidates; i++) {
      if (accumulated_dc_cost[i][num_blocks-1] < accumulated_dc_cost[j][num_blocks-1])
        j = i;
    }
    for (bi = num_blocks-1; bi >= 0; bi--) {
      coef_blocks[bi][0] = dc_candidate[j][bi];
      j = dc_cost_backtrack[j][bi];
    }

    /* Save DC predictor */
    *last_dc_val = coef_blocks[num_blocks-1][0];

    for (i = 0; i < dc_trellis_candidates; i++) {
      free(accumulated_dc_cost[i]);
      free(dc_cost_backtrack[i]);
      free(dc_candidate[i]);
    }
  }

}

#ifdef C_ARITH_CODING_SUPPORTED
GLOBAL(void)
quantize_trellis_arith(j_compress_ptr cinfo, arith_rates *r, JBLOCKROW coef_blocks, JBLOCKROW src, JDIMENSION num_blocks,
                 JQUANT_TBL * qtbl, double *norm_src, double *norm_coef, JCOEF *last_dc_val,
                 JBLOCKROW coef_blocks_above, JBLOCKROW src_above)
{
  int i, j, k, l;
  float accumulated_zero_dist[DCTSIZE2];
  float accumulated_cost[DCTSIZE2];
  int run_start[DCTSIZE2];
  int bi;
  float best_cost;
  int last_coeff_idx; /* position of last nonzero coefficient */
  float norm = 0.0;
  float lambda_base;
  float lambda;
  float lambda_dc;
  const float *lambda_tbl = (cinfo->master->use_lambda_weight_tbl) ?
  jpeg_lambda_weights_csf_luma :
  jpeg_lambda_weights_flat;
  int Ss, Se;
  float cost;
  float run_bits;
  int rate;
  float *accumulated_dc_cost[DC_TRELLIS_MAX_CANDIDATES];
  int *dc_cost_backtrack[DC_TRELLIS_MAX_CANDIDATES];
  JCOEF *dc_candidate[DC_TRELLIS_MAX_CANDIDATES];
  int *dc_context[DC_TRELLIS_MAX_CANDIDATES];
  
  int mode = 1;
  float lambda_table[DCTSIZE2];
  const int dc_trellis_candidates = get_num_dc_trellis_candidates(qtbl->quantval[0]);
  
  Ss = cinfo->Ss;
  Se = cinfo->Se;
  if (Ss == 0)
    Ss = 1;
  if (Se < Ss)
    return;
  
  if (cinfo->master->trellis_quant_dc) {
    for (i = 0; i < dc_trellis_candidates; i++) {
      accumulated_dc_cost[i] = (float *)malloc(num_blocks * sizeof(float));
      dc_cost_backtrack[i] = (int *)malloc(num_blocks * sizeof(int));
      dc_candidate[i] = (JCOEF *)malloc(num_blocks * sizeof(JCOEF));
      dc_context[i] = (int *)malloc(num_blocks * sizeof(int));
      if (!accumulated_dc_cost[i] ||
          !dc_cost_backtrack[i] ||
          !dc_candidate[i] ||
          !dc_context[i]) {
        ERREXIT(cinfo, JERR_OUT_OF_MEMORY);
      }
    }
  }
  
  norm = 0.0;
  for (i = 1; i < DCTSIZE2; i++) {
    norm += qtbl->quantval[i] * qtbl->quantval[i];
  }
  norm /= 63.0;
  
  if (mode == 1) {
    lambda_base = 1.0;
    lambda_tbl = lambda_table;
    for (i = 0; i < DCTSIZE2; i++)
      lambda_table[i] = 1.0 / (qtbl->quantval[i] * qtbl->quantval[i]);
  } else
    lambda_base = 1.0 / norm;
  
  for (bi = 0; bi < num_blocks; bi++) {
    
    norm = 0.0;
    for (i = 1; i < DCTSIZE2; i++) {
      norm += src[bi][i] * src[bi][i];
    }
    norm /= 63.0;
    
    if (cinfo->master->lambda_log_scale2 > 0.0)
      lambda = pow(2.0, cinfo->master->lambda_log_scale1) * lambda_base /
      (pow(2.0, cinfo->master->lambda_log_scale2) + norm);
    else
      lambda = pow(2.0, cinfo->master->lambda_log_scale1 - 12.0) * lambda_base;
    
    lambda_dc = lambda * lambda_tbl[0];
    
    accumulated_zero_dist[Ss-1] = 0.0;
    accumulated_cost[Ss-1] = 0.0;
    
    /* Do DC coefficient */
    if (cinfo->master->trellis_quant_dc) {
      int sign = src[bi][0] >> 31;
      int x = abs(src[bi][0]);
      int q = 8 * qtbl->quantval[0];
      int qval;
      float dc_candidate_dist;
      
      qval = (x + q/2) / q; /* quantized value (round nearest) */
      
      /* loop over candidates in current block */
      for (k = 0; k < dc_trellis_candidates; k++) {
        int delta;
        int dc_delta;
        float bits;
        int m;
        int v2;
        
        dc_candidate[k][bi] = qval - dc_trellis_candidates/2 + k;
        delta = dc_candidate[k][bi] * q - x;
        dc_candidate_dist = delta * delta * lambda_dc;
        dc_candidate[k][bi] *= 1 + 2*sign;
        
        /* Take into account DC differences */
        if (coef_blocks_above && src_above && cinfo->master->trellis_delta_dc_weight > 0.0) {
          int dc_above_orig;
          int dc_above_recon;
          int dc_orig;
          int dc_recon;
          float vertical_dist;
          
          dc_above_orig = src_above[bi][0];
          dc_above_recon = coef_blocks_above[bi][0] * q;
          dc_orig = src[bi][0];
          dc_recon = dc_candidate[k][bi] * q;
          /* delta is difference of vertical gradients */
          delta = (dc_above_orig - dc_orig) - (dc_above_recon - dc_recon);
          vertical_dist = delta * delta * lambda_dc;
          dc_candidate_dist +=  cinfo->master->trellis_delta_dc_weight * (vertical_dist - dc_candidate_dist);
        }
        
        /* loop of candidates from previous block */
        for (l = 0; l < (bi == 0 ? 1 : dc_trellis_candidates); l++) {
          int dc_pred = (bi == 0 ? *last_dc_val : dc_candidate[l][bi-1]);
          int updated_dc_context = 0;
          int st = (bi == 0) ? 0 : dc_context[l][bi-1];
          dc_delta = dc_candidate[k][bi] - dc_pred;
          
          bits = r->rate_dc[st][dc_delta != 0];
          
          if (dc_delta != 0) {
            bits += r->rate_dc[st+1][dc_delta < 0];
            st += 2 + (dc_delta < 0);
            updated_dc_context = (dc_delta < 0) ? 8 : 4;
            
            dc_delta = abs(dc_delta);
            
            m = 0;
            if (dc_delta -= 1) {
              bits += r->rate_dc[st][1];
              st = 20;
              m = 1;
              v2 = dc_delta;
              while (v2 >>= 1) {
                bits += r->rate_dc[st][1];
                m <<= 1;
                st++;
              }
            }
            bits += r->rate_dc[st][0];
            
            if (m < (int) ((1L << r->arith_dc_L) >> 1))
              updated_dc_context = 0;    /* zero diff category */
            else if (m > (int) ((1L << r->arith_dc_U) >> 1))
              updated_dc_context += 8;   /* large diff category */

            st += 14;
            while (m >>= 1)
              bits += r->rate_dc[st][(m & dc_delta) ? 1 : 0];
          }
          
          cost = bits + dc_candidate_dist;
          if (bi != 0)
            cost += accumulated_dc_cost[l][bi-1];
          
          if (l == 0 || cost < accumulated_dc_cost[k][bi]) {
            accumulated_dc_cost[k][bi] = cost;
            dc_cost_backtrack[k][bi] = (bi == 0 ? -1 : l);
            dc_context[k][bi] = updated_dc_context;
          }
        }
      }
    }
    
    /* Do AC coefficients */
    for (i = Ss; i <= Se; i++) {
      int z = jpeg_natural_order[i];
      
      int sign = src[bi][z] >> 31;
      int x = abs(src[bi][z]);
      int q = 8 * qtbl->quantval[z];
      int candidate[16];
      float candidate_dist[16];
      int num_candidates;
      int qval;
      int delta;
      
      accumulated_zero_dist[i] = x * x * lambda * lambda_tbl[z] + accumulated_zero_dist[i-1];
      
      qval = (x + q/2) / q; /* quantized value (round nearest) */
      
      if (qval == 0) {
        coef_blocks[bi][z] = 0;
        accumulated_cost[i] = 1e38; /* Shouldn't be needed */
        continue;
      }
      
      k = 0;
      candidate[k] = qval;
      delta = candidate[k] * q - x;
      candidate_dist[k] = delta * delta * lambda * lambda_tbl[z];
      k++;
      if (qval > 1) {
        candidate[k] = qval - 1;
        delta = candidate[k] * q - x;
        candidate_dist[k] = delta * delta * lambda * lambda_tbl[z];
        k++;
      }
      num_candidates = k;
      
      accumulated_cost[i] = 1e38;
      
      for (j = Ss-1; j < i; j++) {
        int zz = jpeg_natural_order[j];
        if (j != Ss-1 && coef_blocks[bi][zz] == 0)
          continue;
        
        run_bits = r->rate_ac[3*j][0]; /* EOB */
        for (k = j+1; k < i; k++)
          run_bits += r->rate_ac[3*(k-1)+1][0];
        run_bits += r->rate_ac[3*(i-1)+1][1];
        
        for (k = 0; k < num_candidates; k++) {
          float coef_bits = 1.0; /* sign bit */
          int v = candidate[k];
          int v2;
          int m;
          int st;
          
          st = 3*(i-1)+2;
          m = 0;
          if (v -= 1) {
            coef_bits += r->rate_ac[st][1];
            m = 1;
            v2 = v;
            if (v2 >>= 1) {
              coef_bits += r->rate_ac[st][1];
              m <<= 1;
              st = (i <= r->arith_ac_K) ? 189 : 217;
              while (v2 >>= 1) {
                coef_bits += r->rate_ac[st][1];
                m <<= 1;
                st++;
              }
            }
          }
          coef_bits += r->rate_ac[st][0];
          st += 14;
          while (m >>= 1)
            coef_bits += r->rate_ac[st][(m & v) ? 1 : 0];
          
          rate = coef_bits + run_bits;
          cost = rate + candidate_dist[k];
          cost += accumulated_zero_dist[i-1] - accumulated_zero_dist[j] + accumulated_cost[j];
          
          if (cost < accumulated_cost[i]) {
            coef_blocks[bi][z] = (candidate[k] ^ sign) - sign;
            accumulated_cost[i] = cost;
            run_start[i] = j;
          }
        }
      }
    }
    
    last_coeff_idx = Ss-1;
    best_cost = accumulated_zero_dist[Se] + r->rate_ac[0][1];
    
    for (i = Ss; i <= Se; i++) {
      int z = jpeg_natural_order[i];
      if (coef_blocks[bi][z] != 0) {
        float cost = accumulated_cost[i] + accumulated_zero_dist[Se] - accumulated_zero_dist[i];
        
        if (i < Se)
          cost += r->rate_ac[3*(i-1)][1];
        
        if (cost < best_cost) {
          best_cost = cost;
          last_coeff_idx = i;
        }
      }
    }
    
    /* Zero out coefficients that are part of runs */
    i = Se;
    while (i >= Ss)
    {
      while (i > last_coeff_idx) {
        int z = jpeg_natural_order[i];
        coef_blocks[bi][z] = 0;
        i--;
      }
      last_coeff_idx = run_start[i];
      i--;
    }
    
  }
  
  if (cinfo->master->trellis_q_opt) {
    for (bi = 0; bi < num_blocks; bi++) {
      for (i = 1; i < DCTSIZE2; i++) {
        norm_src[i] += src[bi][i] * coef_blocks[bi][i];
        norm_coef[i] += 8 * coef_blocks[bi][i] * coef_blocks[bi][i];
      }
    }
  }
  
  if (cinfo->master->trellis_quant_dc) {
    j = 0;
    for (i = 1; i < dc_trellis_candidates; i++) {
      if (accumulated_dc_cost[i][num_blocks-1] < accumulated_dc_cost[j][num_blocks-1])
        j = i;
    }
    for (bi = num_blocks-1; bi >= 0; bi--) {
      coef_blocks[bi][0] = dc_candidate[j][bi];
      j = dc_cost_backtrack[j][bi];
    }
    
    /* Save DC predictor */
    *last_dc_val = coef_blocks[num_blocks-1][0];
    
    for (i = 0; i < dc_trellis_candidates; i++) {
      free(accumulated_dc_cost[i]);
      free(dc_cost_backtrack[i]);
      free(dc_candidate[i]);
      free(dc_context[i]);
    }
  }
}
#endif

/*
 * Initialize FDCT manager.
 */

GLOBAL(void)
jinit_forward_dct (j_compress_ptr cinfo)
{
  my_fdct_ptr fdct;
  int i;

  fdct = (my_fdct_ptr)
    (*cinfo->mem->alloc_small) ((j_common_ptr) cinfo, JPOOL_IMAGE,
                                sizeof(my_fdct_controller));
  cinfo->fdct = (struct jpeg_forward_dct *) fdct;
  fdct->pub.start_pass = start_pass_fdctmgr;

  /* First determine the DCT... */
  switch (cinfo->dct_method) {
#ifdef DCT_ISLOW_SUPPORTED
  case JDCT_ISLOW:
    fdct->pub.forward_DCT = forward_DCT;
    if (jsimd_can_fdct_islow())
      fdct->dct = jsimd_fdct_islow;
    else
      fdct->dct = jpeg_fdct_islow;
    break;
#endif
#ifdef DCT_IFAST_SUPPORTED
  case JDCT_IFAST:
    fdct->pub.forward_DCT = forward_DCT;
    if (jsimd_can_fdct_ifast())
      fdct->dct = jsimd_fdct_ifast;
    else
      fdct->dct = jpeg_fdct_ifast;
    break;
#endif
#ifdef DCT_FLOAT_SUPPORTED
  case JDCT_FLOAT:
    fdct->pub.forward_DCT = forward_DCT_float;
    if (jsimd_can_fdct_float())
      fdct->float_dct = jsimd_fdct_float;
    else
      fdct->float_dct = jpeg_fdct_float;
    break;
#endif
  default:
    ERREXIT(cinfo, JERR_NOT_COMPILED);
    break;
  }

  /* ...then the supporting stages. */
  switch (cinfo->dct_method) {
#ifdef DCT_ISLOW_SUPPORTED
  case JDCT_ISLOW:
#endif
#ifdef DCT_IFAST_SUPPORTED
  case JDCT_IFAST:
#endif
#if defined(DCT_ISLOW_SUPPORTED) || defined(DCT_IFAST_SUPPORTED)
    if (jsimd_can_convsamp())
      fdct->convsamp = jsimd_convsamp;
    else
      fdct->convsamp = convsamp;

    if (cinfo->master->overshoot_deringing) {
      fdct->preprocess = preprocess_deringing;
    } else {
      fdct->preprocess = NULL;
    }

    if (jsimd_can_quantize())
      fdct->quantize = jsimd_quantize;
    else
      fdct->quantize = quantize;
    break;
#endif
#ifdef DCT_FLOAT_SUPPORTED
  case JDCT_FLOAT:
    if (jsimd_can_convsamp_float())
      fdct->float_convsamp = jsimd_convsamp_float;
    else
      fdct->float_convsamp = convsamp_float;

    if (cinfo->master->overshoot_deringing) {
      fdct->float_preprocess = float_preprocess_deringing;
    } else {
      fdct->float_preprocess = NULL;
    }

    if (jsimd_can_quantize_float())
      fdct->float_quantize = jsimd_quantize_float;
    else
      fdct->float_quantize = quantize_float;
    break;
#endif
  default:
    ERREXIT(cinfo, JERR_NOT_COMPILED);
    break;
  }

  /* Allocate workspace memory */
#ifdef DCT_FLOAT_SUPPORTED
  if (cinfo->dct_method == JDCT_FLOAT)
    fdct->float_workspace = (FAST_FLOAT *)
      (*cinfo->mem->alloc_small) ((j_common_ptr) cinfo, JPOOL_IMAGE,
                                  sizeof(FAST_FLOAT) * DCTSIZE2);
  else
#endif
    fdct->workspace = (DCTELEM *)
      (*cinfo->mem->alloc_small) ((j_common_ptr) cinfo, JPOOL_IMAGE,
                                  sizeof(DCTELEM) * DCTSIZE2);

  /* Mark divisor tables unallocated */
  for (i = 0; i < NUM_QUANT_TBLS; i++) {
    fdct->divisors[i] = NULL;
#ifdef DCT_FLOAT_SUPPORTED
    fdct->float_divisors[i] = NULL;
#endif
  }
}<|MERGE_RESOLUTION|>--- conflicted
+++ resolved
@@ -6,13 +6,9 @@
  * libjpeg-turbo Modifications:
  * Copyright (C) 1999-2006, MIYASAKA Masaru.
  * Copyright 2009 Pierre Ossman <ossman@cendio.se> for Cendio AB
-<<<<<<< HEAD
- * Copyright (C) 2011, 2014 D. R. Commander
+ * Copyright (C) 2011, 2014-2015 D. R. Commander
  * mozjpeg Modifications:
  * Copyright (C) 2014, Mozilla Corporation.
-=======
- * Copyright (C) 2011, 2014-2015 D. R. Commander
->>>>>>> eb7962a0
  * For conditions of distribution and use, see the accompanying README file.
  *
  * This file contains the forward-DCT management logic.
