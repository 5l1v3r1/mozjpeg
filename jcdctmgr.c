--- conflicted
+++ resolved
@@ -6,16 +6,10 @@
  * libjpeg-turbo Modifications:
  * Copyright (C) 1999-2006, MIYASAKA Masaru.
  * Copyright 2009 Pierre Ossman <ossman@cendio.se> for Cendio AB
-<<<<<<< HEAD
  * Copyright (C) 2011, 2014-2015 D. R. Commander
  * mozjpeg Modifications:
  * Copyright (C) 2014, Mozilla Corporation.
  * For conditions of distribution and use, see the accompanying README file.
-=======
- * Copyright (C) 2011, 2014-2015, D. R. Commander.
- * For conditions of distribution and use, see the accompanying README.ijg
- * file.
->>>>>>> 346837ca
  *
  * This file contains the forward-DCT management logic.
  * This code selects a particular DCT implementation to be used,
@@ -694,14 +688,9 @@
 {
   /* This routine is heavily used, so it's worth coding it tightly. */
   my_fdct_ptr fdct = (my_fdct_ptr) cinfo->fdct;
-<<<<<<< HEAD
-  DCTELEM * divisors = fdct->divisors[compptr->quant_tbl_no];
+  DCTELEM *divisors = fdct->divisors[compptr->quant_tbl_no];
   JQUANT_TBL *qtbl = cinfo->quant_tbl_ptrs[compptr->quant_tbl_no];
-  DCTELEM * workspace;
-=======
-  DCTELEM *divisors = fdct->divisors[compptr->quant_tbl_no];
   DCTELEM *workspace;
->>>>>>> 346837ca
   JDIMENSION bi;
 
   /* Make sure the compiler doesn't look up these every pass */
@@ -836,14 +825,9 @@
 {
   /* This routine is heavily used, so it's worth coding it tightly. */
   my_fdct_ptr fdct = (my_fdct_ptr) cinfo->fdct;
-<<<<<<< HEAD
-  FAST_FLOAT * divisors = fdct->float_divisors[compptr->quant_tbl_no];
+  FAST_FLOAT *divisors = fdct->float_divisors[compptr->quant_tbl_no];
   JQUANT_TBL *qtbl = cinfo->quant_tbl_ptrs[compptr->quant_tbl_no];
-  FAST_FLOAT * workspace;
-=======
-  FAST_FLOAT *divisors = fdct->float_divisors[compptr->quant_tbl_no];
   FAST_FLOAT *workspace;
->>>>>>> 346837ca
   JDIMENSION bi;
   float v;
   int x;
