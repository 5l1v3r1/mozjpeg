--- conflicted
+++ resolved
@@ -6,13 +6,9 @@
  * libjpeg-turbo Modifications:
  * Copyright (C) 1999-2006, MIYASAKA Masaru.
  * Copyright 2009 Pierre Ossman <ossman@cendio.se> for Cendio AB
-<<<<<<< HEAD
- * Copyright (C) 2011 D. R. Commander
+ * Copyright (C) 2011, 2014 D. R. Commander
  * mozjpeg Modifications:
  * Copyright (C) 2014, Mozilla Corporation.
-=======
- * Copyright (C) 2011, 2014 D. R. Commander
->>>>>>> 2ef1bec3
  * For conditions of distribution and use, see the accompanying README file.
  *
  * This file contains the forward-DCT management logic.
@@ -24,7 +20,7 @@
 #define JPEG_INTERNALS
 #include "jinclude.h"
 #include "jpeglib.h"
-#include "jdct.h"		/* Private declarations for DCT subsystem */
+#include "jdct.h"               /* Private declarations for DCT subsystem */
 #include "jsimddct.h"
 #include <assert.h>
 #include <math.h>
@@ -50,7 +46,7 @@
 METHODDEF(void) quantize (JCOEFPTR, DCTELEM *, DCTELEM *);
 
 typedef struct {
-  struct jpeg_forward_dct pub;	/* public fields */
+  struct jpeg_forward_dct pub;  /* public fields */
 
   /* Pointer to the DCT routine actually in use */
   forward_DCT_method_ptr dct;
@@ -157,7 +153,7 @@
  *
  * In order to allow SIMD implementations we also tweak the values to
  * allow the same calculation to be made at all times:
- * 
+ *
  *   dctbl[0] = f rounded to nearest integer
  *   dctbl[1] = divisor / 2 (+ 1 if fractional part of f < 0.5)
  *   dctbl[2] = 1 << ((word size) * 2 - r)
@@ -235,7 +231,7 @@
     qtblno = compptr->quant_tbl_no;
     /* Make sure specified quantization table is present */
     if (qtblno < 0 || qtblno >= NUM_QUANT_TBLS ||
-	cinfo->quant_tbl_ptrs[qtblno] == NULL)
+        cinfo->quant_tbl_ptrs[qtblno] == NULL)
       ERREXIT1(cinfo, JERR_NO_QUANT_TABLE, qtblno);
     qtbl = cinfo->quant_tbl_ptrs[qtblno];
     /* Compute divisors for this quant table */
@@ -247,17 +243,12 @@
        * coefficients multiplied by 8 (to counteract scaling).
        */
       if (fdct->divisors[qtblno] == NULL) {
-	fdct->divisors[qtblno] = (DCTELEM *)
-	  (*cinfo->mem->alloc_small) ((j_common_ptr) cinfo, JPOOL_IMAGE,
+        fdct->divisors[qtblno] = (DCTELEM *)
+          (*cinfo->mem->alloc_small) ((j_common_ptr) cinfo, JPOOL_IMAGE,
                                       (DCTSIZE2 * 4) * sizeof(DCTELEM));
       }
       dtbl = fdct->divisors[qtblno];
       for (i = 0; i < DCTSIZE2; i++) {
-<<<<<<< HEAD
-	if(!compute_reciprocal(qtbl->quantval[i] << 3, &dtbl[i])
-	  && fdct->quantize == jsimd_quantize)
-	  fdct->quantize = quantize;
-=======
 #if BITS_IN_JSAMPLE == 8
         if(!compute_reciprocal(qtbl->quantval[i] << 3, &dtbl[i])
           && fdct->quantize == jsimd_quantize)
@@ -265,49 +256,36 @@
 #else
         dtbl[i] = ((DCTELEM) qtbl->quantval[i]) << 3;
 #endif
->>>>>>> 2ef1bec3
       }
       break;
 #endif
 #ifdef DCT_IFAST_SUPPORTED
     case JDCT_IFAST:
       {
-	/* For AA&N IDCT method, divisors are equal to quantization
-	 * coefficients scaled by scalefactor[row]*scalefactor[col], where
-	 *   scalefactor[0] = 1
-	 *   scalefactor[k] = cos(k*PI/16) * sqrt(2)    for k=1..7
-	 * We apply a further scale factor of 8.
-	 */
+        /* For AA&N IDCT method, divisors are equal to quantization
+         * coefficients scaled by scalefactor[row]*scalefactor[col], where
+         *   scalefactor[0] = 1
+         *   scalefactor[k] = cos(k*PI/16) * sqrt(2)    for k=1..7
+         * We apply a further scale factor of 8.
+         */
 #define CONST_BITS 14
-	static const INT16 aanscales[DCTSIZE2] = {
-	  /* precomputed values scaled up by 14 bits */
-	  16384, 22725, 21407, 19266, 16384, 12873,  8867,  4520,
-	  22725, 31521, 29692, 26722, 22725, 17855, 12299,  6270,
-	  21407, 29692, 27969, 25172, 21407, 16819, 11585,  5906,
-	  19266, 26722, 25172, 22654, 19266, 15137, 10426,  5315,
-	  16384, 22725, 21407, 19266, 16384, 12873,  8867,  4520,
-	  12873, 17855, 16819, 15137, 12873, 10114,  6967,  3552,
-	   8867, 12299, 11585, 10426,  8867,  6967,  4799,  2446,
-	   4520,  6270,  5906,  5315,  4520,  3552,  2446,  1247
-	};
-	SHIFT_TEMPS
-
-	if (fdct->divisors[qtblno] == NULL) {
-	  fdct->divisors[qtblno] = (DCTELEM *)
-	    (*cinfo->mem->alloc_small) ((j_common_ptr) cinfo, JPOOL_IMAGE,
+        static const INT16 aanscales[DCTSIZE2] = {
+          /* precomputed values scaled up by 14 bits */
+          16384, 22725, 21407, 19266, 16384, 12873,  8867,  4520,
+          22725, 31521, 29692, 26722, 22725, 17855, 12299,  6270,
+          21407, 29692, 27969, 25172, 21407, 16819, 11585,  5906,
+          19266, 26722, 25172, 22654, 19266, 15137, 10426,  5315,
+          16384, 22725, 21407, 19266, 16384, 12873,  8867,  4520,
+          12873, 17855, 16819, 15137, 12873, 10114,  6967,  3552,
+           8867, 12299, 11585, 10426,  8867,  6967,  4799,  2446,
+           4520,  6270,  5906,  5315,  4520,  3552,  2446,  1247
+        };
+        SHIFT_TEMPS
+
+        if (fdct->divisors[qtblno] == NULL) {
+          fdct->divisors[qtblno] = (DCTELEM *)
+            (*cinfo->mem->alloc_small) ((j_common_ptr) cinfo, JPOOL_IMAGE,
                                         (DCTSIZE2 * 4) * sizeof(DCTELEM));
-<<<<<<< HEAD
-	}
-	dtbl = fdct->divisors[qtblno];
-	for (i = 0; i < DCTSIZE2; i++) {
-	  if(!compute_reciprocal(
-	    DESCALE(MULTIPLY16V16((INT32) qtbl->quantval[i],
-				  (INT32) aanscales[i]),
-		    CONST_BITS-3), &dtbl[i])
-	    && fdct->quantize == jsimd_quantize)
-	    fdct->quantize = quantize;
-	}
-=======
         }
         dtbl = fdct->divisors[qtblno];
         for (i = 0; i < DCTSIZE2; i++) {
@@ -325,43 +303,42 @@
                      CONST_BITS-3);
 #endif
         }
->>>>>>> 2ef1bec3
       }
       break;
 #endif
 #ifdef DCT_FLOAT_SUPPORTED
     case JDCT_FLOAT:
       {
-	/* For float AA&N IDCT method, divisors are equal to quantization
-	 * coefficients scaled by scalefactor[row]*scalefactor[col], where
-	 *   scalefactor[0] = 1
-	 *   scalefactor[k] = cos(k*PI/16) * sqrt(2)    for k=1..7
-	 * We apply a further scale factor of 8.
-	 * What's actually stored is 1/divisor so that the inner loop can
-	 * use a multiplication rather than a division.
-	 */
-	FAST_FLOAT * fdtbl;
-	int row, col;
-	static const double aanscalefactor[DCTSIZE] = {
-	  1.0, 1.387039845, 1.306562965, 1.175875602,
-	  1.0, 0.785694958, 0.541196100, 0.275899379
-	};
-
-	if (fdct->float_divisors[qtblno] == NULL) {
-	  fdct->float_divisors[qtblno] = (FAST_FLOAT *)
-	    (*cinfo->mem->alloc_small) ((j_common_ptr) cinfo, JPOOL_IMAGE,
+        /* For float AA&N IDCT method, divisors are equal to quantization
+         * coefficients scaled by scalefactor[row]*scalefactor[col], where
+         *   scalefactor[0] = 1
+         *   scalefactor[k] = cos(k*PI/16) * sqrt(2)    for k=1..7
+         * We apply a further scale factor of 8.
+         * What's actually stored is 1/divisor so that the inner loop can
+         * use a multiplication rather than a division.
+         */
+        FAST_FLOAT * fdtbl;
+        int row, col;
+        static const double aanscalefactor[DCTSIZE] = {
+          1.0, 1.387039845, 1.306562965, 1.175875602,
+          1.0, 0.785694958, 0.541196100, 0.275899379
+        };
+
+        if (fdct->float_divisors[qtblno] == NULL) {
+          fdct->float_divisors[qtblno] = (FAST_FLOAT *)
+            (*cinfo->mem->alloc_small) ((j_common_ptr) cinfo, JPOOL_IMAGE,
                                         DCTSIZE2 * sizeof(FAST_FLOAT));
-	}
-	fdtbl = fdct->float_divisors[qtblno];
-	i = 0;
-	for (row = 0; row < DCTSIZE; row++) {
-	  for (col = 0; col < DCTSIZE; col++) {
-	    fdtbl[i] = (FAST_FLOAT)
-	      (1.0 / (((double) qtbl->quantval[i] *
-		       aanscalefactor[row] * aanscalefactor[col] * 8.0)));
-	    i++;
-	  }
-	}
+        }
+        fdtbl = fdct->float_divisors[qtblno];
+        i = 0;
+        for (row = 0; row < DCTSIZE; row++) {
+          for (col = 0; col < DCTSIZE; col++) {
+            fdtbl[i] = (FAST_FLOAT)
+              (1.0 / (((double) qtbl->quantval[i] *
+                       aanscalefactor[row] * aanscalefactor[col] * 8.0)));
+            i++;
+          }
+        }
       }
       break;
 #endif
@@ -388,7 +365,7 @@
   for (elemr = 0; elemr < DCTSIZE; elemr++) {
     elemptr = sample_data[elemr] + start_col;
 
-#if DCTSIZE == 8		/* unroll the inner loop */
+#if DCTSIZE == 8                /* unroll the inner loop */
     *workspaceptr++ = GETJSAMPLE(*elemptr++) - CENTERJSAMPLE;
     *workspaceptr++ = GETJSAMPLE(*elemptr++) - CENTERJSAMPLE;
     *workspaceptr++ = GETJSAMPLE(*elemptr++) - CENTERJSAMPLE;
@@ -495,8 +472,8 @@
 
 METHODDEF(void)
 forward_DCT (j_compress_ptr cinfo, jpeg_component_info * compptr,
-	     JSAMPARRAY sample_data, JBLOCKROW coef_blocks,
-	     JDIMENSION start_row, JDIMENSION start_col,
+             JSAMPARRAY sample_data, JBLOCKROW coef_blocks,
+             JDIMENSION start_row, JDIMENSION start_col,
 	     JDIMENSION num_blocks, JBLOCKROW dst)
 /* This version is used for integer DCT implementations. */
 {
@@ -512,7 +489,7 @@
   quantize_method_ptr do_quantize = fdct->quantize;
   workspace = fdct->workspace;
 
-  sample_data += start_row;	/* fold in the vertical offset once */
+  sample_data += start_row;     /* fold in the vertical offset once */
 
   for (bi = 0; bi < num_blocks; bi++, start_col += DCTSIZE) {
     /* Load data into workspace, applying unsigned->signed conversion */
@@ -570,7 +547,7 @@
   workspaceptr = workspace;
   for (elemr = 0; elemr < DCTSIZE; elemr++) {
     elemptr = sample_data[elemr] + start_col;
-#if DCTSIZE == 8		/* unroll the inner loop */
+#if DCTSIZE == 8                /* unroll the inner loop */
     *workspaceptr++ = (FAST_FLOAT)(GETJSAMPLE(*elemptr++) - CENTERJSAMPLE);
     *workspaceptr++ = (FAST_FLOAT)(GETJSAMPLE(*elemptr++) - CENTERJSAMPLE);
     *workspaceptr++ = (FAST_FLOAT)(GETJSAMPLE(*elemptr++) - CENTERJSAMPLE);
@@ -615,8 +592,8 @@
 
 METHODDEF(void)
 forward_DCT_float (j_compress_ptr cinfo, jpeg_component_info * compptr,
-		   JSAMPARRAY sample_data, JBLOCKROW coef_blocks,
-		   JDIMENSION start_row, JDIMENSION start_col,
+                   JSAMPARRAY sample_data, JBLOCKROW coef_blocks,
+                   JDIMENSION start_row, JDIMENSION start_col,
 		   JDIMENSION num_blocks, JBLOCKROW dst)
 /* This version is used for floating-point DCT implementations. */
 {
@@ -635,7 +612,7 @@
   float_quantize_method_ptr do_quantize = fdct->float_quantize;
   workspace = fdct->float_workspace;
 
-  sample_data += start_row;	/* fold in the vertical offset once */
+  sample_data += start_row;     /* fold in the vertical offset once */
 
   for (bi = 0; bi < num_blocks; bi++, start_col += DCTSIZE) {
     /* Load data into workspace, applying unsigned->signed conversion */
