--- conflicted
+++ resolved
@@ -48,7 +48,7 @@
                                            FAST_FLOAT *divisors,
                                            FAST_FLOAT *workspace);
 
-METHODDEF(void) quantize(JCOEFPTR, DCTELEM *, DCTELEM *);
+METHODDEF(void) quantize (JCOEFPTR, DCTELEM *, DCTELEM *);
 
 typedef struct {
   struct jpeg_forward_dct pub;  /* public fields */
@@ -89,7 +89,7 @@
  */
 
 LOCAL(int)
-flss(UINT16 val)
+flss (UINT16 val)
 {
   int bit;
 
@@ -179,7 +179,7 @@
  */
 
 LOCAL(int)
-compute_reciprocal(UINT16 divisor, DCTELEM *dtbl)
+compute_reciprocal (UINT16 divisor, DCTELEM *dtbl)
 {
   UDCTELEM2 fq, fr;
   UDCTELEM c;
@@ -191,10 +191,10 @@
      * identity function.  Since only the C quantization algorithm is used in
      * these cases, the scale value is irrelevant.
      */
-    dtbl[DCTSIZE2 * 0] = (DCTELEM)1;                        /* reciprocal */
-    dtbl[DCTSIZE2 * 1] = (DCTELEM)0;                        /* correction */
-    dtbl[DCTSIZE2 * 2] = (DCTELEM)1;                        /* scale */
-    dtbl[DCTSIZE2 * 3] = -(DCTELEM)(sizeof(DCTELEM) * 8);   /* shift */
+    dtbl[DCTSIZE2 * 0] = (DCTELEM) 1;                       /* reciprocal */
+    dtbl[DCTSIZE2 * 1] = (DCTELEM) 0;                       /* correction */
+    dtbl[DCTSIZE2 * 2] = (DCTELEM) 1;                       /* scale */
+    dtbl[DCTSIZE2 * 3] = -(DCTELEM) (sizeof(DCTELEM) * 8);  /* shift */
     return 0;
   }
 
@@ -204,26 +204,26 @@
   fq = ((UDCTELEM2)1 << r) / divisor;
   fr = ((UDCTELEM2)1 << r) % divisor;
 
-  c = divisor / 2;                      /* for rounding */
-
-  if (fr == 0) {                        /* divisor is power of two */
+  c = divisor / 2; /* for rounding */
+
+  if (fr == 0) { /* divisor is power of two */
     /* fq will be one bit too large to fit in DCTELEM, so adjust */
     fq >>= 1;
     r--;
-  } else if (fr <= (divisor / 2U)) {    /* fractional part is < 0.5 */
+  } else if (fr <= (divisor / 2U)) { /* fractional part is < 0.5 */
     c++;
-  } else {                              /* fractional part is > 0.5 */
+  } else { /* fractional part is > 0.5 */
     fq++;
   }
 
-  dtbl[DCTSIZE2 * 0] = (DCTELEM)fq;     /* reciprocal */
-  dtbl[DCTSIZE2 * 1] = (DCTELEM)c;      /* correction + roundfactor */
+  dtbl[DCTSIZE2 * 0] = (DCTELEM) fq;      /* reciprocal */
+  dtbl[DCTSIZE2 * 1] = (DCTELEM) c;       /* correction + roundfactor */
 #ifdef WITH_SIMD
-  dtbl[DCTSIZE2 * 2] = (DCTELEM)(1 << (sizeof(DCTELEM) * 8 * 2 - r)); /* scale */
+  dtbl[DCTSIZE2 * 2] = (DCTELEM) (1 << (sizeof(DCTELEM)*8*2 - r));  /* scale */
 #else
   dtbl[DCTSIZE2 * 2] = 1;
 #endif
-  dtbl[DCTSIZE2 * 3] = (DCTELEM)r - sizeof(DCTELEM) * 8; /* shift */
+  dtbl[DCTSIZE2 * 3] = (DCTELEM) r - sizeof(DCTELEM)*8; /* shift */
 
   if (r <= 16) return 0;
   else return 1;
@@ -242,9 +242,9 @@
  */
 
 METHODDEF(void)
-start_pass_fdctmgr(j_compress_ptr cinfo)
+start_pass_fdctmgr (j_compress_ptr cinfo)
 {
-  my_fdct_ptr fdct = (my_fdct_ptr)cinfo->fdct;
+  my_fdct_ptr fdct = (my_fdct_ptr) cinfo->fdct;
   int ci, qtblno, i;
   jpeg_component_info *compptr;
   JQUANT_TBL *qtbl;
@@ -268,7 +268,7 @@
        */
       if (fdct->divisors[qtblno] == NULL) {
         fdct->divisors[qtblno] = (DCTELEM *)
-          (*cinfo->mem->alloc_small) ((j_common_ptr)cinfo, JPOOL_IMAGE,
+          (*cinfo->mem->alloc_small) ((j_common_ptr) cinfo, JPOOL_IMAGE,
                                       (DCTSIZE2 * 4) * sizeof(DCTELEM));
       }
       dtbl = fdct->divisors[qtblno];
@@ -278,7 +278,7 @@
             fdct->quantize == jsimd_quantize)
           fdct->quantize = quantize;
 #else
-        dtbl[i] = ((DCTELEM)qtbl->quantval[i]) << 3;
+        dtbl[i] = ((DCTELEM) qtbl->quantval[i]) << 3;
 #endif
       }
       break;
@@ -292,7 +292,7 @@
          *   scalefactor[k] = cos(k*PI/16) * sqrt(2)    for k=1..7
          * We apply a further scale factor of 8.
          */
-#define CONST_BITS  14
+#define CONST_BITS 14
         static const INT16 aanscales[DCTSIZE2] = {
           /* precomputed values scaled up by 14 bits */
           16384, 22725, 21407, 19266, 16384, 12873,  8867,  4520,
@@ -308,23 +308,23 @@
 
         if (fdct->divisors[qtblno] == NULL) {
           fdct->divisors[qtblno] = (DCTELEM *)
-            (*cinfo->mem->alloc_small) ((j_common_ptr)cinfo, JPOOL_IMAGE,
+            (*cinfo->mem->alloc_small) ((j_common_ptr) cinfo, JPOOL_IMAGE,
                                         (DCTSIZE2 * 4) * sizeof(DCTELEM));
         }
         dtbl = fdct->divisors[qtblno];
         for (i = 0; i < DCTSIZE2; i++) {
 #if BITS_IN_JSAMPLE == 8
           if (!compute_reciprocal(
-                DESCALE(MULTIPLY16V16((JLONG)qtbl->quantval[i],
-                                      (JLONG)aanscales[i]),
-                        CONST_BITS - 3), &dtbl[i]) &&
+                DESCALE(MULTIPLY16V16((JLONG) qtbl->quantval[i],
+                                      (JLONG) aanscales[i]),
+                        CONST_BITS-3), &dtbl[i]) &&
               fdct->quantize == jsimd_quantize)
             fdct->quantize = quantize;
 #else
-          dtbl[i] = (DCTELEM)
-            DESCALE(MULTIPLY16V16((JLONG)qtbl->quantval[i],
-                                  (JLONG)aanscales[i]),
-                    CONST_BITS - 3);
+           dtbl[i] = (DCTELEM)
+             DESCALE(MULTIPLY16V16((JLONG) qtbl->quantval[i],
+                                   (JLONG) aanscales[i]),
+                     CONST_BITS-3);
 #endif
         }
       }
@@ -350,7 +350,7 @@
 
         if (fdct->float_divisors[qtblno] == NULL) {
           fdct->float_divisors[qtblno] = (FAST_FLOAT *)
-            (*cinfo->mem->alloc_small) ((j_common_ptr)cinfo, JPOOL_IMAGE,
+            (*cinfo->mem->alloc_small) ((j_common_ptr) cinfo, JPOOL_IMAGE,
                                         DCTSIZE2 * sizeof(FAST_FLOAT));
         }
         fdtbl = fdct->float_divisors[qtblno];
@@ -358,7 +358,7 @@
         for (row = 0; row < DCTSIZE; row++) {
           for (col = 0; col < DCTSIZE; col++) {
             fdtbl[i] = (FAST_FLOAT)
-              (1.0 / (((double)qtbl->quantval[i] *
+              (1.0 / (((double) qtbl->quantval[i] *
                        aanscalefactor[row] * aanscalefactor[col] * 8.0)));
             i++;
           }
@@ -563,7 +563,7 @@
  */
 
 METHODDEF(void)
-convsamp(JSAMPARRAY sample_data, JDIMENSION start_col, DCTELEM *workspace)
+convsamp (JSAMPARRAY sample_data, JDIMENSION start_col, DCTELEM *workspace)
 {
   register DCTELEM *workspaceptr;
   register JSAMPROW elemptr;
@@ -598,7 +598,7 @@
  */
 
 METHODDEF(void)
-quantize(JCOEFPTR coef_block, DCTELEM *divisors, DCTELEM *workspace)
+quantize (JCOEFPTR coef_block, DCTELEM *divisors, DCTELEM *workspace)
 {
   int i;
   DCTELEM temp;
@@ -619,15 +619,15 @@
     if (temp < 0) {
       temp = -temp;
       product = (UDCTELEM2)(temp + corr) * recip;
-      product >>= shift + sizeof(DCTELEM) * 8;
+      product >>= shift + sizeof(DCTELEM)*8;
       temp = (DCTELEM)product;
       temp = -temp;
     } else {
       product = (UDCTELEM2)(temp + corr) * recip;
-      product >>= shift + sizeof(DCTELEM) * 8;
+      product >>= shift + sizeof(DCTELEM)*8;
       temp = (DCTELEM)product;
     }
-    output_ptr[i] = (JCOEF)temp;
+    output_ptr[i] = (JCOEF) temp;
   }
 
 #else
@@ -650,20 +650,20 @@
      * If your machine's division is fast enough, define FAST_DIVIDE.
      */
 #ifdef FAST_DIVIDE
-#define DIVIDE_BY(a, b)  a /= b
+#define DIVIDE_BY(a,b)  a /= b
 #else
-#define DIVIDE_BY(a, b)  if (a >= b) a /= b;  else a = 0
+#define DIVIDE_BY(a,b)  if (a >= b) a /= b; else a = 0
 #endif
     if (temp < 0) {
       temp = -temp;
-      temp += qval >> 1;        /* for rounding */
+      temp += qval>>1;  /* for rounding */
       DIVIDE_BY(temp, qval);
       temp = -temp;
     } else {
-      temp += qval >> 1;        /* for rounding */
+      temp += qval>>1;  /* for rounding */
       DIVIDE_BY(temp, qval);
     }
-    output_ptr[i] = (JCOEF)temp;
+    output_ptr[i] = (JCOEF) temp;
   }
 
 #endif
@@ -680,20 +680,14 @@
  */
 
 METHODDEF(void)
-<<<<<<< HEAD
 forward_DCT (j_compress_ptr cinfo, jpeg_component_info *compptr,
              JSAMPARRAY sample_data, JBLOCKROW coef_blocks,
              JDIMENSION start_row, JDIMENSION start_col,
              JDIMENSION num_blocks, JBLOCKROW dst)
-=======
-forward_DCT(j_compress_ptr cinfo, jpeg_component_info *compptr,
-            JSAMPARRAY sample_data, JBLOCKROW coef_blocks,
-            JDIMENSION start_row, JDIMENSION start_col, JDIMENSION num_blocks)
->>>>>>> 574f3a77
 /* This version is used for integer DCT implementations. */
 {
   /* This routine is heavily used, so it's worth coding it tightly. */
-  my_fdct_ptr fdct = (my_fdct_ptr)cinfo->fdct;
+  my_fdct_ptr fdct = (my_fdct_ptr) cinfo->fdct;
   DCTELEM *divisors = fdct->divisors[compptr->quant_tbl_no];
   JQUANT_TBL *qtbl = cinfo->quant_tbl_ptrs[compptr->quant_tbl_no];
   DCTELEM *workspace;
@@ -761,8 +755,8 @@
         if (coef_blocks[bi][i] > maxval)
           coef_blocks[bi][i] = maxval;
   }
+  }
 }
-  }
 }
 
 
@@ -818,27 +812,20 @@
      * The maximum coefficient size is +-16K (for 12-bit data), so this
      * code should work for either 16-bit or 32-bit ints.
      */
-    output_ptr[i] = (JCOEF)((int)(temp + (FAST_FLOAT)16384.5) - 16384);
+    output_ptr[i] = (JCOEF) ((int) (temp + (FAST_FLOAT) 16384.5) - 16384);
   }
 }
 
 
 METHODDEF(void)
-<<<<<<< HEAD
 forward_DCT_float (j_compress_ptr cinfo, jpeg_component_info *compptr,
                    JSAMPARRAY sample_data, JBLOCKROW coef_blocks,
                    JDIMENSION start_row, JDIMENSION start_col,
                    JDIMENSION num_blocks, JBLOCKROW dst)
-=======
-forward_DCT_float(j_compress_ptr cinfo, jpeg_component_info *compptr,
-                  JSAMPARRAY sample_data, JBLOCKROW coef_blocks,
-                  JDIMENSION start_row, JDIMENSION start_col,
-                  JDIMENSION num_blocks)
->>>>>>> 574f3a77
 /* This version is used for floating-point DCT implementations. */
 {
   /* This routine is heavily used, so it's worth coding it tightly. */
-  my_fdct_ptr fdct = (my_fdct_ptr)cinfo->fdct;
+  my_fdct_ptr fdct = (my_fdct_ptr) cinfo->fdct;
   FAST_FLOAT *divisors = fdct->float_divisors[compptr->quant_tbl_no];
   JQUANT_TBL *qtbl = cinfo->quant_tbl_ptrs[compptr->quant_tbl_no];
   FAST_FLOAT *workspace;
@@ -1673,15 +1660,15 @@
  */
 
 GLOBAL(void)
-jinit_forward_dct(j_compress_ptr cinfo)
+jinit_forward_dct (j_compress_ptr cinfo)
 {
   my_fdct_ptr fdct;
   int i;
 
   fdct = (my_fdct_ptr)
-    (*cinfo->mem->alloc_small) ((j_common_ptr)cinfo, JPOOL_IMAGE,
+    (*cinfo->mem->alloc_small) ((j_common_ptr) cinfo, JPOOL_IMAGE,
                                 sizeof(my_fdct_controller));
-  cinfo->fdct = (struct jpeg_forward_dct *)fdct;
+  cinfo->fdct = (struct jpeg_forward_dct *) fdct;
   fdct->pub.start_pass = start_pass_fdctmgr;
 
   /* First determine the DCT... */
@@ -1772,12 +1759,12 @@
 #ifdef DCT_FLOAT_SUPPORTED
   if (cinfo->dct_method == JDCT_FLOAT)
     fdct->float_workspace = (FAST_FLOAT *)
-      (*cinfo->mem->alloc_small) ((j_common_ptr)cinfo, JPOOL_IMAGE,
+      (*cinfo->mem->alloc_small) ((j_common_ptr) cinfo, JPOOL_IMAGE,
                                   sizeof(FAST_FLOAT) * DCTSIZE2);
   else
 #endif
     fdct->workspace = (DCTELEM *)
-      (*cinfo->mem->alloc_small) ((j_common_ptr)cinfo, JPOOL_IMAGE,
+      (*cinfo->mem->alloc_small) ((j_common_ptr) cinfo, JPOOL_IMAGE,
                                   sizeof(DCTELEM) * DCTSIZE2);
 
   /* Mark divisor tables unallocated */
