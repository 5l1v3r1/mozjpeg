--- conflicted
+++ resolved
@@ -97,15 +97,6 @@
 AC_CHECK_FUNCS([memset memcpy], [],
 	[AC_DEFINE([NEED_BSD_STRINGS], 1,
 		   [Define if you have BSD-like bzero and bcopy])])
-
-<<<<<<< HEAD
-# Set flags to indicate platform
-case "$host_os" in
-  cygwin* | mingw* | pw32* | interix*)
-    is_win32=1
-  ;;
-esac
-AM_CONDITIONAL([IS_WIN32], [test "x$is_win32" = "x1"])
 
 AC_MSG_CHECKING([libjpeg API version])
 AC_ARG_VAR(JPEG_LIB_VERSION, [libjpeg API version (62, 70, or 80)])
@@ -205,8 +196,6 @@
 
 AM_CONDITIONAL([WITH_ARITH], [test "x$with_arith_dec" != "xno" -o "x$with_arith_enc" != "xno"])
 
-=======
->>>>>>> c56a74cd
 # SIMD is optional
 AC_ARG_WITH([simd],
     AC_HELP_STRING([--without-simd],[Omit accelerated SIMD routines.]))
