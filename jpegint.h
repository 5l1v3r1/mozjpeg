/*
 * jpegint.h
 *
 * This file was part of the Independent JPEG Group's software:
 * Copyright (C) 1991-1997, Thomas G. Lane.
 * Modified 1997-2009 by Guido Vollbeding.
<<<<<<< HEAD
 * It was modified by The libjpeg-turbo Project to include only code relevant
 * to libjpeg-turbo.
 * mozjpeg Modifications:
 * Copyright (C) 2014, Mozilla Corporation.
=======
 * libjpeg-turbo Modifications:
 * Copyright (C) 2015, D. R. Commander
>>>>>>> eb7962a0
 * For conditions of distribution and use, see the accompanying README file.
 *
 * This file provides common declarations for the various JPEG modules.
 * These declarations are considered internal to the JPEG library; most
 * applications using the library shouldn't need to include this file.
 */


/* Declarations for both compression & decompression */

typedef enum {            /* Operating modes for buffer controllers */
  JBUF_PASS_THRU,         /* Plain stripwise operation */
  /* Remaining modes require a full-image buffer to have been created */
  JBUF_SAVE_SOURCE,       /* Run source subobject only, save output */
  JBUF_CRANK_DEST,        /* Run dest subobject only, using saved data */
  JBUF_SAVE_AND_PASS,     /* Run both subobjects, save output */
  JBUF_REQUANT            /* Requantize */
} J_BUF_MODE;

/* Values of global_state field (jdapi.c has some dependencies on ordering!) */
#define CSTATE_START    100     /* after create_compress */
#define CSTATE_SCANNING 101     /* start_compress done, write_scanlines OK */
#define CSTATE_RAW_OK   102     /* start_compress done, write_raw_data OK */
#define CSTATE_WRCOEFS  103     /* jpeg_write_coefficients done */
#define DSTATE_START    200     /* after create_decompress */
#define DSTATE_INHEADER 201     /* reading header markers, no SOS yet */
#define DSTATE_READY    202     /* found SOS, ready for start_decompress */
#define DSTATE_PRELOAD  203     /* reading multiscan file in start_decompress*/
#define DSTATE_PRESCAN  204     /* performing dummy pass for 2-pass quant */
#define DSTATE_SCANNING 205     /* start_decompress done, read_scanlines OK */
#define DSTATE_RAW_OK   206     /* start_decompress done, read_raw_data OK */
#define DSTATE_BUFIMAGE 207     /* expecting jpeg_start_output */
#define DSTATE_BUFPOST  208     /* looking for SOS/EOI in jpeg_finish_output */
#define DSTATE_RDCOEFS  209     /* reading file in jpeg_read_coefficients */
#define DSTATE_STOPPING 210     /* looking for EOI in jpeg_finish_decompress */


/*
 * Left shift macro that handles a negative operand without causing any
 * sanitizer warnings
 */

#ifdef __INT32_IS_ACTUALLY_LONG
#define LEFT_SHIFT(a, b) ((INT32)((unsigned long)(a) << (b)))
#else
#define LEFT_SHIFT(a, b) ((INT32)((unsigned int)(a) << (b)))
#endif


/* Declarations for compression modules */

/* Master control module */
struct jpeg_comp_master {
  void (*prepare_for_pass) (j_compress_ptr cinfo);
  void (*pass_startup) (j_compress_ptr cinfo);
  void (*finish_pass) (j_compress_ptr cinfo);

  /* State variables made visible to other modules */
  boolean call_pass_startup;    /* True if pass_startup must be called */
  boolean is_last_pass;         /* True during last pass */

  /* Extension parameters */
  boolean optimize_scans; /* TRUE=optimize progressive coding scans */
  boolean trellis_quant; /* TRUE=use trellis quantization */
  boolean trellis_quant_dc; /* TRUE=use trellis quant for DC coefficient */
  boolean trellis_eob_opt; /* TRUE=optimize for sequences of EOB */
  boolean use_lambda_weight_tbl; /* TRUE=use lambda weighting table */
  boolean use_scans_in_trellis; /* TRUE=use scans in trellis optimization */
  boolean trellis_passes; /* TRUE=currently doing trellis-related passes [not exposed] */
  boolean trellis_q_opt; /* TRUE=optimize quant table in trellis loop */
  boolean overshoot_deringing; /* TRUE=preprocess input to reduce ringing of edges on white background */

  double norm_src[NUM_QUANT_TBLS][DCTSIZE2];
  double norm_coef[NUM_QUANT_TBLS][DCTSIZE2];

  int compress_profile; /* compression profile */
  int dc_scan_opt_mode; /* DC scan optimization mode */
  int quant_tbl_master_idx; /* Quantization table master index */
  int trellis_freq_split; /* splitting point for frequency in trellis quantization */
  int trellis_num_loops; /* number of trellis loops */

  int num_scans_luma; /* # of entries in scan_info array pertaining to luma (used when optimize_scans is TRUE */
  int num_scans_luma_dc;
  int num_scans_chroma_dc;
  int num_frequency_splits;

  int Al_max_luma; /* maximum value of Al tested when optimizing scans (luma) */
  int Al_max_chroma; /* maximum value of Al tested when optimizing scans (chroma) */

  float lambda_log_scale1;
  float lambda_log_scale2;
  
  float trellis_delta_dc_weight;
};

#ifdef C_ARITH_CODING_SUPPORTED
/* The following two definitions specify the allocation chunk size
 * for the statistics area.
 * According to sections F.1.4.4.1.3 and F.1.4.4.2, we need at least
 * 49 statistics bins for DC, and 245 statistics bins for AC coding.
 *
 * We use a compact representation with 1 byte per statistics bin,
 * thus the numbers directly represent byte sizes.
 * This 1 byte per statistics bin contains the meaning of the MPS
 * (more probable symbol) in the highest bit (mask 0x80), and the
 * index into the probability estimation state machine table
 * in the lower bits (mask 0x7F).
 */

#define DC_STAT_BINS 64
#define AC_STAT_BINS 256

typedef struct {
  float rate_dc[DC_STAT_BINS][2];
  float rate_ac[AC_STAT_BINS][2];
  int arith_dc_L;
  int arith_dc_U;
  int arith_ac_K;
} arith_rates;
#endif

/* Main buffer control (downsampled-data buffer) */
struct jpeg_c_main_controller {
  void (*start_pass) (j_compress_ptr cinfo, J_BUF_MODE pass_mode);
  void (*process_data) (j_compress_ptr cinfo, JSAMPARRAY input_buf,
                        JDIMENSION *in_row_ctr, JDIMENSION in_rows_avail);
};

/* Compression preprocessing (downsampling input buffer control) */
struct jpeg_c_prep_controller {
  void (*start_pass) (j_compress_ptr cinfo, J_BUF_MODE pass_mode);
  void (*pre_process_data) (j_compress_ptr cinfo, JSAMPARRAY input_buf,
                            JDIMENSION *in_row_ctr, JDIMENSION in_rows_avail,
                            JSAMPIMAGE output_buf,
                            JDIMENSION *out_row_group_ctr,
                            JDIMENSION out_row_groups_avail);
};

/* Coefficient buffer control */
struct jpeg_c_coef_controller {
  void (*start_pass) (j_compress_ptr cinfo, J_BUF_MODE pass_mode);
  boolean (*compress_data) (j_compress_ptr cinfo, JSAMPIMAGE input_buf);
};

/* Colorspace conversion */
struct jpeg_color_converter {
  void (*start_pass) (j_compress_ptr cinfo);
  void (*color_convert) (j_compress_ptr cinfo, JSAMPARRAY input_buf,
                         JSAMPIMAGE output_buf, JDIMENSION output_row,
                         int num_rows);
};

/* Downsampling */
struct jpeg_downsampler {
  void (*start_pass) (j_compress_ptr cinfo);
  void (*downsample) (j_compress_ptr cinfo, JSAMPIMAGE input_buf,
                      JDIMENSION in_row_index, JSAMPIMAGE output_buf,
                      JDIMENSION out_row_group_index);

  boolean need_context_rows;    /* TRUE if need rows above & below */
};

/* Forward DCT (also controls coefficient quantization) */
struct jpeg_forward_dct {
  void (*start_pass) (j_compress_ptr cinfo);
  /* perhaps this should be an array??? */
  void (*forward_DCT) (j_compress_ptr cinfo, jpeg_component_info * compptr,
                       JSAMPARRAY sample_data, JBLOCKROW coef_blocks,
                       JDIMENSION start_row, JDIMENSION start_col,
                       JDIMENSION num_blocks, JBLOCKROW dst);
};

/* Entropy encoding */
struct jpeg_entropy_encoder {
  void (*start_pass) (j_compress_ptr cinfo, boolean gather_statistics);
  boolean (*encode_mcu) (j_compress_ptr cinfo, JBLOCKROW *MCU_data);
  void (*finish_pass) (j_compress_ptr cinfo);
};

/* Marker writing */
struct jpeg_marker_writer {
  void (*write_file_header) (j_compress_ptr cinfo);
  void (*write_frame_header) (j_compress_ptr cinfo);
  void (*write_scan_header) (j_compress_ptr cinfo);
  void (*write_file_trailer) (j_compress_ptr cinfo);
  void (*write_tables_only) (j_compress_ptr cinfo);
  /* These routines are exported to allow insertion of extra markers */
  /* Probably only COM and APPn markers should be written this way */
  void (*write_marker_header) (j_compress_ptr cinfo, int marker,
                               unsigned int datalen);
  void (*write_marker_byte) (j_compress_ptr cinfo, int val);
};


/* Declarations for decompression modules */

/* Master control module */
struct jpeg_decomp_master {
  void (*prepare_for_output_pass) (j_decompress_ptr cinfo);
  void (*finish_output_pass) (j_decompress_ptr cinfo);

  /* State variables made visible to other modules */
  boolean is_dummy_pass;        /* True during 1st pass for 2-pass quant */
};

/* Input control module */
struct jpeg_input_controller {
  int (*consume_input) (j_decompress_ptr cinfo);
  void (*reset_input_controller) (j_decompress_ptr cinfo);
  void (*start_input_pass) (j_decompress_ptr cinfo);
  void (*finish_input_pass) (j_decompress_ptr cinfo);

  /* State variables made visible to other modules */
  boolean has_multiple_scans;   /* True if file has multiple scans */
  boolean eoi_reached;          /* True when EOI has been consumed */
};

/* Main buffer control (downsampled-data buffer) */
struct jpeg_d_main_controller {
  void (*start_pass) (j_decompress_ptr cinfo, J_BUF_MODE pass_mode);
  void (*process_data) (j_decompress_ptr cinfo, JSAMPARRAY output_buf,
                        JDIMENSION *out_row_ctr, JDIMENSION out_rows_avail);
};

/* Coefficient buffer control */
struct jpeg_d_coef_controller {
  void (*start_input_pass) (j_decompress_ptr cinfo);
  int (*consume_data) (j_decompress_ptr cinfo);
  void (*start_output_pass) (j_decompress_ptr cinfo);
  int (*decompress_data) (j_decompress_ptr cinfo, JSAMPIMAGE output_buf);
  /* Pointer to array of coefficient virtual arrays, or NULL if none */
  jvirt_barray_ptr *coef_arrays;
};

/* Decompression postprocessing (color quantization buffer control) */
struct jpeg_d_post_controller {
  void (*start_pass) (j_decompress_ptr cinfo, J_BUF_MODE pass_mode);
  void (*post_process_data) (j_decompress_ptr cinfo, JSAMPIMAGE input_buf,
                             JDIMENSION *in_row_group_ctr,
                             JDIMENSION in_row_groups_avail,
                             JSAMPARRAY output_buf, JDIMENSION *out_row_ctr,
                             JDIMENSION out_rows_avail);
};

/* Marker reading & parsing */
struct jpeg_marker_reader {
  void (*reset_marker_reader) (j_decompress_ptr cinfo);
  /* Read markers until SOS or EOI.
   * Returns same codes as are defined for jpeg_consume_input:
   * JPEG_SUSPENDED, JPEG_REACHED_SOS, or JPEG_REACHED_EOI.
   */
  int (*read_markers) (j_decompress_ptr cinfo);
  /* Read a restart marker --- exported for use by entropy decoder only */
  jpeg_marker_parser_method read_restart_marker;

  /* State of marker reader --- nominally internal, but applications
   * supplying COM or APPn handlers might like to know the state.
   */
  boolean saw_SOI;              /* found SOI? */
  boolean saw_SOF;              /* found SOF? */
  int next_restart_num;         /* next restart number expected (0-7) */
  unsigned int discarded_bytes; /* # of bytes skipped looking for a marker */
};

/* Entropy decoding */
struct jpeg_entropy_decoder {
  void (*start_pass) (j_decompress_ptr cinfo);
  boolean (*decode_mcu) (j_decompress_ptr cinfo, JBLOCKROW *MCU_data);

  /* This is here to share code between baseline and progressive decoders; */
  /* other modules probably should not use it */
  boolean insufficient_data;    /* set TRUE after emitting warning */
};

/* Inverse DCT (also performs dequantization) */
typedef void (*inverse_DCT_method_ptr) (j_decompress_ptr cinfo,
                                        jpeg_component_info * compptr,
                                        JCOEFPTR coef_block,
                                        JSAMPARRAY output_buf,
                                        JDIMENSION output_col);

struct jpeg_inverse_dct {
  void (*start_pass) (j_decompress_ptr cinfo);
  /* It is useful to allow each component to have a separate IDCT method. */
  inverse_DCT_method_ptr inverse_DCT[MAX_COMPONENTS];
};

/* Upsampling (note that upsampler must also call color converter) */
struct jpeg_upsampler {
  void (*start_pass) (j_decompress_ptr cinfo);
  void (*upsample) (j_decompress_ptr cinfo, JSAMPIMAGE input_buf,
                    JDIMENSION *in_row_group_ctr,
                    JDIMENSION in_row_groups_avail, JSAMPARRAY output_buf,
                    JDIMENSION *out_row_ctr, JDIMENSION out_rows_avail);

  boolean need_context_rows;    /* TRUE if need rows above & below */
};

/* Colorspace conversion */
struct jpeg_color_deconverter {
  void (*start_pass) (j_decompress_ptr cinfo);
  void (*color_convert) (j_decompress_ptr cinfo, JSAMPIMAGE input_buf,
                         JDIMENSION input_row, JSAMPARRAY output_buf,
                         int num_rows);
};

/* Color quantization or color precision reduction */
struct jpeg_color_quantizer {
  void (*start_pass) (j_decompress_ptr cinfo, boolean is_pre_scan);
  void (*color_quantize) (j_decompress_ptr cinfo, JSAMPARRAY input_buf,
                          JSAMPARRAY output_buf, int num_rows);
  void (*finish_pass) (j_decompress_ptr cinfo);
  void (*new_color_map) (j_decompress_ptr cinfo);
};


/* Miscellaneous useful macros */

#undef MAX
#define MAX(a,b)        ((a) > (b) ? (a) : (b))
#undef MIN
#define MIN(a,b)        ((a) < (b) ? (a) : (b))


/* We assume that right shift corresponds to signed division by 2 with
 * rounding towards minus infinity.  This is correct for typical "arithmetic
 * shift" instructions that shift in copies of the sign bit.  But some
 * C compilers implement >> with an unsigned shift.  For these machines you
 * must define RIGHT_SHIFT_IS_UNSIGNED.
 * RIGHT_SHIFT provides a proper signed right shift of an INT32 quantity.
 * It is only applied with constant shift counts.  SHIFT_TEMPS must be
 * included in the variables of any routine using RIGHT_SHIFT.
 */

#ifdef RIGHT_SHIFT_IS_UNSIGNED
#define SHIFT_TEMPS     INT32 shift_temp;
#define RIGHT_SHIFT(x,shft)  \
        ((shift_temp = (x)) < 0 ? \
         (shift_temp >> (shft)) | ((~((INT32) 0)) << (32-(shft))) : \
         (shift_temp >> (shft)))
#else
#define SHIFT_TEMPS
#define RIGHT_SHIFT(x,shft)     ((x) >> (shft))
#endif


/* Compression module initialization routines */
EXTERN(void) jinit_compress_master (j_compress_ptr cinfo);
EXTERN(void) jinit_c_master_control (j_compress_ptr cinfo,
                                     boolean transcode_only);
EXTERN(void) jinit_c_main_controller (j_compress_ptr cinfo,
                                      boolean need_full_buffer);
EXTERN(void) jinit_c_prep_controller (j_compress_ptr cinfo,
                                      boolean need_full_buffer);
EXTERN(void) jinit_c_coef_controller (j_compress_ptr cinfo,
                                      boolean need_full_buffer);
EXTERN(void) jinit_color_converter (j_compress_ptr cinfo);
EXTERN(void) jinit_downsampler (j_compress_ptr cinfo);
EXTERN(void) jinit_forward_dct (j_compress_ptr cinfo);
EXTERN(void) jinit_huff_encoder (j_compress_ptr cinfo);
EXTERN(void) jinit_phuff_encoder (j_compress_ptr cinfo);
EXTERN(void) jinit_arith_encoder (j_compress_ptr cinfo);
EXTERN(void) jinit_marker_writer (j_compress_ptr cinfo);
/* Decompression module initialization routines */
EXTERN(void) jinit_master_decompress (j_decompress_ptr cinfo);
EXTERN(void) jinit_d_main_controller (j_decompress_ptr cinfo,
                                      boolean need_full_buffer);
EXTERN(void) jinit_d_coef_controller (j_decompress_ptr cinfo,
                                      boolean need_full_buffer);
EXTERN(void) jinit_d_post_controller (j_decompress_ptr cinfo,
                                      boolean need_full_buffer);
EXTERN(void) jinit_input_controller (j_decompress_ptr cinfo);
EXTERN(void) jinit_marker_reader (j_decompress_ptr cinfo);
EXTERN(void) jinit_huff_decoder (j_decompress_ptr cinfo);
EXTERN(void) jinit_phuff_decoder (j_decompress_ptr cinfo);
EXTERN(void) jinit_arith_decoder (j_decompress_ptr cinfo);
EXTERN(void) jinit_inverse_dct (j_decompress_ptr cinfo);
EXTERN(void) jinit_upsampler (j_decompress_ptr cinfo);
EXTERN(void) jinit_color_deconverter (j_decompress_ptr cinfo);
EXTERN(void) jinit_1pass_quantizer (j_decompress_ptr cinfo);
EXTERN(void) jinit_2pass_quantizer (j_decompress_ptr cinfo);
EXTERN(void) jinit_merged_upsampler (j_decompress_ptr cinfo);
/* Memory manager initialization */
EXTERN(void) jinit_memory_mgr (j_common_ptr cinfo);

/* Utility routines in jutils.c */
EXTERN(long) jdiv_round_up (long a, long b);
EXTERN(long) jround_up (long a, long b);
EXTERN(void) jcopy_sample_rows (JSAMPARRAY input_array, int source_row,
                                JSAMPARRAY output_array, int dest_row,
                                int num_rows, JDIMENSION num_cols);
EXTERN(void) jcopy_block_row (JBLOCKROW input_row, JBLOCKROW output_row,
                              JDIMENSION num_blocks);
EXTERN(void) jzero_far (void * target, size_t bytestozero);

#ifdef C_ARITH_CODING_SUPPORTED
EXTERN(void) jget_arith_rates (j_compress_ptr cinfo, int dc_tbl_no, int ac_tbl_no, arith_rates *r);

EXTERN(void) quantize_trellis_arith
(j_compress_ptr cinfo, arith_rates *r, JBLOCKROW coef_blocks, JBLOCKROW src, JDIMENSION num_blocks,
 JQUANT_TBL * qtbl, double *norm_src, double *norm_coef, JCOEF *last_dc_val,
 JBLOCKROW coef_blocks_above, JBLOCKROW src_above);
#endif

/* Constant tables in jutils.c */
#if 0                           /* This table is not actually needed in v6a */
extern const int jpeg_zigzag_order[]; /* natural coef order to zigzag order */
#endif
extern const int jpeg_natural_order[]; /* zigzag coef order to natural order */

/* Arithmetic coding probability estimation tables in jaricom.c */
extern const INT32 jpeg_aritab[];

/* Suppress undefined-structure complaints if necessary. */

#ifdef INCOMPLETE_TYPES_BROKEN
#ifndef AM_MEMORY_MANAGER       /* only jmemmgr.c defines these */
struct jvirt_sarray_control { long dummy; };
struct jvirt_barray_control { long dummy; };
#endif
#endif /* INCOMPLETE_TYPES_BROKEN */<|MERGE_RESOLUTION|>--- conflicted
+++ resolved
@@ -4,15 +4,10 @@
  * This file was part of the Independent JPEG Group's software:
  * Copyright (C) 1991-1997, Thomas G. Lane.
  * Modified 1997-2009 by Guido Vollbeding.
-<<<<<<< HEAD
- * It was modified by The libjpeg-turbo Project to include only code relevant
- * to libjpeg-turbo.
+ * libjpeg-turbo Modifications:
+ * Copyright (C) 2015, D. R. Commander
  * mozjpeg Modifications:
  * Copyright (C) 2014, Mozilla Corporation.
-=======
- * libjpeg-turbo Modifications:
- * Copyright (C) 2015, D. R. Commander
->>>>>>> eb7962a0
  * For conditions of distribution and use, see the accompanying README file.
  *
  * This file provides common declarations for the various JPEG modules.
