--- conflicted
+++ resolved
@@ -5,14 +5,9 @@
  * Copyright (C) 1991-2012, Thomas G. Lane, Guido Vollbeding.
  * libjpeg-turbo Modifications:
  * Copyright (C) 2010, 2012-2016, D. R. Commander.
-<<<<<<< HEAD
  * mozjpeg Modifications:
  * Copyright (C) 2014, Mozilla Corporation.
  * For conditions of distribution and use, see the accompanying README file.
-=======
- * For conditions of distribution and use, see the accompanying README.ijg
- * file.
->>>>>>> 346837ca
  *
  * This file contains software version identification.
  */
@@ -32,14 +27,6 @@
 
 #endif
 
-<<<<<<< HEAD
-#define JCOPYRIGHT      "Copyright (C) 1991-2012 Thomas G. Lane, Guido Vollbeding\n" \
-                        "Copyright (C) 1999-2006 MIYASAKA Masaru\n" \
-                        "Copyright (C) 2009 Pierre Ossman for Cendio AB\n" \
-                        "Copyright (C) 2009-2016 D. R. Commander\n" \
-                        "Copyright (C) 2009-2011 Nokia Corporation and/or its subsidiary(-ies)\n" \
-                        "Copyright (C) 2014 Mozilla Corporation\n" \
-=======
 /*
  * NOTE: It is our convention to place the authors in the following order:
  * - libjpeg-turbo authors (2009-) in descending order of the date of their
@@ -53,7 +40,7 @@
                         "Copyright (C) 2011-2016 Siarhei Siamashka\n" \
                         "Copyright (C) 2015-2016 Matthieu Darbois\n" \
                         "Copyright (C) 2015 Google, Inc.\n" \
->>>>>>> 346837ca
+                        "Copyright (C) 2014 Mozilla Corporation\n" \
                         "Copyright (C) 2013-2014 MIPS Technologies, Inc.\n" \
                         "Copyright (C) 2013 Linaro Limited\n" \
                         "Copyright (C) 2009-2011 Nokia Corporation and/or its subsidiary(-ies)\n" \
