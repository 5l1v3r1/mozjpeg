/*
 * jversion.h
 *
 * This file was part of the Independent JPEG Group's software:
 * Copyright (C) 1991-2012, Thomas G. Lane, Guido Vollbeding.
 * libjpeg-turbo Modifications:
<<<<<<< HEAD
 * Copyright (C) 2010, 2012-2017, D. R. Commander.
 * mozjpeg Modifications:
 * Copyright (C) 2014, Mozilla Corporation.
 * For conditions of distribution and use, see the accompanying README file.
=======
 * Copyright (C) 2010, 2012-2018, D. R. Commander.
 * For conditions of distribution and use, see the accompanying README.ijg
 * file.
>>>>>>> 574f3a77
 *
 * This file contains software version identification.
 */


#if JPEG_LIB_VERSION >= 80

#define JVERSION        "8d  15-Jan-2012"

#elif JPEG_LIB_VERSION >= 70

#define JVERSION        "7  27-Jun-2009"

#else

#define JVERSION        "6b  27-Mar-1998"

#endif

/*
 * NOTE: It is our convention to place the authors in the following order:
 * - libjpeg-turbo authors (2009-) in descending order of the date of their
 *   most recent contribution to the project, then in ascending order of the
 *   date of their first contribution to the project
 * - Upstream authors in descending order of the date of the first inclusion of
 *   their code
 */

<<<<<<< HEAD
#define JCOPYRIGHT      "Copyright (C) 2009-2017 D. R. Commander\n" \
                        "Copyright (C) 2011-2016 Siarhei Siamashka\n" \
                        "Copyright (C) 2015-2016 Matthieu Darbois\n" \
                        "Copyright (C) 2015 Google, Inc.\n" \
                        "Copyright (C) 2014 Mozilla Corporation\n" \
                        "Copyright (C) 2013-2014 MIPS Technologies, Inc.\n" \
                        "Copyright (C) 2013 Linaro Limited\n" \
                        "Copyright (C) 2009-2011 Nokia Corporation and/or its subsidiary(-ies)\n" \
                        "Copyright (C) 2009 Pierre Ossman for Cendio AB\n" \
                        "Copyright (C) 1999-2006 MIYASAKA Masaru\n" \
                        "Copyright (C) 1991-2016 Thomas G. Lane, Guido Vollbeding" \

#define JCOPYRIGHT_SHORT "Copyright (C) 1991-2017 The libjpeg-turbo Project and many others"
=======
#define JCOPYRIGHT \
  "Copyright (C) 2009-2018 D. R. Commander\n" \
  "Copyright (C) 2011-2016 Siarhei Siamashka\n" \
  "Copyright (C) 2015-2016, 2018 Matthieu Darbois\n" \
  "Copyright (C) 2015 Intel Corporation\n" \
  "Copyright (C) 2015 Google, Inc.\n" \
  "Copyright (C) 2013-2014 MIPS Technologies, Inc.\n" \
  "Copyright (C) 2013 Linaro Limited\n" \
  "Copyright (C) 2009-2011 Nokia Corporation and/or its subsidiary(-ies)\n" \
  "Copyright (C) 2009 Pierre Ossman for Cendio AB\n" \
  "Copyright (C) 1999-2006 MIYASAKA Masaru\n" \
  "Copyright (C) 1991-2016 Thomas G. Lane, Guido Vollbeding"

#define JCOPYRIGHT_SHORT \
  "Copyright (C) 1991-2018 The libjpeg-turbo Project and many others"
>>>>>>> 574f3a77
<|MERGE_RESOLUTION|>--- conflicted
+++ resolved
@@ -4,16 +4,10 @@
  * This file was part of the Independent JPEG Group's software:
  * Copyright (C) 1991-2012, Thomas G. Lane, Guido Vollbeding.
  * libjpeg-turbo Modifications:
-<<<<<<< HEAD
- * Copyright (C) 2010, 2012-2017, D. R. Commander.
+ * Copyright (C) 2010, 2012-2018, D. R. Commander.
  * mozjpeg Modifications:
  * Copyright (C) 2014, Mozilla Corporation.
  * For conditions of distribution and use, see the accompanying README file.
-=======
- * Copyright (C) 2010, 2012-2018, D. R. Commander.
- * For conditions of distribution and use, see the accompanying README.ijg
- * file.
->>>>>>> 574f3a77
  *
  * This file contains software version identification.
  */
@@ -42,10 +36,11 @@
  *   their code
  */
 
-<<<<<<< HEAD
-#define JCOPYRIGHT      "Copyright (C) 2009-2017 D. R. Commander\n" \
+#define JCOPYRIGHT \
+  "Copyright (C) 2009-2018 D. R. Commander\n" \
                         "Copyright (C) 2011-2016 Siarhei Siamashka\n" \
-                        "Copyright (C) 2015-2016 Matthieu Darbois\n" \
+  "Copyright (C) 2015-2016, 2018 Matthieu Darbois\n" \
+  "Copyright (C) 2015 Intel Corporation\n" \
                         "Copyright (C) 2015 Google, Inc.\n" \
                         "Copyright (C) 2014 Mozilla Corporation\n" \
                         "Copyright (C) 2013-2014 MIPS Technologies, Inc.\n" \
@@ -53,23 +48,7 @@
                         "Copyright (C) 2009-2011 Nokia Corporation and/or its subsidiary(-ies)\n" \
                         "Copyright (C) 2009 Pierre Ossman for Cendio AB\n" \
                         "Copyright (C) 1999-2006 MIYASAKA Masaru\n" \
-                        "Copyright (C) 1991-2016 Thomas G. Lane, Guido Vollbeding" \
-
-#define JCOPYRIGHT_SHORT "Copyright (C) 1991-2017 The libjpeg-turbo Project and many others"
-=======
-#define JCOPYRIGHT \
-  "Copyright (C) 2009-2018 D. R. Commander\n" \
-  "Copyright (C) 2011-2016 Siarhei Siamashka\n" \
-  "Copyright (C) 2015-2016, 2018 Matthieu Darbois\n" \
-  "Copyright (C) 2015 Intel Corporation\n" \
-  "Copyright (C) 2015 Google, Inc.\n" \
-  "Copyright (C) 2013-2014 MIPS Technologies, Inc.\n" \
-  "Copyright (C) 2013 Linaro Limited\n" \
-  "Copyright (C) 2009-2011 Nokia Corporation and/or its subsidiary(-ies)\n" \
-  "Copyright (C) 2009 Pierre Ossman for Cendio AB\n" \
-  "Copyright (C) 1999-2006 MIYASAKA Masaru\n" \
   "Copyright (C) 1991-2016 Thomas G. Lane, Guido Vollbeding"
 
 #define JCOPYRIGHT_SHORT \
-  "Copyright (C) 1991-2018 The libjpeg-turbo Project and many others"
->>>>>>> 574f3a77
+  "Copyright (C) 1991-2018 The libjpeg-turbo Project and many others"