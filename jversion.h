--- conflicted
+++ resolved
@@ -27,23 +27,13 @@
 
 #endif
 
-<<<<<<< HEAD
-#define JCOPYRIGHT	"Copyright (C) 1991-2012 Thomas G. Lane, Guido Vollbeding\n" \
-			"Copyright (C) 1999-2006 MIYASAKA Masaru\n" \
-			"Copyright (C) 2009 Pierre Ossman for Cendio AB\n" \
-			"Copyright (C) 2009-2014 D. R. Commander\n" \
-			"Copyright (C) 2009-2011 Nokia Corporation and/or its subsidiary(-ies)\n" \
-			"Copyright (C) 2014 Mozilla Corporation\n" \
-			"Copyright (C) 2013 MIPS Technologies, Inc.\n" \
-			"Copyright (C) 2013 Linaro Limited"
-=======
 #define JCOPYRIGHT      "Copyright (C) 1991-2012 Thomas G. Lane, Guido Vollbeding\n" \
                         "Copyright (C) 1999-2006 MIYASAKA Masaru\n" \
                         "Copyright (C) 2009 Pierre Ossman for Cendio AB\n" \
                         "Copyright (C) 2009-2014 D. R. Commander\n" \
                         "Copyright (C) 2009-2011 Nokia Corporation and/or its subsidiary(-ies)\n" \
+                        "Copyright (C) 2014 Mozilla Corporation\n" \
                         "Copyright (C) 2013-2014 MIPS Technologies, Inc.\n" \
                         "Copyright (C) 2013 Linaro Limited"
 
-#define JCOPYRIGHT_SHORT "Copyright (C) 1991-2014 The libjpeg-turbo Project and many others"
->>>>>>> 8d4544b7
+#define JCOPYRIGHT_SHORT "Copyright (C) 1991-2014 The libjpeg-turbo Project and many others"