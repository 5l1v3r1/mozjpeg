--- conflicted
+++ resolved
@@ -4,16 +4,10 @@
  * This file was part of the Independent JPEG Group's software:
  * Copyright (C) 1991-2012, Thomas G. Lane, Guido Vollbeding.
  * libjpeg-turbo Modifications:
-<<<<<<< HEAD
- * Copyright (C) 2010, 2012-2016, D. R. Commander.
+ * Copyright (C) 2010, 2012-2017, D. R. Commander.
  * mozjpeg Modifications:
  * Copyright (C) 2014, Mozilla Corporation.
  * For conditions of distribution and use, see the accompanying README file.
-=======
- * Copyright (C) 2010, 2012-2017, D. R. Commander.
- * For conditions of distribution and use, see the accompanying README.ijg
- * file.
->>>>>>> e5c1613c
  *
  * This file contains software version identification.
  */
