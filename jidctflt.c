--- conflicted
+++ resolved
@@ -106,11 +106,7 @@
       /* AC terms all zero */
       FAST_FLOAT dcval = DEQUANTIZE(inptr[DCTSIZE*0],
                                     quantptr[DCTSIZE*0] * _0_125);
-<<<<<<< HEAD
-      
-=======
-
->>>>>>> 8d4544b7
+
       wsptr[DCTSIZE*0] = dcval;
       wsptr[DCTSIZE*1] = dcval;
       wsptr[DCTSIZE*2] = dcval;
@@ -235,13 +231,8 @@
     outptr[5] = range_limit[((int) (tmp2 - tmp5)) & RANGE_MASK];
     outptr[3] = range_limit[((int) (tmp3 + tmp4)) & RANGE_MASK];
     outptr[4] = range_limit[((int) (tmp3 - tmp4)) & RANGE_MASK];
-<<<<<<< HEAD
-    
-    wsptr += DCTSIZE;		/* advance pointer to next row */
-=======
 
     wsptr += DCTSIZE;           /* advance pointer to next row */
->>>>>>> 8d4544b7
   }
 }
 
