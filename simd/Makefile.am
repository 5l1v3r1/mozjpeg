noinst_LTLIBRARIES = libsimd.la

BUILT_SOURCES = jsimdcfg.inc

EXTRA_DIST = nasm_lt.sh CMakeLists.txt \
	jccolext-mmx.asm   jcgryext-mmx.asm   jdcolext-mmx.asm   jdmrgext-mmx.asm \
	jccolext-sse2.asm  jcgryext-sse2.asm  jdcolext-sse2.asm  jdmrgext-sse2.asm \
	jccolext-sse2-64.asm  jcgryext-sse2-64.asm  jdcolext-sse2-64.asm \
	jdmrgext-sse2-64.asm  jccolext-altivec.c    jcgryext-altivec.c \
	jdcolext-altivec.c    jdmrgext-altivec.c

if SIMD_X86_64

libsimd_la_SOURCES = jsimd_x86_64.c jsimd.h jsimdcfg.inc.h jsimdext.inc \
	jcolsamp.inc jdct.inc jpeg_nbits_table.inc jfdctflt-sse-64.asm \
	jccolor-sse2-64.asm   jcgray-sse2-64.asm    jchuff-sse2-64.asm \
	jcsample-sse2-64.asm  jdcolor-sse2-64.asm   jdmerge-sse2-64.asm \
	jdsample-sse2-64.asm  jfdctfst-sse2-64.asm  jfdctint-sse2-64.asm \
	jidctflt-sse2-64.asm  jidctfst-sse2-64.asm  jidctint-sse2-64.asm \
	jidctred-sse2-64.asm  jquantf-sse2-64.asm   jquanti-sse2-64.asm

jccolor-sse2-64.lo:  jccolext-sse2-64.asm
jcgray-sse2-64.lo:   jcgryext-sse2-64.asm
jdcolor-sse2-64.lo:  jdcolext-sse2-64.asm
jdmerge-sse2-64.lo:  jdmrgext-sse2-64.asm

endif

if SIMD_I386

libsimd_la_SOURCES = jsimd_i386.c jsimd.h jsimdcfg.inc.h jsimdext.inc \
	jcolsamp.inc jdct.inc jpeg_nbits_table.inc jsimdcpu.asm \
	jfdctflt-3dn.asm   jidctflt-3dn.asm   jquant-3dn.asm \
	jccolor-mmx.asm    jcgray-mmx.asm     jcsample-mmx.asm \
	jdcolor-mmx.asm    jdmerge-mmx.asm    jdsample-mmx.asm \
	jfdctfst-mmx.asm   jfdctint-mmx.asm   jidctfst-mmx.asm \
	jidctint-mmx.asm   jidctred-mmx.asm   jquant-mmx.asm \
	jfdctflt-sse.asm   jidctflt-sse.asm   jquant-sse.asm \
	jccolor-sse2.asm   jcgray-sse2.asm    jchuff-sse2.asm \
	jcsample-sse2.asm  jdcolor-sse2.asm   jdmerge-sse2.asm \
	jdsample-sse2.asm  jfdctfst-sse2.asm  jfdctint-sse2.asm \
	jidctflt-sse2.asm  jidctfst-sse2.asm  jidctint-sse2.asm \
	jidctred-sse2.asm  jquantf-sse2.asm   jquanti-sse2.asm

jccolor-mmx.lo:   jccolext-mmx.asm
jcgray.-mmx.lo:   jcgryext-mmx.asm
jdcolor-mmx.lo:   jdcolext-mmx.asm
jdmerge-mmx.lo:   jdmrgext-mmx.asm
jccolor-sse2.lo:  jccolext-sse2.asm
jcgray-sse2.lo:   jcgryext-sse2.asm
jdcolor-sse2.lo:  jdcolext-sse2.asm
jdmerge-sse2.lo:  jdmrgext-sse2.asm

endif

if SIMD_ARM

libsimd_la_SOURCES = jsimd_arm.c jsimd_arm_neon.S

endif

if SIMD_ARM_64

libsimd_la_SOURCES = jsimd_arm64.c jsimd_arm64_neon.S

endif

if SIMD_MIPS

libsimd_la_SOURCES = jsimd_mips.c jsimd_mips_dspr2_asm.h jsimd_mips_dspr2.S

endif

if SIMD_POWERPC

<<<<<<< HEAD
libsimd_la_SOURCES = jsimd_powerpc.c \
	jccolor-altivec.c     jcgray-altivec.c \
	jfdctfst-altivec.c    jfdctint-altivec.c \
	jidctfst-altivec.c    jidctint-altivec.c \
  jquanti-altivec.c
=======
libsimd_la_SOURCES = jsimd_powerpc.c jsimd_altivec.h jcsample.h \
	jccolor-altivec.c     jcgray-altivec.c      jcsample-altivec.c \
	jdcolor-altivec.c     jdmerge-altivec.c     jdsample-altivec.c \
	jfdctfst-altivec.c    jfdctint-altivec.c \
	jidctfst-altivec.c    jidctint-altivec.c \
	jquanti-altivec.c
>>>>>>> 346837ca
libsimd_la_CFLAGS = -maltivec

jccolor-altivec.lo:  jccolext-altivec.c
jcgray-altivec.lo:   jcgryext-altivec.c
<<<<<<< HEAD
=======
jdcolor-altivec.lo:  jdcolext-altivec.c
jdmerge-altivec.lo:  jdmrgext-altivec.c
>>>>>>> 346837ca

endif

AM_CPPFLAGS = -I$(top_srcdir)

.asm.lo:
	$(AM_V_GEN) $(LIBTOOL) $(AM_V_lt) --mode=compile --tag NASM $(srcdir)/nasm_lt.sh $(AM_V_lt) $(NASM) $(NAFLAGS) -I$(srcdir) -I. $< -o $@

jsimdcfg.inc: $(srcdir)/jsimdcfg.inc.h ../jpeglib.h ../jconfig.h ../jmorecfg.h
	$(AM_V_GEN) $(CPP) -I$(top_builddir) -I$(top_builddir)/simd $(srcdir)/jsimdcfg.inc.h | $(EGREP) "^[\;%]|^\ %" | sed 's%_cpp_protection_%%' | sed 's@% define@%define@g' > $@<|MERGE_RESOLUTION|>--- conflicted
+++ resolved
@@ -73,29 +73,18 @@
 
 if SIMD_POWERPC
 
-<<<<<<< HEAD
-libsimd_la_SOURCES = jsimd_powerpc.c \
-	jccolor-altivec.c     jcgray-altivec.c \
-	jfdctfst-altivec.c    jfdctint-altivec.c \
-	jidctfst-altivec.c    jidctint-altivec.c \
-  jquanti-altivec.c
-=======
 libsimd_la_SOURCES = jsimd_powerpc.c jsimd_altivec.h jcsample.h \
 	jccolor-altivec.c     jcgray-altivec.c      jcsample-altivec.c \
 	jdcolor-altivec.c     jdmerge-altivec.c     jdsample-altivec.c \
 	jfdctfst-altivec.c    jfdctint-altivec.c \
 	jidctfst-altivec.c    jidctint-altivec.c \
 	jquanti-altivec.c
->>>>>>> 346837ca
 libsimd_la_CFLAGS = -maltivec
 
 jccolor-altivec.lo:  jccolext-altivec.c
 jcgray-altivec.lo:   jcgryext-altivec.c
-<<<<<<< HEAD
-=======
 jdcolor-altivec.lo:  jdcolext-altivec.c
 jdmerge-altivec.lo:  jdmrgext-altivec.c
->>>>>>> 346837ca
 
 endif
 
