--- conflicted
+++ resolved
@@ -70,7 +70,6 @@
 
 endif
 
-<<<<<<< HEAD
 if SIMD_POWERPC
 
 libsimd_la_SOURCES = jsimd_powerpc.c \
@@ -88,13 +87,7 @@
 AM_CPPFLAGS = -I$(top_srcdir)
 
 .asm.lo:
-	$(AM_V_GEN) $(LIBTOOL) $(AM_V_lt) --mode=compile $(srcdir)/nasm_lt.sh $(AM_V_lt) $(NASM) $(NAFLAGS) -I$(srcdir) -I. $< -o $@
-=======
-AM_CPPFLAGS = -I$(top_srcdir)
-
-.asm.lo:
 	$(AM_V_GEN) $(LIBTOOL) $(AM_V_lt) --mode=compile --tag NASM $(srcdir)/nasm_lt.sh $(AM_V_lt) $(NASM) $(NAFLAGS) -I$(srcdir) -I. $< -o $@
->>>>>>> a8af7243
 
 jsimdcfg.inc: $(srcdir)/jsimdcfg.inc.h ../jpeglib.h ../jconfig.h ../jmorecfg.h
 	$(AM_V_GEN) $(CPP) -I$(top_builddir) -I$(top_builddir)/simd $(srcdir)/jsimdcfg.inc.h | $(EGREP) "^[\;%]|^\ %" | sed 's%_cpp_protection_%%' | sed 's@% define@%define@g' > $@