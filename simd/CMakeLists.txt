if(NOT DEFINED NASM)
  set(NASM nasm CACHE PATH "Path to NASM/YASM executable")
endif()

if(SIMD_X86_64)
<<<<<<< HEAD
  set(NAFLAGS -fwin64 -DWIN64 -D__x86_64__ "-I${CMAKE_SOURCE_DIR}/win/"
    "-I${CMAKE_CURRENT_SOURCE_DIR}/")
else()
  set(NAFLAGS -fwin32 -DWIN32 "-I${CMAKE_SOURCE_DIR}/win/"
    "-I${CMAKE_CURRENT_SOURCE_DIR}/")
=======
  set(NAFLAGS -fwin64 -DWIN64 -D__x86_64__)
else()
  if(BORLAND)
    set(NAFLAGS -fobj -DOBJ32)
  else()
    set(NAFLAGS -fwin32 -DWIN32)
  endif()
>>>>>>> 2ef1bec3
endif()
set(NAFLAGS ${NAFLAGS} -I${CMAKE_SOURCE_DIR}/win/ -I${CMAKE_CURRENT_SOURCE_DIR}/)

# This only works if building from the command line.  There is currently no way
# to set a variable's value based on the build type when using the MSVC IDE.
if(CMAKE_BUILD_TYPE STREQUAL "Debug"
  OR CMAKE_BUILD_TYPE STREQUAL "RelWithDebInfo")
  set(NAFLAGS ${NAFLAGS} -g)
endif()

if(SIMD_X86_64)
  set(SIMD_BASENAMES jfdctflt-sse-64 jccolor-sse2-64 jcgray-sse2-64
    jcsample-sse2-64 jdcolor-sse2-64 jdmerge-sse2-64 jdsample-sse2-64
    jfdctfst-sse2-64 jfdctint-sse2-64 jidctflt-sse2-64 jidctfst-sse2-64
    jidctint-sse2-64 jidctred-sse2-64 jquantf-sse2-64 jquanti-sse2-64)
  message(STATUS "Building x86_64 SIMD extensions")
else()
  set(SIMD_BASENAMES jsimdcpu jfdctflt-3dn jidctflt-3dn jquant-3dn jccolor-mmx
    jcgray-mmx jcsample-mmx jdcolor-mmx jdmerge-mmx jdsample-mmx jfdctfst-mmx
    jfdctint-mmx jidctfst-mmx jidctint-mmx jidctred-mmx jquant-mmx jfdctflt-sse
    jidctflt-sse jquant-sse jccolor-sse2 jcgray-sse2 jcsample-sse2 jdcolor-sse2
    jdmerge-sse2 jdsample-sse2 jfdctfst-sse2 jfdctint-sse2 jidctflt-sse2
    jidctfst-sse2 jidctint-sse2 jidctred-sse2 jquantf-sse2 jquanti-sse2)
  message(STATUS "Building i386 SIMD extensions")
endif()

if(MSVC_IDE)
  set(OBJDIR "${CMAKE_CURRENT_BINARY_DIR}/${CMAKE_CFG_INTDIR}")
else()
  set(OBJDIR "${CMAKE_CURRENT_BINARY_DIR}")
endif()

file(GLOB INC_FILES *.inc)

foreach(file ${SIMD_BASENAMES})
  set(DEPFILE "")
  set(SIMD_SRC ${CMAKE_CURRENT_SOURCE_DIR}/${file}.asm)
  if(${file} MATCHES jccolor)
    set(DEPFILE ${file})
    string(REGEX REPLACE "jccolor" "jccolext" DEPFILE ${DEPFILE})
    set(DEPFILE ${CMAKE_CURRENT_SOURCE_DIR}/${DEPFILE}.asm)
  endif()
  if(${file} MATCHES jcgray)
    set(DEPFILE ${file})
    string(REGEX REPLACE "jcgray" "jcgryext" DEPFILE ${DEPFILE})
    set(DEPFILE ${CMAKE_CURRENT_SOURCE_DIR}/${DEPFILE}.asm)
  endif()
  if(${file} MATCHES jdcolor)
    set(DEPFILE ${file})
    string(REGEX REPLACE "jdcolor" "jdcolext" DEPFILE ${DEPFILE})
    set(DEPFILE ${CMAKE_CURRENT_SOURCE_DIR}/${DEPFILE}.asm)
  endif()
  if(${file} MATCHES jdmerge)
    set(DEPFILE ${file})
    string(REGEX REPLACE "jdmerge" "jdmrgext" DEPFILE ${DEPFILE})
    set(DEPFILE ${CMAKE_CURRENT_SOURCE_DIR}/${DEPFILE}.asm)
  endif()
  set(SIMD_OBJ ${OBJDIR}/${file}.obj)
  add_custom_command(OUTPUT ${SIMD_OBJ}
    DEPENDS ${SIMD_SRC} ${DEPFILE} ${INC_FILES}
    COMMAND ${NASM} ${NAFLAGS} ${SIMD_SRC} -o${SIMD_OBJ})
  set(SIMD_OBJS ${SIMD_OBJS} ${SIMD_OBJ})
endforeach()

set(SIMD_OBJS ${SIMD_OBJS} PARENT_SCOPE)
add_custom_target(simd DEPENDS ${SIMD_OBJS})<|MERGE_RESOLUTION|>--- conflicted
+++ resolved
@@ -3,13 +3,6 @@
 endif()
 
 if(SIMD_X86_64)
-<<<<<<< HEAD
-  set(NAFLAGS -fwin64 -DWIN64 -D__x86_64__ "-I${CMAKE_SOURCE_DIR}/win/"
-    "-I${CMAKE_CURRENT_SOURCE_DIR}/")
-else()
-  set(NAFLAGS -fwin32 -DWIN32 "-I${CMAKE_SOURCE_DIR}/win/"
-    "-I${CMAKE_CURRENT_SOURCE_DIR}/")
-=======
   set(NAFLAGS -fwin64 -DWIN64 -D__x86_64__)
 else()
   if(BORLAND)
@@ -17,7 +10,6 @@
   else()
     set(NAFLAGS -fwin32 -DWIN32)
   endif()
->>>>>>> 2ef1bec3
 endif()
 set(NAFLAGS ${NAFLAGS} -I${CMAKE_SOURCE_DIR}/win/ -I${CMAKE_CURRENT_SOURCE_DIR}/)
 
