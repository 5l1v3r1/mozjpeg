if(NOT DEFINED NASM)
  set(NASM nasm CACHE PATH "Path to NASM/YASM executable")
endif()

if(SIMD_X86_64)
  set(NAFLAGS -fwin64 -DWIN64 -D__x86_64__ "-I${CMAKE_SOURCE_DIR}/win/"
    "-I${CMAKE_CURRENT_SOURCE_DIR}/")
else()
  set(NAFLAGS -fwin32 -DWIN32 "-I${CMAKE_SOURCE_DIR}/win/"
    "-I${CMAKE_CURRENT_SOURCE_DIR}/")
endif()

# This only works if building from the command line.  There is currently no way
# to set a variable's value based on the build type when using the MSVC IDE.
if(CMAKE_BUILD_TYPE STREQUAL "Debug"
  OR CMAKE_BUILD_TYPE STREQUAL "RelWithDebInfo")
  set(NAFLAGS ${NAFLAGS} -g)
endif()

if(SIMD_X86_64)
  set(SIMD_BASENAMES jfdctflt-sse-64 jccolor-sse2-64 jcgray-sse2-64
    jcsample-sse2-64 jdcolor-sse2-64 jdmerge-sse2-64 jdsample-sse2-64
    jfdctfst-sse2-64 jfdctint-sse2-64 jidctflt-sse2-64 jidctfst-sse2-64
    jidctint-sse2-64 jidctred-sse2-64 jquantf-sse2-64 jquanti-sse2-64)
  message(STATUS "Building x86_64 SIMD extensions")
else()
  set(SIMD_BASENAMES jsimdcpu jfdctflt-3dn jidctflt-3dn jquant-3dn jccolor-mmx
    jcgray-mmx jcsample-mmx jdcolor-mmx jdmerge-mmx jdsample-mmx jfdctfst-mmx
    jfdctint-mmx jidctfst-mmx jidctint-mmx jidctred-mmx jquant-mmx jfdctflt-sse
    jidctflt-sse jquant-sse jccolor-sse2 jcgray-sse2 jcsample-sse2 jdcolor-sse2
    jdmerge-sse2 jdsample-sse2 jfdctfst-sse2 jfdctint-sse2 jidctflt-sse2
    jidctfst-sse2 jidctint-sse2 jidctred-sse2 jquantf-sse2 jquanti-sse2)
  message(STATUS "Building i386 SIMD extensions")
endif()

if(MSVC_IDE)
  set(OBJDIR "${CMAKE_CURRENT_BINARY_DIR}/${CMAKE_CFG_INTDIR}")
else()
  set(OBJDIR "${CMAKE_CURRENT_BINARY_DIR}")
endif()

file(GLOB INC_FILES *.inc)

foreach(file ${SIMD_BASENAMES})
  set(DEPFILE "")
<<<<<<< HEAD
  set(SIMD_SRC "${CMAKE_CURRENT_SOURCE_DIR}/${file}.asm")
  if("${file}" MATCHES col)
    set(DEPFILE "${file}")
    string(REGEX REPLACE "col" "clr" DEPFILE "${DEPFILE}")
    set(DEPFILE "${CMAKE_CURRENT_SOURCE_DIR}/${DEPFILE}.asm")
  endif()
  if("${file}" MATCHES mer)
    set(DEPFILE "${file}")
    string(REGEX REPLACE "mer" "mrg" DEPFILE "${DEPFILE}")
    set(DEPFILE "${CMAKE_CURRENT_SOURCE_DIR}/${DEPFILE}.asm")
  endif()
  if("${file}" MATCHES gra)
    set(DEPFILE "${file}")
    string(REGEX REPLACE "gra" "gry" DEPFILE "${DEPFILE}")
    set(DEPFILE "${CMAKE_CURRENT_SOURCE_DIR}/${DEPFILE}.asm")
=======
  set(SIMD_SRC ${CMAKE_CURRENT_SOURCE_DIR}/${file}.asm)
  if(${file} MATCHES jccolor)
    set(DEPFILE ${file})
    string(REGEX REPLACE "jccolor" "jccolext" DEPFILE ${DEPFILE})
    set(DEPFILE ${CMAKE_CURRENT_SOURCE_DIR}/${DEPFILE}.asm)
  endif()
  if(${file} MATCHES jcgray)
    set(DEPFILE ${file})
    string(REGEX REPLACE "jcgray" "jcgryext" DEPFILE ${DEPFILE})
    set(DEPFILE ${CMAKE_CURRENT_SOURCE_DIR}/${DEPFILE}.asm)
  endif()
  if(${file} MATCHES jdcolor)
    set(DEPFILE ${file})
    string(REGEX REPLACE "jdcolor" "jdcolext" DEPFILE ${DEPFILE})
    set(DEPFILE ${CMAKE_CURRENT_SOURCE_DIR}/${DEPFILE}.asm)
  endif()
  if(${file} MATCHES jdmerge)
    set(DEPFILE ${file})
    string(REGEX REPLACE "jdmerge" "jdmrgext" DEPFILE ${DEPFILE})
    set(DEPFILE ${CMAKE_CURRENT_SOURCE_DIR}/${DEPFILE}.asm)
>>>>>>> 8d4544b7
  endif()
  set(SIMD_OBJ "${OBJDIR}/${file}.obj")
  add_custom_command(OUTPUT "${SIMD_OBJ}"
    DEPENDS "${SIMD_SRC}" "${DEPFILE}" ${INC_FILES}
    COMMAND "${NASM}" ${NAFLAGS} "${SIMD_SRC}" "-o${SIMD_OBJ}"
    VERBATIM)
  list(APPEND SIMD_OBJS "${SIMD_OBJ}")
endforeach()

set(SIMD_OBJS ${SIMD_OBJS} PARENT_SCOPE)
add_custom_target(simd DEPENDS ${SIMD_OBJS})<|MERGE_RESOLUTION|>--- conflicted
+++ resolved
@@ -43,23 +43,6 @@
 
 foreach(file ${SIMD_BASENAMES})
   set(DEPFILE "")
-<<<<<<< HEAD
-  set(SIMD_SRC "${CMAKE_CURRENT_SOURCE_DIR}/${file}.asm")
-  if("${file}" MATCHES col)
-    set(DEPFILE "${file}")
-    string(REGEX REPLACE "col" "clr" DEPFILE "${DEPFILE}")
-    set(DEPFILE "${CMAKE_CURRENT_SOURCE_DIR}/${DEPFILE}.asm")
-  endif()
-  if("${file}" MATCHES mer)
-    set(DEPFILE "${file}")
-    string(REGEX REPLACE "mer" "mrg" DEPFILE "${DEPFILE}")
-    set(DEPFILE "${CMAKE_CURRENT_SOURCE_DIR}/${DEPFILE}.asm")
-  endif()
-  if("${file}" MATCHES gra)
-    set(DEPFILE "${file}")
-    string(REGEX REPLACE "gra" "gry" DEPFILE "${DEPFILE}")
-    set(DEPFILE "${CMAKE_CURRENT_SOURCE_DIR}/${DEPFILE}.asm")
-=======
   set(SIMD_SRC ${CMAKE_CURRENT_SOURCE_DIR}/${file}.asm)
   if(${file} MATCHES jccolor)
     set(DEPFILE ${file})
@@ -80,14 +63,12 @@
     set(DEPFILE ${file})
     string(REGEX REPLACE "jdmerge" "jdmrgext" DEPFILE ${DEPFILE})
     set(DEPFILE ${CMAKE_CURRENT_SOURCE_DIR}/${DEPFILE}.asm)
->>>>>>> 8d4544b7
   endif()
-  set(SIMD_OBJ "${OBJDIR}/${file}.obj")
-  add_custom_command(OUTPUT "${SIMD_OBJ}"
-    DEPENDS "${SIMD_SRC}" "${DEPFILE}" ${INC_FILES}
-    COMMAND "${NASM}" ${NAFLAGS} "${SIMD_SRC}" "-o${SIMD_OBJ}"
-    VERBATIM)
-  list(APPEND SIMD_OBJS "${SIMD_OBJ}")
+  set(SIMD_OBJ ${OBJDIR}/${file}.obj)
+  add_custom_command(OUTPUT ${SIMD_OBJ}
+    DEPENDS ${SIMD_SRC} ${DEPFILE} ${INC_FILES}
+    COMMAND ${NASM} ${NAFLAGS} ${SIMD_SRC} -o${SIMD_OBJ})
+  set(SIMD_OBJS ${SIMD_OBJS} ${SIMD_OBJ})
 endforeach()
 
 set(SIMD_OBJS ${SIMD_OBJS} PARENT_SCOPE)
