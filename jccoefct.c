/*
 * jccoefct.c
 *
 * This file was part of the Independent JPEG Group's software:
 * Copyright (C) 1994-1997, Thomas G. Lane.
 * It was modified by The libjpeg-turbo Project to include only code and
 * information relevant to libjpeg-turbo.
<<<<<<< HEAD
 * mozjpeg Modifications:
 * Copyright (C) 2014, Mozilla Corporation.
 * For conditions of distribution and use, see the accompanying README file.
=======
 * For conditions of distribution and use, see the accompanying README.ijg
 * file.
>>>>>>> 346837ca
 *
 * This file contains the coefficient buffer controller for compression.
 * This controller is the top level of the JPEG compressor proper.
 * The coefficient buffer lies between forward-DCT and entropy encoding steps.
 */

#define JPEG_INTERNALS
#include "jinclude.h"
#include "jpeglib.h"
#include "jchuff.h"

/* We use a full-image coefficient buffer when doing Huffman optimization,
 * and also for writing multiple-scan JPEG files.  In all cases, the DCT
 * step is run during the first pass, and subsequent passes need only read
 * the buffered coefficients.
 */
#ifdef ENTROPY_OPT_SUPPORTED
#define FULL_COEF_BUFFER_SUPPORTED
#else
#ifdef C_MULTISCAN_FILES_SUPPORTED
#define FULL_COEF_BUFFER_SUPPORTED
#endif
#endif


/* Private buffer controller object */

typedef struct {
  struct jpeg_c_coef_controller pub; /* public fields */

  JDIMENSION iMCU_row_num;      /* iMCU row # within image */
  JDIMENSION mcu_ctr;           /* counts MCUs processed in current row */
  int MCU_vert_offset;          /* counts MCU rows within iMCU row */
  int MCU_rows_per_iMCU_row;    /* number of such rows needed */

  /* For single-pass compression, it's sufficient to buffer just one MCU
   * (although this may prove a bit slow in practice).  We allocate a
   * workspace of C_MAX_BLOCKS_IN_MCU coefficient blocks, and reuse it for each
   * MCU constructed and sent.  In multi-pass modes, this array points to the
   * current MCU's blocks within the virtual arrays.
   */
  JBLOCKROW MCU_buffer[C_MAX_BLOCKS_IN_MCU];

  /* In multi-pass modes, we need a virtual block array for each component. */
  jvirt_barray_ptr whole_image[MAX_COMPONENTS];

  /* when using trellis quantization, need to keep a copy of all unquantized coefficients */
  jvirt_barray_ptr whole_image_uq[MAX_COMPONENTS];

} my_coef_controller;

typedef my_coef_controller *my_coef_ptr;


/* Forward declarations */
METHODDEF(boolean) compress_data
        (j_compress_ptr cinfo, JSAMPIMAGE input_buf);
#ifdef FULL_COEF_BUFFER_SUPPORTED
METHODDEF(boolean) compress_first_pass
        (j_compress_ptr cinfo, JSAMPIMAGE input_buf);
METHODDEF(boolean) compress_output
        (j_compress_ptr cinfo, JSAMPIMAGE input_buf);
#endif
METHODDEF(boolean) compress_trellis_pass
        (j_compress_ptr cinfo, JSAMPIMAGE input_buf);


LOCAL(void)
start_iMCU_row (j_compress_ptr cinfo)
/* Reset within-iMCU-row counters for a new row */
{
  my_coef_ptr coef = (my_coef_ptr) cinfo->coef;

  /* In an interleaved scan, an MCU row is the same as an iMCU row.
   * In a noninterleaved scan, an iMCU row has v_samp_factor MCU rows.
   * But at the bottom of the image, process only what's left.
   */
  if (cinfo->comps_in_scan > 1) {
    coef->MCU_rows_per_iMCU_row = 1;
  } else {
    if (coef->iMCU_row_num < (cinfo->total_iMCU_rows-1))
      coef->MCU_rows_per_iMCU_row = cinfo->cur_comp_info[0]->v_samp_factor;
    else
      coef->MCU_rows_per_iMCU_row = cinfo->cur_comp_info[0]->last_row_height;
  }

  coef->mcu_ctr = 0;
  coef->MCU_vert_offset = 0;
}


/*
 * Initialize for a processing pass.
 */

METHODDEF(void)
start_pass_coef (j_compress_ptr cinfo, J_BUF_MODE pass_mode)
{
  my_coef_ptr coef = (my_coef_ptr) cinfo->coef;

  coef->iMCU_row_num = 0;
  start_iMCU_row(cinfo);

  switch (pass_mode) {
  case JBUF_PASS_THRU:
    if (coef->whole_image[0] != NULL)
      ERREXIT(cinfo, JERR_BAD_BUFFER_MODE);
    coef->pub.compress_data = compress_data;
    break;
#ifdef FULL_COEF_BUFFER_SUPPORTED
  case JBUF_SAVE_AND_PASS:
    if (coef->whole_image[0] == NULL)
      ERREXIT(cinfo, JERR_BAD_BUFFER_MODE);
    coef->pub.compress_data = compress_first_pass;
    break;
  case JBUF_CRANK_DEST:
    if (coef->whole_image[0] == NULL)
      ERREXIT(cinfo, JERR_BAD_BUFFER_MODE);
    coef->pub.compress_data = compress_output;
    break;
#endif
  case JBUF_REQUANT:
    if (coef->whole_image[0] == NULL)
      ERREXIT(cinfo, JERR_BAD_BUFFER_MODE);
    coef->pub.compress_data = compress_trellis_pass;
    break;
      
  default:
    ERREXIT(cinfo, JERR_BAD_BUFFER_MODE);
    break;
  }
}


/*
 * Process some data in the single-pass case.
 * We process the equivalent of one fully interleaved MCU row ("iMCU" row)
 * per call, ie, v_samp_factor block rows for each component in the image.
 * Returns TRUE if the iMCU row is completed, FALSE if suspended.
 *
 * NB: input_buf contains a plane for each component in image,
 * which we index according to the component's SOF position.
 */

METHODDEF(boolean)
compress_data (j_compress_ptr cinfo, JSAMPIMAGE input_buf)
{
  my_coef_ptr coef = (my_coef_ptr) cinfo->coef;
  JDIMENSION MCU_col_num;       /* index of current MCU within row */
  JDIMENSION last_MCU_col = cinfo->MCUs_per_row - 1;
  JDIMENSION last_iMCU_row = cinfo->total_iMCU_rows - 1;
  int blkn, bi, ci, yindex, yoffset, blockcnt;
  JDIMENSION ypos, xpos;
  jpeg_component_info *compptr;

  /* Loop to write as much as one whole iMCU row */
  for (yoffset = coef->MCU_vert_offset; yoffset < coef->MCU_rows_per_iMCU_row;
       yoffset++) {
    for (MCU_col_num = coef->mcu_ctr; MCU_col_num <= last_MCU_col;
         MCU_col_num++) {
      /* Determine where data comes from in input_buf and do the DCT thing.
       * Each call on forward_DCT processes a horizontal row of DCT blocks
       * as wide as an MCU; we rely on having allocated the MCU_buffer[] blocks
       * sequentially.  Dummy blocks at the right or bottom edge are filled in
       * specially.  The data in them does not matter for image reconstruction,
       * so we fill them with values that will encode to the smallest amount of
       * data, viz: all zeroes in the AC entries, DC entries equal to previous
       * block's DC value.  (Thanks to Thomas Kinsman for this idea.)
       */
      blkn = 0;
      for (ci = 0; ci < cinfo->comps_in_scan; ci++) {
        compptr = cinfo->cur_comp_info[ci];
        blockcnt = (MCU_col_num < last_MCU_col) ? compptr->MCU_width
                                                : compptr->last_col_width;
        xpos = MCU_col_num * compptr->MCU_sample_width;
        ypos = yoffset * DCTSIZE; /* ypos == (yoffset+yindex) * DCTSIZE */
        for (yindex = 0; yindex < compptr->MCU_height; yindex++) {
          if (coef->iMCU_row_num < last_iMCU_row ||
              yoffset+yindex < compptr->last_row_height) {
            (*cinfo->fdct->forward_DCT) (cinfo, compptr,
                                         input_buf[compptr->component_index],
                                         coef->MCU_buffer[blkn],
                                         ypos, xpos, (JDIMENSION) blockcnt,
                                         NULL);
            if (blockcnt < compptr->MCU_width) {
              /* Create some dummy blocks at the right edge of the image. */
              jzero_far((void *) coef->MCU_buffer[blkn + blockcnt],
                        (compptr->MCU_width - blockcnt) * sizeof(JBLOCK));
              for (bi = blockcnt; bi < compptr->MCU_width; bi++) {
                coef->MCU_buffer[blkn+bi][0][0] = coef->MCU_buffer[blkn+bi-1][0][0];
              }
            }
          } else {
            /* Create a row of dummy blocks at the bottom of the image. */
            jzero_far((void *) coef->MCU_buffer[blkn],
                      compptr->MCU_width * sizeof(JBLOCK));
            for (bi = 0; bi < compptr->MCU_width; bi++) {
              coef->MCU_buffer[blkn+bi][0][0] = coef->MCU_buffer[blkn-1][0][0];
            }
          }
          blkn += compptr->MCU_width;
          ypos += DCTSIZE;
        }
      }
      /* Try to write the MCU.  In event of a suspension failure, we will
       * re-DCT the MCU on restart (a bit inefficient, could be fixed...)
       */
      if (! (*cinfo->entropy->encode_mcu) (cinfo, coef->MCU_buffer)) {
        /* Suspension forced; update state counters and exit */
        coef->MCU_vert_offset = yoffset;
        coef->mcu_ctr = MCU_col_num;
        return FALSE;
      }
    }
    /* Completed an MCU row, but perhaps not an iMCU row */
    coef->mcu_ctr = 0;
  }
  /* Completed the iMCU row, advance counters for next one */
  coef->iMCU_row_num++;
  start_iMCU_row(cinfo);
  return TRUE;
}


#ifdef FULL_COEF_BUFFER_SUPPORTED

/*
 * Process some data in the first pass of a multi-pass case.
 * We process the equivalent of one fully interleaved MCU row ("iMCU" row)
 * per call, ie, v_samp_factor block rows for each component in the image.
 * This amount of data is read from the source buffer, DCT'd and quantized,
 * and saved into the virtual arrays.  We also generate suitable dummy blocks
 * as needed at the right and lower edges.  (The dummy blocks are constructed
 * in the virtual arrays, which have been padded appropriately.)  This makes
 * it possible for subsequent passes not to worry about real vs. dummy blocks.
 *
 * We must also emit the data to the entropy encoder.  This is conveniently
 * done by calling compress_output() after we've loaded the current strip
 * of the virtual arrays.
 *
 * NB: input_buf contains a plane for each component in image.  All
 * components are DCT'd and loaded into the virtual arrays in this pass.
 * However, it may be that only a subset of the components are emitted to
 * the entropy encoder during this first pass; be careful about looking
 * at the scan-dependent variables (MCU dimensions, etc).
 */

METHODDEF(boolean)
compress_first_pass (j_compress_ptr cinfo, JSAMPIMAGE input_buf)
{
  my_coef_ptr coef = (my_coef_ptr) cinfo->coef;
  JDIMENSION last_iMCU_row = cinfo->total_iMCU_rows - 1;
  JDIMENSION blocks_across, MCUs_across, MCUindex;
  int bi, ci, h_samp_factor, block_row, block_rows, ndummy;
  JCOEF lastDC;
  jpeg_component_info *compptr;
  JBLOCKARRAY buffer;
  JBLOCKROW thisblockrow, lastblockrow;
  JBLOCKARRAY buffer_dst;

  for (ci = 0, compptr = cinfo->comp_info; ci < cinfo->num_components;
       ci++, compptr++) {
    /* Align the virtual buffer for this component. */
    buffer = (*cinfo->mem->access_virt_barray)
      ((j_common_ptr) cinfo, coef->whole_image[ci],
       coef->iMCU_row_num * compptr->v_samp_factor,
       (JDIMENSION) compptr->v_samp_factor, TRUE);
    
    buffer_dst = (*cinfo->mem->access_virt_barray)
      ((j_common_ptr) cinfo, coef->whole_image_uq[ci],
       coef->iMCU_row_num * compptr->v_samp_factor,
       (JDIMENSION) compptr->v_samp_factor, TRUE);
    
    /* Count non-dummy DCT block rows in this iMCU row. */
    if (coef->iMCU_row_num < last_iMCU_row)
      block_rows = compptr->v_samp_factor;
    else {
      /* NB: can't use last_row_height here, since may not be set! */
      block_rows = (int) (compptr->height_in_blocks % compptr->v_samp_factor);
      if (block_rows == 0) block_rows = compptr->v_samp_factor;
    }
    blocks_across = compptr->width_in_blocks;
    h_samp_factor = compptr->h_samp_factor;
    /* Count number of dummy blocks to be added at the right margin. */
    ndummy = (int) (blocks_across % h_samp_factor);
    if (ndummy > 0)
      ndummy = h_samp_factor - ndummy;
    /* Perform DCT for all non-dummy blocks in this iMCU row.  Each call
     * on forward_DCT processes a complete horizontal row of DCT blocks.
     */
    for (block_row = 0; block_row < block_rows; block_row++) {
      thisblockrow = buffer[block_row];
      (*cinfo->fdct->forward_DCT) (cinfo, compptr,
                                   input_buf[ci], thisblockrow,
                                   (JDIMENSION) (block_row * DCTSIZE),
                                   (JDIMENSION) 0, blocks_across,
                                   buffer_dst[block_row]);
      if (ndummy > 0) {
        /* Create dummy blocks at the right edge of the image. */
        thisblockrow += blocks_across; /* => first dummy block */
        jzero_far((void *) thisblockrow, ndummy * sizeof(JBLOCK));
        lastDC = thisblockrow[-1][0];
        for (bi = 0; bi < ndummy; bi++) {
          thisblockrow[bi][0] = lastDC;
        }
      }
    }
    /* If at end of image, create dummy block rows as needed.
     * The tricky part here is that within each MCU, we want the DC values
     * of the dummy blocks to match the last real block's DC value.
     * This squeezes a few more bytes out of the resulting file...
     */
    if (coef->iMCU_row_num == last_iMCU_row) {
      blocks_across += ndummy;  /* include lower right corner */
      MCUs_across = blocks_across / h_samp_factor;
      for (block_row = block_rows; block_row < compptr->v_samp_factor;
           block_row++) {
        thisblockrow = buffer[block_row];
        lastblockrow = buffer[block_row-1];
        jzero_far((void *) thisblockrow,
                  (size_t) (blocks_across * sizeof(JBLOCK)));
        for (MCUindex = 0; MCUindex < MCUs_across; MCUindex++) {
          lastDC = lastblockrow[h_samp_factor-1][0];
          for (bi = 0; bi < h_samp_factor; bi++) {
            thisblockrow[bi][0] = lastDC;
          }
          thisblockrow += h_samp_factor; /* advance to next MCU in row */
          lastblockrow += h_samp_factor;
        }
      }
    }
  }
  /* NB: compress_output will increment iMCU_row_num if successful.
   * A suspension return will result in redoing all the work above next time.
   */

  /* Emit data to the entropy encoder, sharing code with subsequent passes */
  return compress_output(cinfo, input_buf);
}

METHODDEF(boolean)
compress_trellis_pass (j_compress_ptr cinfo, JSAMPIMAGE input_buf)
{
  my_coef_ptr coef = (my_coef_ptr) cinfo->coef;
  JDIMENSION last_iMCU_row = cinfo->total_iMCU_rows - 1;
  JDIMENSION blocks_across, MCUs_across, MCUindex;
  int bi, ci, h_samp_factor, block_row, block_rows, ndummy;
  JCOEF lastDC;
  jpeg_component_info *compptr;
  JBLOCKARRAY buffer;
  JBLOCKROW thisblockrow, lastblockrow;
  JBLOCKARRAY buffer_dst;

  for (ci = 0; ci < cinfo->comps_in_scan; ci++) {
    c_derived_tbl dctbl_data;
    c_derived_tbl *dctbl = &dctbl_data;
    c_derived_tbl actbl_data;
    c_derived_tbl *actbl = &actbl_data;
    
#ifdef C_ARITH_CODING_SUPPORTED
    arith_rates arith_r_data;
    arith_rates *arith_r = &arith_r_data;
#endif
    
    compptr = cinfo->cur_comp_info[ci];

#ifdef C_ARITH_CODING_SUPPORTED
    if (cinfo->arith_code)
      jget_arith_rates(cinfo, compptr->dc_tbl_no, compptr->ac_tbl_no, arith_r);
    else
#endif
    {
      jpeg_make_c_derived_tbl(cinfo, TRUE, compptr->dc_tbl_no, &dctbl);
      jpeg_make_c_derived_tbl(cinfo, FALSE, compptr->ac_tbl_no, &actbl);
    }

    /* Align the virtual buffer for this component. */
    buffer = (*cinfo->mem->access_virt_barray)
    ((j_common_ptr) cinfo, coef->whole_image[compptr->component_index],
     coef->iMCU_row_num * compptr->v_samp_factor,
     (JDIMENSION) compptr->v_samp_factor, TRUE);
    
    buffer_dst = (*cinfo->mem->access_virt_barray)
    ((j_common_ptr) cinfo, coef->whole_image_uq[compptr->component_index],
     coef->iMCU_row_num * compptr->v_samp_factor,
     (JDIMENSION) compptr->v_samp_factor, TRUE);
    
    /* Count non-dummy DCT block rows in this iMCU row. */
    if (coef->iMCU_row_num < last_iMCU_row)
      block_rows = compptr->v_samp_factor;
    else {
      /* NB: can't use last_row_height here, since may not be set! */
      block_rows = (int) (compptr->height_in_blocks % compptr->v_samp_factor);
      if (block_rows == 0) block_rows = compptr->v_samp_factor;
    }
    blocks_across = compptr->width_in_blocks;
    h_samp_factor = compptr->h_samp_factor;
    /* Count number of dummy blocks to be added at the right margin. */
    ndummy = (int) (blocks_across % h_samp_factor);
    if (ndummy > 0)
      ndummy = h_samp_factor - ndummy;
    
    lastDC = 0;
    
    /* Perform DCT for all non-dummy blocks in this iMCU row.  Each call
     * on forward_DCT processes a complete horizontal row of DCT blocks.
     */
    for (block_row = 0; block_row < block_rows; block_row++) {
      thisblockrow = buffer[block_row];
      lastblockrow = (block_row > 0) ? buffer[block_row-1] : NULL;
#ifdef C_ARITH_CODING_SUPPORTED
      if (cinfo->arith_code)
        quantize_trellis_arith(cinfo, arith_r, thisblockrow,
                               buffer_dst[block_row], blocks_across,
                               cinfo->quant_tbl_ptrs[compptr->quant_tbl_no],
                               cinfo->master->norm_src[compptr->quant_tbl_no],
                               cinfo->master->norm_coef[compptr->quant_tbl_no],
                               &lastDC, lastblockrow, buffer_dst[block_row-1]);
      else
#endif
        quantize_trellis(cinfo, dctbl, actbl, thisblockrow,
                         buffer_dst[block_row], blocks_across,
                         cinfo->quant_tbl_ptrs[compptr->quant_tbl_no],
                         cinfo->master->norm_src[compptr->quant_tbl_no],
                         cinfo->master->norm_coef[compptr->quant_tbl_no],
                         &lastDC, lastblockrow, buffer_dst[block_row-1]);
      
      if (ndummy > 0) {
        /* Create dummy blocks at the right edge of the image. */
        thisblockrow += blocks_across; /* => first dummy block */
        jzero_far((void *) thisblockrow, ndummy * sizeof(JBLOCK));
        lastDC = thisblockrow[-1][0];
        for (bi = 0; bi < ndummy; bi++) {
          thisblockrow[bi][0] = lastDC;
        }
      }
    }
    /* If at end of image, create dummy block rows as needed.
     * The tricky part here is that within each MCU, we want the DC values
     * of the dummy blocks to match the last real block's DC value.
     * This squeezes a few more bytes out of the resulting file...
     */
    if (coef->iMCU_row_num == last_iMCU_row) {
      blocks_across += ndummy;  /* include lower right corner */
      MCUs_across = blocks_across / h_samp_factor;
      for (block_row = block_rows; block_row < compptr->v_samp_factor;
           block_row++) {
        thisblockrow = buffer[block_row];
        lastblockrow = buffer[block_row-1];
        jzero_far((void *) thisblockrow,
                  (size_t) (blocks_across * sizeof(JBLOCK)));
        for (MCUindex = 0; MCUindex < MCUs_across; MCUindex++) {
          lastDC = lastblockrow[h_samp_factor-1][0];
          for (bi = 0; bi < h_samp_factor; bi++) {
            thisblockrow[bi][0] = lastDC;
          }
          thisblockrow += h_samp_factor; /* advance to next MCU in row */
          lastblockrow += h_samp_factor;
        }
      }
    }
  }

  /* NB: compress_output will increment iMCU_row_num if successful.
   * A suspension return will result in redoing all the work above next time.
   */
  
  /* Emit data to the entropy encoder, sharing code with subsequent passes */
  return compress_output(cinfo, input_buf);
}

/*
 * Process some data in subsequent passes of a multi-pass case.
 * We process the equivalent of one fully interleaved MCU row ("iMCU" row)
 * per call, ie, v_samp_factor block rows for each component in the scan.
 * The data is obtained from the virtual arrays and fed to the entropy coder.
 * Returns TRUE if the iMCU row is completed, FALSE if suspended.
 *
 * NB: input_buf is ignored; it is likely to be a NULL pointer.
 */

METHODDEF(boolean)
compress_output (j_compress_ptr cinfo, JSAMPIMAGE input_buf)
{
  my_coef_ptr coef = (my_coef_ptr) cinfo->coef;
  JDIMENSION MCU_col_num;       /* index of current MCU within row */
  int blkn, ci, xindex, yindex, yoffset;
  JDIMENSION start_col;
  JBLOCKARRAY buffer[MAX_COMPS_IN_SCAN];
  JBLOCKROW buffer_ptr;
  jpeg_component_info *compptr;

  /* Align the virtual buffers for the components used in this scan.
   * NB: during first pass, this is safe only because the buffers will
   * already be aligned properly, so jmemmgr.c won't need to do any I/O.
   */
  for (ci = 0; ci < cinfo->comps_in_scan; ci++) {
    compptr = cinfo->cur_comp_info[ci];
    buffer[ci] = (*cinfo->mem->access_virt_barray)
      ((j_common_ptr) cinfo, coef->whole_image[compptr->component_index],
       coef->iMCU_row_num * compptr->v_samp_factor,
       (JDIMENSION) compptr->v_samp_factor, FALSE);
  }

  /* Loop to process one whole iMCU row */
  for (yoffset = coef->MCU_vert_offset; yoffset < coef->MCU_rows_per_iMCU_row;
       yoffset++) {
    for (MCU_col_num = coef->mcu_ctr; MCU_col_num < cinfo->MCUs_per_row;
         MCU_col_num++) {
      /* Construct list of pointers to DCT blocks belonging to this MCU */
      blkn = 0;                 /* index of current DCT block within MCU */
      for (ci = 0; ci < cinfo->comps_in_scan; ci++) {
        compptr = cinfo->cur_comp_info[ci];
        start_col = MCU_col_num * compptr->MCU_width;
        for (yindex = 0; yindex < compptr->MCU_height; yindex++) {
          buffer_ptr = buffer[ci][yindex+yoffset] + start_col;
          for (xindex = 0; xindex < compptr->MCU_width; xindex++) {
            coef->MCU_buffer[blkn++] = buffer_ptr++;
          }
        }
      }
      /* Try to write the MCU. */
      if (! (*cinfo->entropy->encode_mcu) (cinfo, coef->MCU_buffer)) {
        /* Suspension forced; update state counters and exit */
        coef->MCU_vert_offset = yoffset;
        coef->mcu_ctr = MCU_col_num;
        return FALSE;
      }
    }
    /* Completed an MCU row, but perhaps not an iMCU row */
    coef->mcu_ctr = 0;
  }
  /* Completed the iMCU row, advance counters for next one */
  coef->iMCU_row_num++;
  start_iMCU_row(cinfo);
  return TRUE;
}

#endif /* FULL_COEF_BUFFER_SUPPORTED */


/*
 * Initialize coefficient buffer controller.
 */

GLOBAL(void)
jinit_c_coef_controller (j_compress_ptr cinfo, boolean need_full_buffer)
{
  my_coef_ptr coef;

  coef = (my_coef_ptr)
    (*cinfo->mem->alloc_small) ((j_common_ptr) cinfo, JPOOL_IMAGE,
                                sizeof(my_coef_controller));
  cinfo->coef = (struct jpeg_c_coef_controller *) coef;
  coef->pub.start_pass = start_pass_coef;

  /* Create the coefficient buffer. */
  if (need_full_buffer) {
#ifdef FULL_COEF_BUFFER_SUPPORTED
    /* Allocate a full-image virtual array for each component, */
    /* padded to a multiple of samp_factor DCT blocks in each direction. */
    int ci;
    jpeg_component_info *compptr;

    for (ci = 0, compptr = cinfo->comp_info; ci < cinfo->num_components;
         ci++, compptr++) {
      coef->whole_image[ci] = (*cinfo->mem->request_virt_barray)
        ((j_common_ptr) cinfo, JPOOL_IMAGE, FALSE,
         (JDIMENSION) jround_up((long) compptr->width_in_blocks,
                                (long) compptr->h_samp_factor),
         (JDIMENSION) jround_up((long) compptr->height_in_blocks,
                                (long) compptr->v_samp_factor),
         (JDIMENSION) compptr->v_samp_factor);
      
      coef->whole_image_uq[ci] = (*cinfo->mem->request_virt_barray)
        ((j_common_ptr) cinfo, JPOOL_IMAGE, FALSE,
         (JDIMENSION) jround_up((long) compptr->width_in_blocks,
                                (long) compptr->h_samp_factor),
         (JDIMENSION) jround_up((long) compptr->height_in_blocks,
                                (long) compptr->v_samp_factor),
         (JDIMENSION) compptr->v_samp_factor);
    }
#else
    ERREXIT(cinfo, JERR_BAD_BUFFER_MODE);
#endif
  } else {
    /* We only need a single-MCU buffer. */
    JBLOCKROW buffer;
    int i;

    buffer = (JBLOCKROW)
      (*cinfo->mem->alloc_large) ((j_common_ptr) cinfo, JPOOL_IMAGE,
                                  C_MAX_BLOCKS_IN_MCU * sizeof(JBLOCK));
    for (i = 0; i < C_MAX_BLOCKS_IN_MCU; i++) {
      coef->MCU_buffer[i] = buffer + i;
    }
    coef->whole_image[0] = NULL; /* flag for no virtual arrays */
  }
}<|MERGE_RESOLUTION|>--- conflicted
+++ resolved
@@ -5,14 +5,9 @@
  * Copyright (C) 1994-1997, Thomas G. Lane.
  * It was modified by The libjpeg-turbo Project to include only code and
  * information relevant to libjpeg-turbo.
-<<<<<<< HEAD
  * mozjpeg Modifications:
  * Copyright (C) 2014, Mozilla Corporation.
  * For conditions of distribution and use, see the accompanying README file.
-=======
- * For conditions of distribution and use, see the accompanying README.ijg
- * file.
->>>>>>> 346837ca
  *
  * This file contains the coefficient buffer controller for compression.
  * This controller is the top level of the JPEG compressor proper.
