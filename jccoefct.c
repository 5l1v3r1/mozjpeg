/*
 * jccoefct.c
 *
 * This file was part of the Independent JPEG Group's software:
 * Copyright (C) 1994-1997, Thomas G. Lane.
 * It was modified by The libjpeg-turbo Project to include only code and
 * information relevant to libjpeg-turbo.
 * mozjpeg Modifications:
 * Copyright (C) 2014, Mozilla Corporation.
 * For conditions of distribution and use, see the accompanying README file.
 *
 * This file contains the coefficient buffer controller for compression.
 * This controller is the top level of the JPEG compressor proper.
 * The coefficient buffer lies between forward-DCT and entropy encoding steps.
 */

#define JPEG_INTERNALS
#include "jinclude.h"
#include "jpeglib.h"
#include "jchuff.h"

/* We use a full-image coefficient buffer when doing Huffman optimization,
 * and also for writing multiple-scan JPEG files.  In all cases, the DCT
 * step is run during the first pass, and subsequent passes need only read
 * the buffered coefficients.
 */
#ifdef ENTROPY_OPT_SUPPORTED
#define FULL_COEF_BUFFER_SUPPORTED
#else
#ifdef C_MULTISCAN_FILES_SUPPORTED
#define FULL_COEF_BUFFER_SUPPORTED
#endif
#endif


/* Private buffer controller object */

typedef struct {
  struct jpeg_c_coef_controller pub; /* public fields */

  JDIMENSION iMCU_row_num;      /* iMCU row # within image */
  JDIMENSION mcu_ctr;           /* counts MCUs processed in current row */
  int MCU_vert_offset;          /* counts MCU rows within iMCU row */
  int MCU_rows_per_iMCU_row;    /* number of such rows needed */

  /* For single-pass compression, it's sufficient to buffer just one MCU
   * (although this may prove a bit slow in practice).  We allocate a
   * workspace of C_MAX_BLOCKS_IN_MCU coefficient blocks, and reuse it for each
   * MCU constructed and sent.  In multi-pass modes, this array points to the
   * current MCU's blocks within the virtual arrays.
   */
  JBLOCKROW MCU_buffer[C_MAX_BLOCKS_IN_MCU];

  /* In multi-pass modes, we need a virtual block array for each component. */
  jvirt_barray_ptr whole_image[MAX_COMPONENTS];

  /* when using trellis quantization, need to keep a copy of all unquantized coefficients */
  jvirt_barray_ptr whole_image_uq[MAX_COMPONENTS];

} my_coef_controller;

typedef my_coef_controller *my_coef_ptr;


/* Forward declarations */
METHODDEF(boolean) compress_data(j_compress_ptr cinfo, JSAMPIMAGE input_buf);
#ifdef FULL_COEF_BUFFER_SUPPORTED
METHODDEF(boolean) compress_first_pass(j_compress_ptr cinfo,
                                       JSAMPIMAGE input_buf);
METHODDEF(boolean) compress_output(j_compress_ptr cinfo, JSAMPIMAGE input_buf);
#endif
METHODDEF(boolean) compress_trellis_pass
        (j_compress_ptr cinfo, JSAMPIMAGE input_buf);


LOCAL(void)
start_iMCU_row(j_compress_ptr cinfo)
/* Reset within-iMCU-row counters for a new row */
{
  my_coef_ptr coef = (my_coef_ptr)cinfo->coef;

  /* In an interleaved scan, an MCU row is the same as an iMCU row.
   * In a noninterleaved scan, an iMCU row has v_samp_factor MCU rows.
   * But at the bottom of the image, process only what's left.
   */
  if (cinfo->comps_in_scan > 1) {
    coef->MCU_rows_per_iMCU_row = 1;
  } else {
    if (coef->iMCU_row_num < (cinfo->total_iMCU_rows - 1))
      coef->MCU_rows_per_iMCU_row = cinfo->cur_comp_info[0]->v_samp_factor;
    else
      coef->MCU_rows_per_iMCU_row = cinfo->cur_comp_info[0]->last_row_height;
  }

  coef->mcu_ctr = 0;
  coef->MCU_vert_offset = 0;
}


/*
 * Initialize for a processing pass.
 */

METHODDEF(void)
start_pass_coef(j_compress_ptr cinfo, J_BUF_MODE pass_mode)
{
  my_coef_ptr coef = (my_coef_ptr)cinfo->coef;

  coef->iMCU_row_num = 0;
  start_iMCU_row(cinfo);

  switch (pass_mode) {
  case JBUF_PASS_THRU:
    if (coef->whole_image[0] != NULL)
      ERREXIT(cinfo, JERR_BAD_BUFFER_MODE);
    coef->pub.compress_data = compress_data;
    break;
#ifdef FULL_COEF_BUFFER_SUPPORTED
  case JBUF_SAVE_AND_PASS:
    if (coef->whole_image[0] == NULL)
      ERREXIT(cinfo, JERR_BAD_BUFFER_MODE);
    coef->pub.compress_data = compress_first_pass;
    break;
  case JBUF_CRANK_DEST:
    if (coef->whole_image[0] == NULL)
      ERREXIT(cinfo, JERR_BAD_BUFFER_MODE);
    coef->pub.compress_data = compress_output;
    break;
#endif
  case JBUF_REQUANT:
    if (coef->whole_image[0] == NULL)
      ERREXIT(cinfo, JERR_BAD_BUFFER_MODE);
    coef->pub.compress_data = compress_trellis_pass;
    break;
      
  default:
    ERREXIT(cinfo, JERR_BAD_BUFFER_MODE);
    break;
  }
}


/*
 * Process some data in the single-pass case.
 * We process the equivalent of one fully interleaved MCU row ("iMCU" row)
 * per call, ie, v_samp_factor block rows for each component in the image.
 * Returns TRUE if the iMCU row is completed, FALSE if suspended.
 *
 * NB: input_buf contains a plane for each component in image,
 * which we index according to the component's SOF position.
 */

METHODDEF(boolean)
compress_data(j_compress_ptr cinfo, JSAMPIMAGE input_buf)
{
  my_coef_ptr coef = (my_coef_ptr)cinfo->coef;
  JDIMENSION MCU_col_num;       /* index of current MCU within row */
  JDIMENSION last_MCU_col = cinfo->MCUs_per_row - 1;
  JDIMENSION last_iMCU_row = cinfo->total_iMCU_rows - 1;
  int blkn, bi, ci, yindex, yoffset, blockcnt;
  JDIMENSION ypos, xpos;
  jpeg_component_info *compptr;

  /* Loop to write as much as one whole iMCU row */
  for (yoffset = coef->MCU_vert_offset; yoffset < coef->MCU_rows_per_iMCU_row;
       yoffset++) {
    for (MCU_col_num = coef->mcu_ctr; MCU_col_num <= last_MCU_col;
         MCU_col_num++) {
      /* Determine where data comes from in input_buf and do the DCT thing.
       * Each call on forward_DCT processes a horizontal row of DCT blocks
       * as wide as an MCU; we rely on having allocated the MCU_buffer[] blocks
       * sequentially.  Dummy blocks at the right or bottom edge are filled in
       * specially.  The data in them does not matter for image reconstruction,
       * so we fill them with values that will encode to the smallest amount of
       * data, viz: all zeroes in the AC entries, DC entries equal to previous
       * block's DC value.  (Thanks to Thomas Kinsman for this idea.)
       */
      blkn = 0;
      for (ci = 0; ci < cinfo->comps_in_scan; ci++) {
        compptr = cinfo->cur_comp_info[ci];
        blockcnt = (MCU_col_num < last_MCU_col) ? compptr->MCU_width :
                                                  compptr->last_col_width;
        xpos = MCU_col_num * compptr->MCU_sample_width;
        ypos = yoffset * DCTSIZE; /* ypos == (yoffset+yindex) * DCTSIZE */
        for (yindex = 0; yindex < compptr->MCU_height; yindex++) {
          if (coef->iMCU_row_num < last_iMCU_row ||
              yoffset + yindex < compptr->last_row_height) {
            (*cinfo->fdct->forward_DCT) (cinfo, compptr,
                                         input_buf[compptr->component_index],
                                         coef->MCU_buffer[blkn],
<<<<<<< HEAD
                                         ypos, xpos, (JDIMENSION) blockcnt,
                                         NULL);
=======
                                         ypos, xpos, (JDIMENSION)blockcnt);
>>>>>>> 574f3a77
            if (blockcnt < compptr->MCU_width) {
              /* Create some dummy blocks at the right edge of the image. */
              jzero_far((void *)coef->MCU_buffer[blkn + blockcnt],
                        (compptr->MCU_width - blockcnt) * sizeof(JBLOCK));
              for (bi = blockcnt; bi < compptr->MCU_width; bi++) {
                coef->MCU_buffer[blkn + bi][0][0] =
                  coef->MCU_buffer[blkn + bi - 1][0][0];
              }
            }
          } else {
            /* Create a row of dummy blocks at the bottom of the image. */
            jzero_far((void *)coef->MCU_buffer[blkn],
                      compptr->MCU_width * sizeof(JBLOCK));
            for (bi = 0; bi < compptr->MCU_width; bi++) {
              coef->MCU_buffer[blkn + bi][0][0] =
                coef->MCU_buffer[blkn - 1][0][0];
            }
          }
          blkn += compptr->MCU_width;
          ypos += DCTSIZE;
        }
      }
      /* Try to write the MCU.  In event of a suspension failure, we will
       * re-DCT the MCU on restart (a bit inefficient, could be fixed...)
       */
      if (!(*cinfo->entropy->encode_mcu) (cinfo, coef->MCU_buffer)) {
        /* Suspension forced; update state counters and exit */
        coef->MCU_vert_offset = yoffset;
        coef->mcu_ctr = MCU_col_num;
        return FALSE;
      }
    }
    /* Completed an MCU row, but perhaps not an iMCU row */
    coef->mcu_ctr = 0;
  }
  /* Completed the iMCU row, advance counters for next one */
  coef->iMCU_row_num++;
  start_iMCU_row(cinfo);
  return TRUE;
}


#ifdef FULL_COEF_BUFFER_SUPPORTED

/*
 * Process some data in the first pass of a multi-pass case.
 * We process the equivalent of one fully interleaved MCU row ("iMCU" row)
 * per call, ie, v_samp_factor block rows for each component in the image.
 * This amount of data is read from the source buffer, DCT'd and quantized,
 * and saved into the virtual arrays.  We also generate suitable dummy blocks
 * as needed at the right and lower edges.  (The dummy blocks are constructed
 * in the virtual arrays, which have been padded appropriately.)  This makes
 * it possible for subsequent passes not to worry about real vs. dummy blocks.
 *
 * We must also emit the data to the entropy encoder.  This is conveniently
 * done by calling compress_output() after we've loaded the current strip
 * of the virtual arrays.
 *
 * NB: input_buf contains a plane for each component in image.  All
 * components are DCT'd and loaded into the virtual arrays in this pass.
 * However, it may be that only a subset of the components are emitted to
 * the entropy encoder during this first pass; be careful about looking
 * at the scan-dependent variables (MCU dimensions, etc).
 */

METHODDEF(boolean)
compress_first_pass(j_compress_ptr cinfo, JSAMPIMAGE input_buf)
{
  my_coef_ptr coef = (my_coef_ptr)cinfo->coef;
  JDIMENSION last_iMCU_row = cinfo->total_iMCU_rows - 1;
  JDIMENSION blocks_across, MCUs_across, MCUindex;
  int bi, ci, h_samp_factor, block_row, block_rows, ndummy;
  JCOEF lastDC;
  jpeg_component_info *compptr;
  JBLOCKARRAY buffer;
  JBLOCKROW thisblockrow, lastblockrow;
  JBLOCKARRAY buffer_dst;

  for (ci = 0, compptr = cinfo->comp_info; ci < cinfo->num_components;
       ci++, compptr++) {
    /* Align the virtual buffer for this component. */
    buffer = (*cinfo->mem->access_virt_barray)
      ((j_common_ptr)cinfo, coef->whole_image[ci],
       coef->iMCU_row_num * compptr->v_samp_factor,
<<<<<<< HEAD
       (JDIMENSION) compptr->v_samp_factor, TRUE);
    
    buffer_dst = (*cinfo->mem->access_virt_barray)
      ((j_common_ptr) cinfo, coef->whole_image_uq[ci],
       coef->iMCU_row_num * compptr->v_samp_factor,
       (JDIMENSION) compptr->v_samp_factor, TRUE);
    
=======
       (JDIMENSION)compptr->v_samp_factor, TRUE);
>>>>>>> 574f3a77
    /* Count non-dummy DCT block rows in this iMCU row. */
    if (coef->iMCU_row_num < last_iMCU_row)
      block_rows = compptr->v_samp_factor;
    else {
      /* NB: can't use last_row_height here, since may not be set! */
      block_rows = (int)(compptr->height_in_blocks % compptr->v_samp_factor);
      if (block_rows == 0) block_rows = compptr->v_samp_factor;
    }
    blocks_across = compptr->width_in_blocks;
    h_samp_factor = compptr->h_samp_factor;
    /* Count number of dummy blocks to be added at the right margin. */
    ndummy = (int)(blocks_across % h_samp_factor);
    if (ndummy > 0)
      ndummy = h_samp_factor - ndummy;
    /* Perform DCT for all non-dummy blocks in this iMCU row.  Each call
     * on forward_DCT processes a complete horizontal row of DCT blocks.
     */
    for (block_row = 0; block_row < block_rows; block_row++) {
      thisblockrow = buffer[block_row];
      (*cinfo->fdct->forward_DCT) (cinfo, compptr,
                                   input_buf[ci], thisblockrow,
<<<<<<< HEAD
                                   (JDIMENSION) (block_row * DCTSIZE),
                                   (JDIMENSION) 0, blocks_across,
                                   buffer_dst[block_row]);
=======
                                   (JDIMENSION)(block_row * DCTSIZE),
                                   (JDIMENSION)0, blocks_across);
>>>>>>> 574f3a77
      if (ndummy > 0) {
        /* Create dummy blocks at the right edge of the image. */
        thisblockrow += blocks_across; /* => first dummy block */
        jzero_far((void *)thisblockrow, ndummy * sizeof(JBLOCK));
        lastDC = thisblockrow[-1][0];
        for (bi = 0; bi < ndummy; bi++) {
          thisblockrow[bi][0] = lastDC;
        }
      }
    }
    /* If at end of image, create dummy block rows as needed.
     * The tricky part here is that within each MCU, we want the DC values
     * of the dummy blocks to match the last real block's DC value.
     * This squeezes a few more bytes out of the resulting file...
     */
    if (coef->iMCU_row_num == last_iMCU_row) {
      blocks_across += ndummy;  /* include lower right corner */
      MCUs_across = blocks_across / h_samp_factor;
      for (block_row = block_rows; block_row < compptr->v_samp_factor;
           block_row++) {
        thisblockrow = buffer[block_row];
        lastblockrow = buffer[block_row - 1];
        jzero_far((void *)thisblockrow,
                  (size_t)(blocks_across * sizeof(JBLOCK)));
        for (MCUindex = 0; MCUindex < MCUs_across; MCUindex++) {
          lastDC = lastblockrow[h_samp_factor - 1][0];
          for (bi = 0; bi < h_samp_factor; bi++) {
            thisblockrow[bi][0] = lastDC;
          }
          thisblockrow += h_samp_factor; /* advance to next MCU in row */
          lastblockrow += h_samp_factor;
        }
      }
    }
  }
  /* NB: compress_output will increment iMCU_row_num if successful.
   * A suspension return will result in redoing all the work above next time.
   */

  /* Emit data to the entropy encoder, sharing code with subsequent passes */
  return compress_output(cinfo, input_buf);
}

METHODDEF(boolean)
compress_trellis_pass (j_compress_ptr cinfo, JSAMPIMAGE input_buf)
{
  my_coef_ptr coef = (my_coef_ptr) cinfo->coef;
  JDIMENSION last_iMCU_row = cinfo->total_iMCU_rows - 1;
  JDIMENSION blocks_across, MCUs_across, MCUindex;
  int bi, ci, h_samp_factor, block_row, block_rows, ndummy;
  JCOEF lastDC;
  jpeg_component_info *compptr;
  JBLOCKARRAY buffer;
  JBLOCKROW thisblockrow, lastblockrow;
  JBLOCKARRAY buffer_dst;

  for (ci = 0; ci < cinfo->comps_in_scan; ci++) {
    c_derived_tbl dctbl_data;
    c_derived_tbl *dctbl = &dctbl_data;
    c_derived_tbl actbl_data;
    c_derived_tbl *actbl = &actbl_data;
    
#ifdef C_ARITH_CODING_SUPPORTED
    arith_rates arith_r_data;
    arith_rates *arith_r = &arith_r_data;
#endif
    
    compptr = cinfo->cur_comp_info[ci];

#ifdef C_ARITH_CODING_SUPPORTED
    if (cinfo->arith_code)
      jget_arith_rates(cinfo, compptr->dc_tbl_no, compptr->ac_tbl_no, arith_r);
    else
#endif
    {
      jpeg_make_c_derived_tbl(cinfo, TRUE, compptr->dc_tbl_no, &dctbl);
      jpeg_make_c_derived_tbl(cinfo, FALSE, compptr->ac_tbl_no, &actbl);
    }

    /* Align the virtual buffer for this component. */
    buffer = (*cinfo->mem->access_virt_barray)
    ((j_common_ptr) cinfo, coef->whole_image[compptr->component_index],
     coef->iMCU_row_num * compptr->v_samp_factor,
     (JDIMENSION) compptr->v_samp_factor, TRUE);
    
    buffer_dst = (*cinfo->mem->access_virt_barray)
    ((j_common_ptr) cinfo, coef->whole_image_uq[compptr->component_index],
     coef->iMCU_row_num * compptr->v_samp_factor,
     (JDIMENSION) compptr->v_samp_factor, TRUE);
    
    /* Count non-dummy DCT block rows in this iMCU row. */
    if (coef->iMCU_row_num < last_iMCU_row)
      block_rows = compptr->v_samp_factor;
    else {
      /* NB: can't use last_row_height here, since may not be set! */
      block_rows = (int) (compptr->height_in_blocks % compptr->v_samp_factor);
      if (block_rows == 0) block_rows = compptr->v_samp_factor;
    }
    blocks_across = compptr->width_in_blocks;
    h_samp_factor = compptr->h_samp_factor;
    /* Count number of dummy blocks to be added at the right margin. */
    ndummy = (int) (blocks_across % h_samp_factor);
    if (ndummy > 0)
      ndummy = h_samp_factor - ndummy;
    
    lastDC = 0;
    
    /* Perform DCT for all non-dummy blocks in this iMCU row.  Each call
     * on forward_DCT processes a complete horizontal row of DCT blocks.
     */
    for (block_row = 0; block_row < block_rows; block_row++) {
      thisblockrow = buffer[block_row];
      lastblockrow = (block_row > 0) ? buffer[block_row-1] : NULL;
#ifdef C_ARITH_CODING_SUPPORTED
      if (cinfo->arith_code)
        quantize_trellis_arith(cinfo, arith_r, thisblockrow,
                               buffer_dst[block_row], blocks_across,
                               cinfo->quant_tbl_ptrs[compptr->quant_tbl_no],
                               cinfo->master->norm_src[compptr->quant_tbl_no],
                               cinfo->master->norm_coef[compptr->quant_tbl_no],
                               &lastDC, lastblockrow, buffer_dst[block_row-1]);
      else
#endif
        quantize_trellis(cinfo, dctbl, actbl, thisblockrow,
                         buffer_dst[block_row], blocks_across,
                         cinfo->quant_tbl_ptrs[compptr->quant_tbl_no],
                         cinfo->master->norm_src[compptr->quant_tbl_no],
                         cinfo->master->norm_coef[compptr->quant_tbl_no],
                         &lastDC, lastblockrow, buffer_dst[block_row-1]);
      
      if (ndummy > 0) {
        /* Create dummy blocks at the right edge of the image. */
        thisblockrow += blocks_across; /* => first dummy block */
        jzero_far((void *) thisblockrow, ndummy * sizeof(JBLOCK));
        lastDC = thisblockrow[-1][0];
        for (bi = 0; bi < ndummy; bi++) {
          thisblockrow[bi][0] = lastDC;
        }
      }
    }
    /* If at end of image, create dummy block rows as needed.
     * The tricky part here is that within each MCU, we want the DC values
     * of the dummy blocks to match the last real block's DC value.
     * This squeezes a few more bytes out of the resulting file...
     */
    if (coef->iMCU_row_num == last_iMCU_row) {
      blocks_across += ndummy;  /* include lower right corner */
      MCUs_across = blocks_across / h_samp_factor;
      for (block_row = block_rows; block_row < compptr->v_samp_factor;
           block_row++) {
        thisblockrow = buffer[block_row];
        lastblockrow = buffer[block_row-1];
        jzero_far((void *) thisblockrow,
                  (size_t) (blocks_across * sizeof(JBLOCK)));
        for (MCUindex = 0; MCUindex < MCUs_across; MCUindex++) {
          lastDC = lastblockrow[h_samp_factor-1][0];
          for (bi = 0; bi < h_samp_factor; bi++) {
            thisblockrow[bi][0] = lastDC;
          }
          thisblockrow += h_samp_factor; /* advance to next MCU in row */
          lastblockrow += h_samp_factor;
        }
      }
    }
  }

  /* NB: compress_output will increment iMCU_row_num if successful.
   * A suspension return will result in redoing all the work above next time.
   */
  
  /* Emit data to the entropy encoder, sharing code with subsequent passes */
  return compress_output(cinfo, input_buf);
}

/*
 * Process some data in subsequent passes of a multi-pass case.
 * We process the equivalent of one fully interleaved MCU row ("iMCU" row)
 * per call, ie, v_samp_factor block rows for each component in the scan.
 * The data is obtained from the virtual arrays and fed to the entropy coder.
 * Returns TRUE if the iMCU row is completed, FALSE if suspended.
 *
 * NB: input_buf is ignored; it is likely to be a NULL pointer.
 */

METHODDEF(boolean)
compress_output(j_compress_ptr cinfo, JSAMPIMAGE input_buf)
{
  my_coef_ptr coef = (my_coef_ptr)cinfo->coef;
  JDIMENSION MCU_col_num;       /* index of current MCU within row */
  int blkn, ci, xindex, yindex, yoffset;
  JDIMENSION start_col;
  JBLOCKARRAY buffer[MAX_COMPS_IN_SCAN];
  JBLOCKROW buffer_ptr;
  jpeg_component_info *compptr;

  /* Align the virtual buffers for the components used in this scan.
   * NB: during first pass, this is safe only because the buffers will
   * already be aligned properly, so jmemmgr.c won't need to do any I/O.
   */
  for (ci = 0; ci < cinfo->comps_in_scan; ci++) {
    compptr = cinfo->cur_comp_info[ci];
    buffer[ci] = (*cinfo->mem->access_virt_barray)
      ((j_common_ptr)cinfo, coef->whole_image[compptr->component_index],
       coef->iMCU_row_num * compptr->v_samp_factor,
       (JDIMENSION)compptr->v_samp_factor, FALSE);
  }

  /* Loop to process one whole iMCU row */
  for (yoffset = coef->MCU_vert_offset; yoffset < coef->MCU_rows_per_iMCU_row;
       yoffset++) {
    for (MCU_col_num = coef->mcu_ctr; MCU_col_num < cinfo->MCUs_per_row;
         MCU_col_num++) {
      /* Construct list of pointers to DCT blocks belonging to this MCU */
      blkn = 0;                 /* index of current DCT block within MCU */
      for (ci = 0; ci < cinfo->comps_in_scan; ci++) {
        compptr = cinfo->cur_comp_info[ci];
        start_col = MCU_col_num * compptr->MCU_width;
        for (yindex = 0; yindex < compptr->MCU_height; yindex++) {
          buffer_ptr = buffer[ci][yindex + yoffset] + start_col;
          for (xindex = 0; xindex < compptr->MCU_width; xindex++) {
            coef->MCU_buffer[blkn++] = buffer_ptr++;
          }
        }
      }
      /* Try to write the MCU. */
      if (!(*cinfo->entropy->encode_mcu) (cinfo, coef->MCU_buffer)) {
        /* Suspension forced; update state counters and exit */
        coef->MCU_vert_offset = yoffset;
        coef->mcu_ctr = MCU_col_num;
        return FALSE;
      }
    }
    /* Completed an MCU row, but perhaps not an iMCU row */
    coef->mcu_ctr = 0;
  }
  /* Completed the iMCU row, advance counters for next one */
  coef->iMCU_row_num++;
  start_iMCU_row(cinfo);
  return TRUE;
}

#endif /* FULL_COEF_BUFFER_SUPPORTED */


/*
 * Initialize coefficient buffer controller.
 */

GLOBAL(void)
jinit_c_coef_controller(j_compress_ptr cinfo, boolean need_full_buffer)
{
  my_coef_ptr coef;

  coef = (my_coef_ptr)
    (*cinfo->mem->alloc_small) ((j_common_ptr)cinfo, JPOOL_IMAGE,
                                sizeof(my_coef_controller));
  cinfo->coef = (struct jpeg_c_coef_controller *)coef;
  coef->pub.start_pass = start_pass_coef;

  /* Create the coefficient buffer. */
  if (need_full_buffer) {
#ifdef FULL_COEF_BUFFER_SUPPORTED
    /* Allocate a full-image virtual array for each component, */
    /* padded to a multiple of samp_factor DCT blocks in each direction. */
    int ci;
    jpeg_component_info *compptr;

    for (ci = 0, compptr = cinfo->comp_info; ci < cinfo->num_components;
         ci++, compptr++) {
      coef->whole_image[ci] = (*cinfo->mem->request_virt_barray)
<<<<<<< HEAD
        ((j_common_ptr) cinfo, JPOOL_IMAGE, FALSE,
         (JDIMENSION) jround_up((long) compptr->width_in_blocks,
                                (long) compptr->h_samp_factor),
         (JDIMENSION) jround_up((long) compptr->height_in_blocks,
                                (long) compptr->v_samp_factor),
         (JDIMENSION) compptr->v_samp_factor);
      
      coef->whole_image_uq[ci] = (*cinfo->mem->request_virt_barray)
        ((j_common_ptr) cinfo, JPOOL_IMAGE, FALSE,
         (JDIMENSION) jround_up((long) compptr->width_in_blocks,
                                (long) compptr->h_samp_factor),
         (JDIMENSION) jround_up((long) compptr->height_in_blocks,
                                (long) compptr->v_samp_factor),
         (JDIMENSION) compptr->v_samp_factor);
=======
        ((j_common_ptr)cinfo, JPOOL_IMAGE, FALSE,
         (JDIMENSION)jround_up((long)compptr->width_in_blocks,
                               (long)compptr->h_samp_factor),
         (JDIMENSION)jround_up((long)compptr->height_in_blocks,
                               (long)compptr->v_samp_factor),
         (JDIMENSION)compptr->v_samp_factor);
>>>>>>> 574f3a77
    }
#else
    ERREXIT(cinfo, JERR_BAD_BUFFER_MODE);
#endif
  } else {
    /* We only need a single-MCU buffer. */
    JBLOCKROW buffer;
    int i;

    buffer = (JBLOCKROW)
      (*cinfo->mem->alloc_large) ((j_common_ptr)cinfo, JPOOL_IMAGE,
                                  C_MAX_BLOCKS_IN_MCU * sizeof(JBLOCK));
    for (i = 0; i < C_MAX_BLOCKS_IN_MCU; i++) {
      coef->MCU_buffer[i] = buffer + i;
    }
    coef->whole_image[0] = NULL; /* flag for no virtual arrays */
  }
}<|MERGE_RESOLUTION|>--- conflicted
+++ resolved
@@ -188,12 +188,8 @@
             (*cinfo->fdct->forward_DCT) (cinfo, compptr,
                                          input_buf[compptr->component_index],
                                          coef->MCU_buffer[blkn],
-<<<<<<< HEAD
                                          ypos, xpos, (JDIMENSION) blockcnt,
                                          NULL);
-=======
-                                         ypos, xpos, (JDIMENSION)blockcnt);
->>>>>>> 574f3a77
             if (blockcnt < compptr->MCU_width) {
               /* Create some dummy blocks at the right edge of the image. */
               jzero_far((void *)coef->MCU_buffer[blkn + blockcnt],
@@ -278,7 +274,6 @@
     buffer = (*cinfo->mem->access_virt_barray)
       ((j_common_ptr)cinfo, coef->whole_image[ci],
        coef->iMCU_row_num * compptr->v_samp_factor,
-<<<<<<< HEAD
        (JDIMENSION) compptr->v_samp_factor, TRUE);
     
     buffer_dst = (*cinfo->mem->access_virt_barray)
@@ -286,9 +281,6 @@
        coef->iMCU_row_num * compptr->v_samp_factor,
        (JDIMENSION) compptr->v_samp_factor, TRUE);
     
-=======
-       (JDIMENSION)compptr->v_samp_factor, TRUE);
->>>>>>> 574f3a77
     /* Count non-dummy DCT block rows in this iMCU row. */
     if (coef->iMCU_row_num < last_iMCU_row)
       block_rows = compptr->v_samp_factor;
@@ -310,14 +302,9 @@
       thisblockrow = buffer[block_row];
       (*cinfo->fdct->forward_DCT) (cinfo, compptr,
                                    input_buf[ci], thisblockrow,
-<<<<<<< HEAD
                                    (JDIMENSION) (block_row * DCTSIZE),
                                    (JDIMENSION) 0, blocks_across,
                                    buffer_dst[block_row]);
-=======
-                                   (JDIMENSION)(block_row * DCTSIZE),
-                                   (JDIMENSION)0, blocks_across);
->>>>>>> 574f3a77
       if (ndummy > 0) {
         /* Create dummy blocks at the right edge of the image. */
         thisblockrow += blocks_across; /* => first dummy block */
@@ -424,7 +411,7 @@
       ndummy = h_samp_factor - ndummy;
     
     lastDC = 0;
-    
+
     /* Perform DCT for all non-dummy blocks in this iMCU row.  Each call
      * on forward_DCT processes a complete horizontal row of DCT blocks.
      */
@@ -588,7 +575,6 @@
     for (ci = 0, compptr = cinfo->comp_info; ci < cinfo->num_components;
          ci++, compptr++) {
       coef->whole_image[ci] = (*cinfo->mem->request_virt_barray)
-<<<<<<< HEAD
         ((j_common_ptr) cinfo, JPOOL_IMAGE, FALSE,
          (JDIMENSION) jround_up((long) compptr->width_in_blocks,
                                 (long) compptr->h_samp_factor),
@@ -603,14 +589,6 @@
          (JDIMENSION) jround_up((long) compptr->height_in_blocks,
                                 (long) compptr->v_samp_factor),
          (JDIMENSION) compptr->v_samp_factor);
-=======
-        ((j_common_ptr)cinfo, JPOOL_IMAGE, FALSE,
-         (JDIMENSION)jround_up((long)compptr->width_in_blocks,
-                               (long)compptr->h_samp_factor),
-         (JDIMENSION)jround_up((long)compptr->height_in_blocks,
-                               (long)compptr->v_samp_factor),
-         (JDIMENSION)compptr->v_samp_factor);
->>>>>>> 574f3a77
     }
 #else
     ERREXIT(cinfo, JERR_BAD_BUFFER_MODE);
