/*
 * jcarith.c
 *
 * This file was part of the Independent JPEG Group's software:
 * Developed 1997-2009 by Guido Vollbeding.
<<<<<<< HEAD
 * It was modified by The libjpeg-turbo Project to include only code relevant
 * to libjpeg-turbo.
 * For conditions of distribution and use, see the accompanying README file.
=======
 * libjpeg-turbo Modifications:
 * Copyright (C) 2015, 2018, D. R. Commander.
 * For conditions of distribution and use, see the accompanying README.ijg
 * file.
>>>>>>> 574f3a77
 *
 * This file contains portable arithmetic entropy encoding routines for JPEG
 * (implementing Recommendation ITU-T T.81 | ISO/IEC 10918-1).
 *
 * Both sequential and progressive modes are supported in this single module.
 *
 * Suspension is not currently supported in this module.
 *
 * NOTE: All referenced figures are from
 * Recommendation ITU-T T.81 (1992) | ISO/IEC 10918-1:1994.
 */

#define JPEG_INTERNALS
#include "jinclude.h"
#include "jpeglib.h"
#include <math.h>

/* Expanded entropy encoder object for arithmetic encoding. */

typedef struct {
  struct jpeg_entropy_encoder pub; /* public fields */

  JLONG c; /* C register, base of coding interval, layout as in sec. D.1.3 */
  JLONG a;               /* A register, normalized size of coding interval */
  JLONG sc;        /* counter for stacked 0xFF values which might overflow */
  JLONG zc;          /* counter for pending 0x00 output values which might *
                          * be discarded at the end ("Pacman" termination) */
  int ct;  /* bit shift counter, determines when next byte will be written */
  int buffer;                /* buffer for most recent output byte != 0xFF */

  int last_dc_val[MAX_COMPS_IN_SCAN]; /* last DC coef for each component */
  int dc_context[MAX_COMPS_IN_SCAN]; /* context index for DC conditioning */

  unsigned int restarts_to_go;  /* MCUs left in this restart interval */
  int next_restart_num;         /* next restart number to write (0-7) */

  /* Pointers to statistics areas (these workspaces have image lifespan) */
  unsigned char *dc_stats[NUM_ARITH_TBLS];
  unsigned char *ac_stats[NUM_ARITH_TBLS];

  /* Statistics bin for coding with fixed probability 0.5 */
  unsigned char fixed_bin[4];
} arith_entropy_encoder;

typedef arith_entropy_encoder *arith_entropy_ptr;

/* The following two definitions specify the allocation chunk size
 * for the statistics area.
 * According to sections F.1.4.4.1.3 and F.1.4.4.2, we need at least
 * 49 statistics bins for DC, and 245 statistics bins for AC coding.
 *
 * We use a compact representation with 1 byte per statistics bin,
 * thus the numbers directly represent byte sizes.
 * This 1 byte per statistics bin contains the meaning of the MPS
 * (more probable symbol) in the highest bit (mask 0x80), and the
 * index into the probability estimation state machine table
 * in the lower bits (mask 0x7F).
 */

#define DC_STAT_BINS  64
#define AC_STAT_BINS  256

/* NOTE: Uncomment the following #define if you want to use the
 * given formula for calculating the AC conditioning parameter Kx
 * for spectral selection progressive coding in section G.1.3.2
 * of the spec (Kx = Kmin + SRL (8 + Se - Kmin) 4).
 * Although the spec and P&M authors claim that this "has proven
 * to give good results for 8 bit precision samples", I'm not
 * convinced yet that this is really beneficial.
 * Early tests gave only very marginal compression enhancements
 * (a few - around 5 or so - bytes even for very large files),
 * which would turn out rather negative if we'd suppress the
 * DAC (Define Arithmetic Conditioning) marker segments for
 * the default parameters in the future.
 * Note that currently the marker writing module emits 12-byte
 * DAC segments for a full-component scan in a color image.
 * This is not worth worrying about IMHO. However, since the
 * spec defines the default values to be used if the tables
 * are omitted (unlike Huffman tables, which are required
 * anyway), one might optimize this behaviour in the future,
 * and then it would be disadvantageous to use custom tables if
 * they don't provide sufficient gain to exceed the DAC size.
 *
 * On the other hand, I'd consider it as a reasonable result
 * that the conditioning has no significant influence on the
 * compression performance. This means that the basic
 * statistical model is already rather stable.
 *
 * Thus, at the moment, we use the default conditioning values
 * anyway, and do not use the custom formula.
 *
#define CALCULATE_SPECTRAL_CONDITIONING
 */

/* IRIGHT_SHIFT is like RIGHT_SHIFT, but works on int rather than JLONG.
 * We assume that int right shift is unsigned if JLONG right shift is,
 * which should be safe.
 */

#ifdef RIGHT_SHIFT_IS_UNSIGNED
#define ISHIFT_TEMPS    int ishift_temp;
#define IRIGHT_SHIFT(x, shft) \
  ((ishift_temp = (x)) < 0 ? \
   (ishift_temp >> (shft)) | ((~0) << (16 - (shft))) : \
   (ishift_temp >> (shft)))
#else
#define ISHIFT_TEMPS
#define IRIGHT_SHIFT(x, shft)   ((x) >> (shft))
#endif


LOCAL(void)
emit_byte(int val, j_compress_ptr cinfo)
/* Write next output byte; we do not support suspension in this module. */
{
  struct jpeg_destination_mgr *dest = cinfo->dest;

<<<<<<< HEAD
  /* Do not emit bytes during trellis passes */
  if (cinfo->master->trellis_passes)
    return;
  
  *dest->next_output_byte++ = (JOCTET) val;
=======
  *dest->next_output_byte++ = (JOCTET)val;
>>>>>>> 574f3a77
  if (--dest->free_in_buffer == 0)
    if (!(*dest->empty_output_buffer) (cinfo))
      ERREXIT(cinfo, JERR_CANT_SUSPEND);
}


/*
 * Finish up at the end of an arithmetic-compressed scan.
 */

METHODDEF(void)
finish_pass(j_compress_ptr cinfo)
{
  arith_entropy_ptr e = (arith_entropy_ptr)cinfo->entropy;
  JLONG temp;

  /* Section D.1.8: Termination of encoding */

  /* Find the e->c in the coding interval with the largest
   * number of trailing zero bits */
  if ((temp = (e->a - 1 + e->c) & 0xFFFF0000UL) < e->c)
    e->c = temp + 0x8000L;
  else
    e->c = temp;
  /* Send remaining bytes to output */
  e->c <<= e->ct;
  if (e->c & 0xF8000000UL) {
    /* One final overflow has to be handled */
    if (e->buffer >= 0) {
      if (e->zc)
        do emit_byte(0x00, cinfo);
        while (--e->zc);
      emit_byte(e->buffer + 1, cinfo);
      if (e->buffer + 1 == 0xFF)
        emit_byte(0x00, cinfo);
    }
    e->zc += e->sc;  /* carry-over converts stacked 0xFF bytes to 0x00 */
    e->sc = 0;
  } else {
    if (e->buffer == 0)
      ++e->zc;
    else if (e->buffer >= 0) {
      if (e->zc)
        do emit_byte(0x00, cinfo);
        while (--e->zc);
      emit_byte(e->buffer, cinfo);
    }
    if (e->sc) {
      if (e->zc)
        do emit_byte(0x00, cinfo);
        while (--e->zc);
      do {
        emit_byte(0xFF, cinfo);
        emit_byte(0x00, cinfo);
      } while (--e->sc);
    }
  }
  /* Output final bytes only if they are not 0x00 */
  if (e->c & 0x7FFF800L) {
    if (e->zc)  /* output final pending zero bytes */
      do emit_byte(0x00, cinfo);
      while (--e->zc);
    emit_byte((e->c >> 19) & 0xFF, cinfo);
    if (((e->c >> 19) & 0xFF) == 0xFF)
      emit_byte(0x00, cinfo);
    if (e->c & 0x7F800L) {
      emit_byte((e->c >> 11) & 0xFF, cinfo);
      if (((e->c >> 11) & 0xFF) == 0xFF)
        emit_byte(0x00, cinfo);
    }
  }
}


/*
 * The core arithmetic encoding routine (common in JPEG and JBIG).
 * This needs to go as fast as possible.
 * Machine-dependent optimization facilities
 * are not utilized in this portable implementation.
 * However, this code should be fairly efficient and
 * may be a good base for further optimizations anyway.
 *
 * Parameter 'val' to be encoded may be 0 or 1 (binary decision).
 *
 * Note: I've added full "Pacman" termination support to the
 * byte output routines, which is equivalent to the optional
 * Discard_final_zeros procedure (Figure D.15) in the spec.
 * Thus, we always produce the shortest possible output
 * stream compliant to the spec (no trailing zero bytes,
 * except for FF stuffing).
 *
 * I've also introduced a new scheme for accessing
 * the probability estimation state machine table,
 * derived from Markus Kuhn's JBIG implementation.
 */

LOCAL(void)
arith_encode(j_compress_ptr cinfo, unsigned char *st, int val)
{
  register arith_entropy_ptr e = (arith_entropy_ptr)cinfo->entropy;
  register unsigned char nl, nm;
  register JLONG qe, temp;
  register int sv;

  /* Fetch values from our compact representation of Table D.2:
   * Qe values and probability estimation state machine
   */
  sv = *st;
  qe = jpeg_aritab[sv & 0x7F];  /* => Qe_Value */
  nl = qe & 0xFF;  qe >>= 8;    /* Next_Index_LPS + Switch_MPS */
  nm = qe & 0xFF;  qe >>= 8;    /* Next_Index_MPS */

  /* Encode & estimation procedures per sections D.1.4 & D.1.5 */
  e->a -= qe;
  if (val != (sv >> 7)) {
    /* Encode the less probable symbol */
    if (e->a >= qe) {
      /* If the interval size (qe) for the less probable symbol (LPS)
       * is larger than the interval size for the MPS, then exchange
       * the two symbols for coding efficiency, otherwise code the LPS
       * as usual: */
      e->c += e->a;
      e->a = qe;
    }
    *st = (sv & 0x80) ^ nl;     /* Estimate_after_LPS */
  } else {
    /* Encode the more probable symbol */
    if (e->a >= 0x8000L)
      return;  /* A >= 0x8000 -> ready, no renormalization required */
    if (e->a < qe) {
      /* If the interval size (qe) for the less probable symbol (LPS)
       * is larger than the interval size for the MPS, then exchange
       * the two symbols for coding efficiency: */
      e->c += e->a;
      e->a = qe;
    }
    *st = (sv & 0x80) ^ nm;     /* Estimate_after_MPS */
  }

  /* Renormalization & data output per section D.1.6 */
  do {
    e->a <<= 1;
    e->c <<= 1;
    if (--e->ct == 0) {
      /* Another byte is ready for output */
      temp = e->c >> 19;
      if (temp > 0xFF) {
        /* Handle overflow over all stacked 0xFF bytes */
        if (e->buffer >= 0) {
          if (e->zc)
            do emit_byte(0x00, cinfo);
            while (--e->zc);
          emit_byte(e->buffer + 1, cinfo);
          if (e->buffer + 1 == 0xFF)
            emit_byte(0x00, cinfo);
        }
        e->zc += e->sc;  /* carry-over converts stacked 0xFF bytes to 0x00 */
        e->sc = 0;
        /* Note: The 3 spacer bits in the C register guarantee
         * that the new buffer byte can't be 0xFF here
         * (see page 160 in the P&M JPEG book). */
        e->buffer = temp & 0xFF;  /* new output byte, might overflow later */
      } else if (temp == 0xFF) {
        ++e->sc;  /* stack 0xFF byte (which might overflow later) */
      } else {
        /* Output all stacked 0xFF bytes, they will not overflow any more */
        if (e->buffer == 0)
          ++e->zc;
        else if (e->buffer >= 0) {
          if (e->zc)
            do emit_byte(0x00, cinfo);
            while (--e->zc);
          emit_byte(e->buffer, cinfo);
        }
        if (e->sc) {
          if (e->zc)
            do emit_byte(0x00, cinfo);
            while (--e->zc);
          do {
            emit_byte(0xFF, cinfo);
            emit_byte(0x00, cinfo);
          } while (--e->sc);
        }
        e->buffer = temp & 0xFF;  /* new output byte (can still overflow) */
      }
      e->c &= 0x7FFFFL;
      e->ct += 8;
    }
  } while (e->a < 0x8000L);
}


/*
 * Emit a restart marker & resynchronize predictions.
 */

LOCAL(void)
emit_restart(j_compress_ptr cinfo, int restart_num)
{
  arith_entropy_ptr entropy = (arith_entropy_ptr)cinfo->entropy;
  int ci;
  jpeg_component_info *compptr;

  finish_pass(cinfo);

  emit_byte(0xFF, cinfo);
  emit_byte(JPEG_RST0 + restart_num, cinfo);

  /* Re-initialize statistics areas */
  for (ci = 0; ci < cinfo->comps_in_scan; ci++) {
    compptr = cinfo->cur_comp_info[ci];
    /* DC needs no table for refinement scan */
    if (cinfo->progressive_mode == 0 || (cinfo->Ss == 0 && cinfo->Ah == 0)) {
      MEMZERO(entropy->dc_stats[compptr->dc_tbl_no], DC_STAT_BINS);
      /* Reset DC predictions to 0 */
      entropy->last_dc_val[ci] = 0;
      entropy->dc_context[ci] = 0;
    }
    /* AC needs no table when not present */
    if (cinfo->progressive_mode == 0 || cinfo->Se) {
      MEMZERO(entropy->ac_stats[compptr->ac_tbl_no], AC_STAT_BINS);
    }
  }

  /* Reset arithmetic encoding variables */
  entropy->c = 0;
  entropy->a = 0x10000L;
  entropy->sc = 0;
  entropy->zc = 0;
  entropy->ct = 11;
  entropy->buffer = -1;  /* empty */
}


/*
 * MCU encoding for DC initial scan (either spectral selection,
 * or first pass of successive approximation).
 */

METHODDEF(boolean)
encode_mcu_DC_first(j_compress_ptr cinfo, JBLOCKROW *MCU_data)
{
  arith_entropy_ptr entropy = (arith_entropy_ptr)cinfo->entropy;
  JBLOCKROW block;
  unsigned char *st;
  int blkn, ci, tbl;
  int v, v2, m;
  ISHIFT_TEMPS

  /* Emit restart marker if needed */
  if (cinfo->restart_interval) {
    if (entropy->restarts_to_go == 0) {
      emit_restart(cinfo, entropy->next_restart_num);
      entropy->restarts_to_go = cinfo->restart_interval;
      entropy->next_restart_num++;
      entropy->next_restart_num &= 7;
    }
    entropy->restarts_to_go--;
  }

  /* Encode the MCU data blocks */
  for (blkn = 0; blkn < cinfo->blocks_in_MCU; blkn++) {
    block = MCU_data[blkn];
    ci = cinfo->MCU_membership[blkn];
    tbl = cinfo->cur_comp_info[ci]->dc_tbl_no;

    /* Compute the DC value after the required point transform by Al.
     * This is simply an arithmetic right shift.
     */
    m = IRIGHT_SHIFT((int)((*block)[0]), cinfo->Al);

    /* Sections F.1.4.1 & F.1.4.4.1: Encoding of DC coefficients */

    /* Table F.4: Point to statistics bin S0 for DC coefficient coding */
    st = entropy->dc_stats[tbl] + entropy->dc_context[ci];

    /* Figure F.4: Encode_DC_DIFF */
    if ((v = m - entropy->last_dc_val[ci]) == 0) {
      arith_encode(cinfo, st, 0);
      entropy->dc_context[ci] = 0;      /* zero diff category */
    } else {
      entropy->last_dc_val[ci] = m;
      arith_encode(cinfo, st, 1);
      /* Figure F.6: Encoding nonzero value v */
      /* Figure F.7: Encoding the sign of v */
      if (v > 0) {
        arith_encode(cinfo, st + 1, 0); /* Table F.4: SS = S0 + 1 */
        st += 2;                        /* Table F.4: SP = S0 + 2 */
        entropy->dc_context[ci] = 4;    /* small positive diff category */
      } else {
        v = -v;
        arith_encode(cinfo, st + 1, 1); /* Table F.4: SS = S0 + 1 */
        st += 3;                        /* Table F.4: SN = S0 + 3 */
        entropy->dc_context[ci] = 8;    /* small negative diff category */
      }
      /* Figure F.8: Encoding the magnitude category of v */
      m = 0;
      if (v -= 1) {
        arith_encode(cinfo, st, 1);
        m = 1;
        v2 = v;
        st = entropy->dc_stats[tbl] + 20; /* Table F.4: X1 = 20 */
        while (v2 >>= 1) {
          arith_encode(cinfo, st, 1);
          m <<= 1;
          st += 1;
        }
      }
      arith_encode(cinfo, st, 0);
      /* Section F.1.4.4.1.2: Establish dc_context conditioning category */
      if (m < (int)((1L << cinfo->arith_dc_L[tbl]) >> 1))
        entropy->dc_context[ci] = 0;    /* zero diff category */
      else if (m > (int)((1L << cinfo->arith_dc_U[tbl]) >> 1))
        entropy->dc_context[ci] += 8;   /* large diff category */
      /* Figure F.9: Encoding the magnitude bit pattern of v */
      st += 14;
      while (m >>= 1)
        arith_encode(cinfo, st, (m & v) ? 1 : 0);
    }
  }

  return TRUE;
}


/*
 * MCU encoding for AC initial scan (either spectral selection,
 * or first pass of successive approximation).
 */

METHODDEF(boolean)
encode_mcu_AC_first(j_compress_ptr cinfo, JBLOCKROW *MCU_data)
{
  arith_entropy_ptr entropy = (arith_entropy_ptr)cinfo->entropy;
  JBLOCKROW block;
  unsigned char *st;
  int tbl, k, ke;
  int v, v2, m;

  /* Emit restart marker if needed */
  if (cinfo->restart_interval) {
    if (entropy->restarts_to_go == 0) {
      emit_restart(cinfo, entropy->next_restart_num);
      entropy->restarts_to_go = cinfo->restart_interval;
      entropy->next_restart_num++;
      entropy->next_restart_num &= 7;
    }
    entropy->restarts_to_go--;
  }

  /* Encode the MCU data block */
  block = MCU_data[0];
  tbl = cinfo->cur_comp_info[0]->ac_tbl_no;

  /* Sections F.1.4.2 & F.1.4.4.2: Encoding of AC coefficients */

  /* Establish EOB (end-of-block) index */
  for (ke = cinfo->Se; ke > 0; ke--)
    /* We must apply the point transform by Al.  For AC coefficients this
     * is an integer division with rounding towards 0.  To do this portably
     * in C, we shift after obtaining the absolute value.
     */
    if ((v = (*block)[jpeg_natural_order[ke]]) >= 0) {
      if (v >>= cinfo->Al) break;
    } else {
      v = -v;
      if (v >>= cinfo->Al) break;
    }

  /* Figure F.5: Encode_AC_Coefficients */
  for (k = cinfo->Ss; k <= ke; k++) {
    st = entropy->ac_stats[tbl] + 3 * (k - 1);
    arith_encode(cinfo, st, 0);         /* EOB decision */
    for (;;) {
      if ((v = (*block)[jpeg_natural_order[k]]) >= 0) {
        if (v >>= cinfo->Al) {
          arith_encode(cinfo, st + 1, 1);
          arith_encode(cinfo, entropy->fixed_bin, 0);
          break;
        }
      } else {
        v = -v;
        if (v >>= cinfo->Al) {
          arith_encode(cinfo, st + 1, 1);
          arith_encode(cinfo, entropy->fixed_bin, 1);
          break;
        }
      }
      arith_encode(cinfo, st + 1, 0);  st += 3;  k++;
    }
    st += 2;
    /* Figure F.8: Encoding the magnitude category of v */
    m = 0;
    if (v -= 1) {
      arith_encode(cinfo, st, 1);
      m = 1;
      v2 = v;
      if (v2 >>= 1) {
        arith_encode(cinfo, st, 1);
        m <<= 1;
        st = entropy->ac_stats[tbl] +
             (k <= cinfo->arith_ac_K[tbl] ? 189 : 217);
        while (v2 >>= 1) {
          arith_encode(cinfo, st, 1);
          m <<= 1;
          st += 1;
        }
      }
    }
    arith_encode(cinfo, st, 0);
    /* Figure F.9: Encoding the magnitude bit pattern of v */
    st += 14;
    while (m >>= 1)
      arith_encode(cinfo, st, (m & v) ? 1 : 0);
  }
  /* Encode EOB decision only if k <= cinfo->Se */
  if (k <= cinfo->Se) {
    st = entropy->ac_stats[tbl] + 3 * (k - 1);
    arith_encode(cinfo, st, 1);
  }

  return TRUE;
}


/*
 * MCU encoding for DC successive approximation refinement scan.
 */

METHODDEF(boolean)
encode_mcu_DC_refine(j_compress_ptr cinfo, JBLOCKROW *MCU_data)
{
  arith_entropy_ptr entropy = (arith_entropy_ptr)cinfo->entropy;
  unsigned char *st;
  int Al, blkn;

  /* Emit restart marker if needed */
  if (cinfo->restart_interval) {
    if (entropy->restarts_to_go == 0) {
      emit_restart(cinfo, entropy->next_restart_num);
      entropy->restarts_to_go = cinfo->restart_interval;
      entropy->next_restart_num++;
      entropy->next_restart_num &= 7;
    }
    entropy->restarts_to_go--;
  }

  st = entropy->fixed_bin;      /* use fixed probability estimation */
  Al = cinfo->Al;

  /* Encode the MCU data blocks */
  for (blkn = 0; blkn < cinfo->blocks_in_MCU; blkn++) {
    /* We simply emit the Al'th bit of the DC coefficient value. */
    arith_encode(cinfo, st, (MCU_data[blkn][0][0] >> Al) & 1);
  }

  return TRUE;
}


/*
 * MCU encoding for AC successive approximation refinement scan.
 */

METHODDEF(boolean)
encode_mcu_AC_refine(j_compress_ptr cinfo, JBLOCKROW *MCU_data)
{
  arith_entropy_ptr entropy = (arith_entropy_ptr)cinfo->entropy;
  JBLOCKROW block;
  unsigned char *st;
  int tbl, k, ke, kex;
  int v;

  /* Emit restart marker if needed */
  if (cinfo->restart_interval) {
    if (entropy->restarts_to_go == 0) {
      emit_restart(cinfo, entropy->next_restart_num);
      entropy->restarts_to_go = cinfo->restart_interval;
      entropy->next_restart_num++;
      entropy->next_restart_num &= 7;
    }
    entropy->restarts_to_go--;
  }

  /* Encode the MCU data block */
  block = MCU_data[0];
  tbl = cinfo->cur_comp_info[0]->ac_tbl_no;

  /* Section G.1.3.3: Encoding of AC coefficients */

  /* Establish EOB (end-of-block) index */
  for (ke = cinfo->Se; ke > 0; ke--)
    /* We must apply the point transform by Al.  For AC coefficients this
     * is an integer division with rounding towards 0.  To do this portably
     * in C, we shift after obtaining the absolute value.
     */
    if ((v = (*block)[jpeg_natural_order[ke]]) >= 0) {
      if (v >>= cinfo->Al) break;
    } else {
      v = -v;
      if (v >>= cinfo->Al) break;
    }

  /* Establish EOBx (previous stage end-of-block) index */
  for (kex = ke; kex > 0; kex--)
    if ((v = (*block)[jpeg_natural_order[kex]]) >= 0) {
      if (v >>= cinfo->Ah) break;
    } else {
      v = -v;
      if (v >>= cinfo->Ah) break;
    }

  /* Figure G.10: Encode_AC_Coefficients_SA */
  for (k = cinfo->Ss; k <= ke; k++) {
    st = entropy->ac_stats[tbl] + 3 * (k - 1);
    if (k > kex)
      arith_encode(cinfo, st, 0);       /* EOB decision */
    for (;;) {
      if ((v = (*block)[jpeg_natural_order[k]]) >= 0) {
        if (v >>= cinfo->Al) {
          if (v >> 1)                   /* previously nonzero coef */
            arith_encode(cinfo, st + 2, (v & 1));
          else {                        /* newly nonzero coef */
            arith_encode(cinfo, st + 1, 1);
            arith_encode(cinfo, entropy->fixed_bin, 0);
          }
          break;
        }
      } else {
        v = -v;
        if (v >>= cinfo->Al) {
          if (v >> 1)                   /* previously nonzero coef */
            arith_encode(cinfo, st + 2, (v & 1));
          else {                        /* newly nonzero coef */
            arith_encode(cinfo, st + 1, 1);
            arith_encode(cinfo, entropy->fixed_bin, 1);
          }
          break;
        }
      }
      arith_encode(cinfo, st + 1, 0);  st += 3;  k++;
    }
  }
  /* Encode EOB decision only if k <= cinfo->Se */
  if (k <= cinfo->Se) {
    st = entropy->ac_stats[tbl] + 3 * (k - 1);
    arith_encode(cinfo, st, 1);
  }

  return TRUE;
}


/*
 * Encode and output one MCU's worth of arithmetic-compressed coefficients.
 */

METHODDEF(boolean)
encode_mcu(j_compress_ptr cinfo, JBLOCKROW *MCU_data)
{
  arith_entropy_ptr entropy = (arith_entropy_ptr)cinfo->entropy;
  jpeg_component_info *compptr;
  JBLOCKROW block;
  unsigned char *st;
  int blkn, ci, tbl, k, ke;
  int v, v2, m;

  /* Emit restart marker if needed */
  if (cinfo->restart_interval) {
    if (entropy->restarts_to_go == 0) {
      emit_restart(cinfo, entropy->next_restart_num);
      entropy->restarts_to_go = cinfo->restart_interval;
      entropy->next_restart_num++;
      entropy->next_restart_num &= 7;
    }
    entropy->restarts_to_go--;
  }

  /* Encode the MCU data blocks */
  for (blkn = 0; blkn < cinfo->blocks_in_MCU; blkn++) {
    block = MCU_data[blkn];
    ci = cinfo->MCU_membership[blkn];
    compptr = cinfo->cur_comp_info[ci];

    /* Sections F.1.4.1 & F.1.4.4.1: Encoding of DC coefficients */

    tbl = compptr->dc_tbl_no;

    /* Table F.4: Point to statistics bin S0 for DC coefficient coding */
    st = entropy->dc_stats[tbl] + entropy->dc_context[ci];

    /* Figure F.4: Encode_DC_DIFF */
    if ((v = (*block)[0] - entropy->last_dc_val[ci]) == 0) {
      arith_encode(cinfo, st, 0);
      entropy->dc_context[ci] = 0;      /* zero diff category */
    } else {
      entropy->last_dc_val[ci] = (*block)[0];
      arith_encode(cinfo, st, 1);
      /* Figure F.6: Encoding nonzero value v */
      /* Figure F.7: Encoding the sign of v */
      if (v > 0) {
        arith_encode(cinfo, st + 1, 0); /* Table F.4: SS = S0 + 1 */
        st += 2;                        /* Table F.4: SP = S0 + 2 */
        entropy->dc_context[ci] = 4;    /* small positive diff category */
      } else {
        v = -v;
        arith_encode(cinfo, st + 1, 1); /* Table F.4: SS = S0 + 1 */
        st += 3;                        /* Table F.4: SN = S0 + 3 */
        entropy->dc_context[ci] = 8;    /* small negative diff category */
      }
      /* Figure F.8: Encoding the magnitude category of v */
      m = 0;
      if (v -= 1) {
        arith_encode(cinfo, st, 1);
        m = 1;
        v2 = v;
        st = entropy->dc_stats[tbl] + 20; /* Table F.4: X1 = 20 */
        while (v2 >>= 1) {
          arith_encode(cinfo, st, 1);
          m <<= 1;
          st += 1;
        }
      }
      arith_encode(cinfo, st, 0);
      /* Section F.1.4.4.1.2: Establish dc_context conditioning category */
      if (m < (int)((1L << cinfo->arith_dc_L[tbl]) >> 1))
        entropy->dc_context[ci] = 0;    /* zero diff category */
      else if (m > (int)((1L << cinfo->arith_dc_U[tbl]) >> 1))
        entropy->dc_context[ci] += 8;   /* large diff category */
      /* Figure F.9: Encoding the magnitude bit pattern of v */
      st += 14;
      while (m >>= 1)
        arith_encode(cinfo, st, (m & v) ? 1 : 0);
    }

    /* Sections F.1.4.2 & F.1.4.4.2: Encoding of AC coefficients */

    tbl = compptr->ac_tbl_no;

    /* Establish EOB (end-of-block) index */
    for (ke = DCTSIZE2 - 1; ke > 0; ke--)
      if ((*block)[jpeg_natural_order[ke]]) break;

    /* Figure F.5: Encode_AC_Coefficients */
    for (k = 1; k <= ke; k++) {
      st = entropy->ac_stats[tbl] + 3 * (k - 1);
      arith_encode(cinfo, st, 0);       /* EOB decision */
      while ((v = (*block)[jpeg_natural_order[k]]) == 0) {
        arith_encode(cinfo, st + 1, 0);  st += 3;  k++;
      }
      arith_encode(cinfo, st + 1, 1);
      /* Figure F.6: Encoding nonzero value v */
      /* Figure F.7: Encoding the sign of v */
      if (v > 0) {
        arith_encode(cinfo, entropy->fixed_bin, 0);
      } else {
        v = -v;
        arith_encode(cinfo, entropy->fixed_bin, 1);
      }
      st += 2;
      /* Figure F.8: Encoding the magnitude category of v */
      m = 0;
      if (v -= 1) {
        arith_encode(cinfo, st, 1);
        m = 1;
        v2 = v;
        if (v2 >>= 1) {
          arith_encode(cinfo, st, 1);
          m <<= 1;
          st = entropy->ac_stats[tbl] +
               (k <= cinfo->arith_ac_K[tbl] ? 189 : 217);
          while (v2 >>= 1) {
            arith_encode(cinfo, st, 1);
            m <<= 1;
            st += 1;
          }
        }
      }
      arith_encode(cinfo, st, 0);
      /* Figure F.9: Encoding the magnitude bit pattern of v */
      st += 14;
      while (m >>= 1)
        arith_encode(cinfo, st, (m & v) ? 1 : 0);
    }
    /* Encode EOB decision only if k <= DCTSIZE2 - 1 */
    if (k <= DCTSIZE2 - 1) {
      st = entropy->ac_stats[tbl] + 3 * (k - 1);
      arith_encode(cinfo, st, 1);
    }
  }

  return TRUE;
}


/*
 * Initialize for an arithmetic-compressed scan.
 */

METHODDEF(void)
start_pass(j_compress_ptr cinfo, boolean gather_statistics)
{
  arith_entropy_ptr entropy = (arith_entropy_ptr)cinfo->entropy;
  int ci, tbl;
  jpeg_component_info *compptr;
  boolean progressive_mode;

  if (gather_statistics)
    /* Make sure to avoid that in the master control logic!
     * We are fully adaptive here and need no extra
     * statistics gathering pass!
     */
    ERREXIT(cinfo, JERR_NOT_COMPILED);

  /* We assume jcmaster.c already validated the progressive scan parameters. */

  /* Trellis optimization does DC and AC in same pass and without refinement
   * so consider progressive mode to be off in such case */
  progressive_mode = (cinfo->master->trellis_passes) ? FALSE : cinfo->progressive_mode;
  
  /* Select execution routines */
  if (progressive_mode) {
    if (cinfo->Ah == 0) {
      if (cinfo->Ss == 0)
        entropy->pub.encode_mcu = encode_mcu_DC_first;
      else
        entropy->pub.encode_mcu = encode_mcu_AC_first;
    } else {
      if (cinfo->Ss == 0)
        entropy->pub.encode_mcu = encode_mcu_DC_refine;
      else
        entropy->pub.encode_mcu = encode_mcu_AC_refine;
    }
  } else
    entropy->pub.encode_mcu = encode_mcu;

  /* Allocate & initialize requested statistics areas */
  for (ci = 0; ci < cinfo->comps_in_scan; ci++) {
    compptr = cinfo->cur_comp_info[ci];
    /* DC needs no table for refinement scan */
    if (progressive_mode == 0 || (cinfo->Ss == 0 && cinfo->Ah == 0)) {
      tbl = compptr->dc_tbl_no;
      if (tbl < 0 || tbl >= NUM_ARITH_TBLS)
        ERREXIT1(cinfo, JERR_NO_ARITH_TABLE, tbl);
      if (entropy->dc_stats[tbl] == NULL)
        entropy->dc_stats[tbl] = (unsigned char *)(*cinfo->mem->alloc_small)
          ((j_common_ptr)cinfo, JPOOL_IMAGE, DC_STAT_BINS);
      MEMZERO(entropy->dc_stats[tbl], DC_STAT_BINS);
      /* Initialize DC predictions to 0 */
      entropy->last_dc_val[ci] = 0;
      entropy->dc_context[ci] = 0;
    }
    /* AC needs no table when not present */
    if (progressive_mode == 0 || cinfo->Se) {
      tbl = compptr->ac_tbl_no;
      if (tbl < 0 || tbl >= NUM_ARITH_TBLS)
        ERREXIT1(cinfo, JERR_NO_ARITH_TABLE, tbl);
      if (entropy->ac_stats[tbl] == NULL)
        entropy->ac_stats[tbl] = (unsigned char *)(*cinfo->mem->alloc_small)
          ((j_common_ptr)cinfo, JPOOL_IMAGE, AC_STAT_BINS);
      MEMZERO(entropy->ac_stats[tbl], AC_STAT_BINS);
#ifdef CALCULATE_SPECTRAL_CONDITIONING
      if (progressive_mode)
        /* Section G.1.3.2: Set appropriate arithmetic conditioning value Kx */
        cinfo->arith_ac_K[tbl] = cinfo->Ss +
                                 ((8 + cinfo->Se - cinfo->Ss) >> 4);
#endif
    }
  }

  /* Initialize arithmetic encoding variables */
  entropy->c = 0;
  entropy->a = 0x10000L;
  entropy->sc = 0;
  entropy->zc = 0;
  entropy->ct = 11;
  entropy->buffer = -1;  /* empty */

  /* Initialize restart stuff */
  entropy->restarts_to_go = cinfo->restart_interval;
  entropy->next_restart_num = 0;
}


/*
 * Module initialization routine for arithmetic entropy encoding.
 */

GLOBAL(void)
jinit_arith_encoder(j_compress_ptr cinfo)
{
  arith_entropy_ptr entropy;
  int i;

  entropy = (arith_entropy_ptr)
    (*cinfo->mem->alloc_small) ((j_common_ptr)cinfo, JPOOL_IMAGE,
                                sizeof(arith_entropy_encoder));
  cinfo->entropy = (struct jpeg_entropy_encoder *)entropy;
  entropy->pub.start_pass = start_pass;
  entropy->pub.finish_pass = finish_pass;

  /* Mark tables unallocated */
  for (i = 0; i < NUM_ARITH_TBLS; i++) {
    entropy->dc_stats[i] = NULL;
    entropy->ac_stats[i] = NULL;
  }

  /* Initialize index for fixed probability estimation */
  entropy->fixed_bin[0] = 113;
}

GLOBAL(void)
jget_arith_rates (j_compress_ptr cinfo, int dc_tbl_no, int ac_tbl_no, arith_rates *r)
{
  int i;
  arith_entropy_ptr entropy = (arith_entropy_ptr) cinfo->entropy;
  
  r->arith_dc_L = cinfo->arith_dc_L[dc_tbl_no];
  r->arith_dc_U = cinfo->arith_dc_U[dc_tbl_no];
  r->arith_ac_K = cinfo->arith_ac_K[ac_tbl_no];
  
  for (i = 0; i < DC_STAT_BINS; i++) {
    int state = entropy->dc_stats[dc_tbl_no][i];
    int mps_val = state >> 7;
    float prob_lps = (jpeg_aritab[state & 0x7f] >> 16) / 46340.95; /* 32768*sqrt(2) */
    float prob_0 = (mps_val) ? prob_lps : 1.0 - prob_lps;
    float prob_1 = 1.0 - prob_0;
    r->rate_dc[i][0] = -log(prob_0) / log(2.0);
    r->rate_dc[i][1] = -log(prob_1) / log(2.0);
  }

  for (i = 0; i < AC_STAT_BINS; i++) {
    int state = entropy->ac_stats[ac_tbl_no][i];
    int mps_val = state >> 7;
    float prob_lps = (jpeg_aritab[state & 0x7f] >> 16) / 46340.95;
    float prob_0 = (mps_val) ? prob_lps : 1.0 - prob_lps;
    float prob_1 = 1.0 - prob_0;
    r->rate_ac[i][0] = -log(prob_0) / log(2.0);
    r->rate_ac[i][1] = -log(prob_1) / log(2.0);
  }
}<|MERGE_RESOLUTION|>--- conflicted
+++ resolved
@@ -3,16 +3,10 @@
  *
  * This file was part of the Independent JPEG Group's software:
  * Developed 1997-2009 by Guido Vollbeding.
-<<<<<<< HEAD
- * It was modified by The libjpeg-turbo Project to include only code relevant
- * to libjpeg-turbo.
- * For conditions of distribution and use, see the accompanying README file.
-=======
  * libjpeg-turbo Modifications:
  * Copyright (C) 2015, 2018, D. R. Commander.
  * For conditions of distribution and use, see the accompanying README.ijg
  * file.
->>>>>>> 574f3a77
  *
  * This file contains portable arithmetic entropy encoding routines for JPEG
  * (implementing Recommendation ITU-T T.81 | ISO/IEC 10918-1).
@@ -72,8 +66,8 @@
  * in the lower bits (mask 0x7F).
  */
 
-#define DC_STAT_BINS  64
-#define AC_STAT_BINS  256
+#define DC_STAT_BINS 64
+#define AC_STAT_BINS 256
 
 /* NOTE: Uncomment the following #define if you want to use the
  * given formula for calculating the AC conditioning parameter Kx
@@ -115,9 +109,9 @@
 #ifdef RIGHT_SHIFT_IS_UNSIGNED
 #define ISHIFT_TEMPS    int ishift_temp;
 #define IRIGHT_SHIFT(x, shft) \
-  ((ishift_temp = (x)) < 0 ? \
+        ((ishift_temp = (x)) < 0 ? \
    (ishift_temp >> (shft)) | ((~0) << (16 - (shft))) : \
-   (ishift_temp >> (shft)))
+         (ishift_temp >> (shft)))
 #else
 #define ISHIFT_TEMPS
 #define IRIGHT_SHIFT(x, shft)   ((x) >> (shft))
@@ -130,15 +124,11 @@
 {
   struct jpeg_destination_mgr *dest = cinfo->dest;
 
-<<<<<<< HEAD
   /* Do not emit bytes during trellis passes */
   if (cinfo->master->trellis_passes)
     return;
   
   *dest->next_output_byte++ = (JOCTET) val;
-=======
-  *dest->next_output_byte++ = (JOCTET)val;
->>>>>>> 574f3a77
   if (--dest->free_in_buffer == 0)
     if (!(*dest->empty_output_buffer) (cinfo))
       ERREXIT(cinfo, JERR_CANT_SUSPEND);
@@ -248,8 +238,8 @@
    */
   sv = *st;
   qe = jpeg_aritab[sv & 0x7F];  /* => Qe_Value */
-  nl = qe & 0xFF;  qe >>= 8;    /* Next_Index_LPS + Switch_MPS */
-  nm = qe & 0xFF;  qe >>= 8;    /* Next_Index_MPS */
+  nl = qe & 0xFF; qe >>= 8;     /* Next_Index_LPS + Switch_MPS */
+  nm = qe & 0xFF; qe >>= 8;     /* Next_Index_MPS */
 
   /* Encode & estimation procedures per sections D.1.4 & D.1.5 */
   e->a -= qe;
@@ -527,7 +517,7 @@
           break;
         }
       }
-      arith_encode(cinfo, st + 1, 0);  st += 3;  k++;
+      arith_encode(cinfo, st + 1, 0); st += 3; k++;
     }
     st += 2;
     /* Figure F.8: Encoding the magnitude category of v */
@@ -679,7 +669,7 @@
           break;
         }
       }
-      arith_encode(cinfo, st + 1, 0);  st += 3;  k++;
+      arith_encode(cinfo, st + 1, 0); st += 3; k++;
     }
   }
   /* Encode EOB decision only if k <= cinfo->Se */
@@ -787,7 +777,7 @@
       st = entropy->ac_stats[tbl] + 3 * (k - 1);
       arith_encode(cinfo, st, 0);       /* EOB decision */
       while ((v = (*block)[jpeg_natural_order[k]]) == 0) {
-        arith_encode(cinfo, st + 1, 0);  st += 3;  k++;
+        arith_encode(cinfo, st + 1, 0); st += 3; k++;
       }
       arith_encode(cinfo, st + 1, 1);
       /* Figure F.6: Encoding nonzero value v */
