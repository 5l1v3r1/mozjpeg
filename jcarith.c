--- conflicted
+++ resolved
@@ -3,10 +3,9 @@
  *
  * This file was part of the Independent JPEG Group's software:
  * Developed 1997-2009 by Guido Vollbeding.
- * libjpeg-turbo Modifications:
- * Copyright (C) 2015, D. R. Commander.
- * For conditions of distribution and use, see the accompanying README.ijg
- * file.
+ * It was modified by The libjpeg-turbo Project to include only code relevant
+ * to libjpeg-turbo.
+ * For conditions of distribution and use, see the accompanying README file.
  *
  * This file contains portable arithmetic entropy encoding routines for JPEG
  * (implementing the ISO/IEC IS 10918-1 and CCITT Recommendation ITU-T T.81).
@@ -830,12 +829,8 @@
 {
   arith_entropy_ptr entropy = (arith_entropy_ptr) cinfo->entropy;
   int ci, tbl;
-<<<<<<< HEAD
-  jpeg_component_info * compptr;
+  jpeg_component_info *compptr;
   boolean progressive_mode;
-=======
-  jpeg_component_info *compptr;
->>>>>>> 346837ca
 
   if (gather_statistics)
     /* Make sure to avoid that in the master control logic!
