--- conflicted
+++ resolved
@@ -111,24 +111,17 @@
  */
 {
   /* Set up two quantization tables using the specified scaling */
-<<<<<<< HEAD
   if (cinfo->use_flat_quant_tbl) {
     jpeg_add_quant_table(cinfo, 0, flat_quant_tbl,
                          cinfo->q_scale_factor[0], force_baseline);
     jpeg_add_quant_table(cinfo, 1, flat_quant_tbl,
                          cinfo->q_scale_factor[1], force_baseline);
   } else {
-    jpeg_add_quant_table(cinfo, 0, std_luminance_quant_tbl,
-                         cinfo->q_scale_factor[0], force_baseline);
-    jpeg_add_quant_table(cinfo, 1, std_chrominance_quant_tbl,
-                         cinfo->q_scale_factor[1], force_baseline);
-  }
-=======
   jpeg_add_quant_table(cinfo, 0, std_luminance_quant_tbl,
                        cinfo->q_scale_factor[0], force_baseline);
   jpeg_add_quant_table(cinfo, 1, std_chrominance_quant_tbl,
                        cinfo->q_scale_factor[1], force_baseline);
->>>>>>> 8d4544b7
+}
 }
 #endif
 
@@ -143,24 +136,17 @@
  */
 {
   /* Set up two quantization tables using the specified scaling */
-<<<<<<< HEAD
   if (cinfo->use_flat_quant_tbl) {
     jpeg_add_quant_table(cinfo, 0, flat_quant_tbl,
                          scale_factor, force_baseline);
     jpeg_add_quant_table(cinfo, 1, flat_quant_tbl,
                          scale_factor, force_baseline);
   } else {
-    jpeg_add_quant_table(cinfo, 0, std_luminance_quant_tbl,
-                         scale_factor, force_baseline);
-    jpeg_add_quant_table(cinfo, 1, std_chrominance_quant_tbl,
-                         scale_factor, force_baseline);
-  }
-=======
   jpeg_add_quant_table(cinfo, 0, std_luminance_quant_tbl,
                        scale_factor, force_baseline);
   jpeg_add_quant_table(cinfo, 1, std_chrominance_quant_tbl,
                        scale_factor, force_baseline);
->>>>>>> 8d4544b7
+}
 }
 
 
@@ -257,16 +243,16 @@
   cinfo->scan_info = NULL;
   cinfo->num_scans = 0;
   if (!cinfo->use_moz_defaults) {
-    /* Default is no multiple-scan output */
-    cinfo->scan_info = NULL;
-    cinfo->num_scans = 0;
+  /* Default is no multiple-scan output */
+  cinfo->scan_info = NULL;
+  cinfo->num_scans = 0;
   }
 #else
   /* Default is no multiple-scan output */
   cinfo->scan_info = NULL;
   cinfo->num_scans = 0;
 #endif
-  
+
   /* Expect normal source image, not raw downsampled data */
   cinfo->raw_data_in = FALSE;
 
@@ -278,8 +264,8 @@
     /* By default, do extra passes to optimize entropy coding */
     cinfo->optimize_coding = TRUE;
   else
-    /* By default, don't do extra passes to optimize entropy coding */
-    cinfo->optimize_coding = FALSE;
+  /* By default, don't do extra passes to optimize entropy coding */
+  cinfo->optimize_coding = FALSE;
 #else
   /* By default, don't do extra passes to optimize entropy coding */
   cinfo->optimize_coding = FALSE;
@@ -596,7 +582,7 @@
     cinfo->script_space_size = MAX(nscans, 64);
     cinfo->script_space = (jpeg_scan_info *)
     (*cinfo->mem->alloc_small) ((j_common_ptr) cinfo, JPOOL_PERMANENT,
-                                cinfo->script_space_size * SIZEOF(jpeg_scan_info));
+                                cinfo->script_space_size * sizeof(jpeg_scan_info));
   }
   scanptr = cinfo->script_space;
   cinfo->scan_info = scanptr;
@@ -707,24 +693,17 @@
     nscans = 10;
   } else {
     /* All-purpose script for other color spaces. */
-<<<<<<< HEAD
     if (cinfo->use_moz_defaults == TRUE) {
-      if (ncomps > MAX_COMPS_IN_SCAN)
+    if (ncomps > MAX_COMPS_IN_SCAN)
         nscans = 5 * ncomps;	/* 2 DC + 4 AC scans per component */
       else
         nscans = 1 + 4 * ncomps;	/* 2 DC scans; 4 AC scans per component */
     } else {
       if (ncomps > MAX_COMPS_IN_SCAN)
-        nscans = 6 * ncomps;	/* 2 DC + 4 AC scans per component */
-      else
-        nscans = 2 + 4 * ncomps;	/* 2 DC scans; 4 AC scans per component */
-    }
-=======
-    if (ncomps > MAX_COMPS_IN_SCAN)
       nscans = 6 * ncomps;      /* 2 DC + 4 AC scans per component */
     else
       nscans = 2 + 4 * ncomps;  /* 2 DC scans; 4 AC scans per component */
->>>>>>> 8d4544b7
+  }
   }
 
   /* Allocate space for script.
@@ -748,7 +727,7 @@
     /* Custom script for YCbCr color images. */
     if (cinfo->use_moz_defaults == TRUE) {
       /* scan defined in jpeg_scan_rgb.txt in jpgcrush */
-      /* Initial DC scan */
+    /* Initial DC scan */
       if (cinfo->one_dc_scan)
         scanptr = fill_dc_scans(scanptr, ncomps, 0, 0);
       else {
@@ -769,23 +748,23 @@
       scanptr = fill_a_scan(scanptr, 2, 9, 63, 0, 0);
     } else {
       /* Initial DC scan */
-      scanptr = fill_dc_scans(scanptr, ncomps, 0, 1);
-      /* Initial AC scan: get some luma data out in a hurry */
-      scanptr = fill_a_scan(scanptr, 0, 1, 5, 0, 2);
-      /* Chroma data is too small to be worth expending many scans on */
-      scanptr = fill_a_scan(scanptr, 2, 1, 63, 0, 1);
-      scanptr = fill_a_scan(scanptr, 1, 1, 63, 0, 1);
-      /* Complete spectral selection for luma AC */
-      scanptr = fill_a_scan(scanptr, 0, 6, 63, 0, 2);
-      /* Refine next bit of luma AC */
-      scanptr = fill_a_scan(scanptr, 0, 1, 63, 2, 1);
-      /* Finish DC successive approximation */
-      scanptr = fill_dc_scans(scanptr, ncomps, 1, 0);
-      /* Finish AC successive approximation */
-      scanptr = fill_a_scan(scanptr, 2, 1, 63, 1, 0);
-      scanptr = fill_a_scan(scanptr, 1, 1, 63, 1, 0);
-      /* Luma bottom bit comes last since it's usually largest scan */
-      scanptr = fill_a_scan(scanptr, 0, 1, 63, 1, 0);
+    scanptr = fill_dc_scans(scanptr, ncomps, 0, 1);
+    /* Initial AC scan: get some luma data out in a hurry */
+    scanptr = fill_a_scan(scanptr, 0, 1, 5, 0, 2);
+    /* Chroma data is too small to be worth expending many scans on */
+    scanptr = fill_a_scan(scanptr, 2, 1, 63, 0, 1);
+    scanptr = fill_a_scan(scanptr, 1, 1, 63, 0, 1);
+    /* Complete spectral selection for luma AC */
+    scanptr = fill_a_scan(scanptr, 0, 6, 63, 0, 2);
+    /* Refine next bit of luma AC */
+    scanptr = fill_a_scan(scanptr, 0, 1, 63, 2, 1);
+    /* Finish DC successive approximation */
+    scanptr = fill_dc_scans(scanptr, ncomps, 1, 0);
+    /* Finish AC successive approximation */
+    scanptr = fill_a_scan(scanptr, 2, 1, 63, 1, 0);
+    scanptr = fill_a_scan(scanptr, 1, 1, 63, 1, 0);
+    /* Luma bottom bit comes last since it's usually largest scan */
+    scanptr = fill_a_scan(scanptr, 0, 1, 63, 1, 0);
     }
   } else {
     /* All-purpose script for other color spaces. */
@@ -793,7 +772,7 @@
       /* scan defined in jpeg_scan_bw.txt in jpgcrush */
       /* DC component, no successive approximation */
       scanptr = fill_dc_scans(scanptr, ncomps, 0, 0);
-      /* Successive approximation first pass */
+    /* Successive approximation first pass */
       scanptr = fill_scans(scanptr, ncomps, 1, 8, 0, 2);
       scanptr = fill_scans(scanptr, ncomps, 9, 63, 0, 2);
       /* Successive approximation second pass */
@@ -802,16 +781,16 @@
       scanptr = fill_scans(scanptr, ncomps, 1, 63, 1, 0);
     } else {
       /* Successive approximation first pass */
-      scanptr = fill_dc_scans(scanptr, ncomps, 0, 1);
-      scanptr = fill_scans(scanptr, ncomps, 1, 5, 0, 2);
-      scanptr = fill_scans(scanptr, ncomps, 6, 63, 0, 2);
-      /* Successive approximation second pass */
-      scanptr = fill_scans(scanptr, ncomps, 1, 63, 2, 1);
-      /* Successive approximation final pass */
-      scanptr = fill_dc_scans(scanptr, ncomps, 1, 0);
-      scanptr = fill_scans(scanptr, ncomps, 1, 63, 1, 0);
-    }
-  }
+    scanptr = fill_dc_scans(scanptr, ncomps, 0, 1);
+    scanptr = fill_scans(scanptr, ncomps, 1, 5, 0, 2);
+    scanptr = fill_scans(scanptr, ncomps, 6, 63, 0, 2);
+    /* Successive approximation second pass */
+    scanptr = fill_scans(scanptr, ncomps, 1, 63, 2, 1);
+    /* Successive approximation final pass */
+    scanptr = fill_dc_scans(scanptr, ncomps, 1, 0);
+    scanptr = fill_scans(scanptr, ncomps, 1, 63, 1, 0);
+  }
+}
 }
 
 
