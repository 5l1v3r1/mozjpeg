--- conflicted
+++ resolved
@@ -6,14 +6,9 @@
  * Modified 2003-2011 by Guido Vollbeding.
  * libjpeg-turbo Modifications:
  * Copyright (C) 2010, 2013-2014, D. R. Commander.
-<<<<<<< HEAD
  * mozjpeg Modifications:
  * Copyright (C) 2014, Mozilla Corporation.
  * For conditions of distribution and use, see the accompanying README file.
-=======
- * For conditions of distribution and use, see the accompanying README.ijg
- * file.
->>>>>>> 346837ca
  *
  * This file contains a command-line user interface for the JPEG compressor.
  * It should work on any system with Unix- or MS-DOS-style command lines.
