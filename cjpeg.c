/*
 * cjpeg.c
 *
 * This file was part of the Independent JPEG Group's software:
 * Copyright (C) 1991-1998, Thomas G. Lane.
 * Modified 2003-2011 by Guido Vollbeding.
 * libjpeg-turbo Modifications:
 * Copyright (C) 2010, 2013-2014, 2017, D. R. Commander.
 * mozjpeg Modifications:
 * Copyright (C) 2014, Mozilla Corporation.
 * For conditions of distribution and use, see the accompanying README file.
 *
 * This file contains a command-line user interface for the JPEG compressor.
 * It should work on any system with Unix- or MS-DOS-style command lines.
 *
 * Two different command line styles are permitted, depending on the
 * compile-time switch TWO_FILE_COMMANDLINE:
 *      cjpeg [options]  inputfile outputfile
 *      cjpeg [options]  [inputfile]
 * In the second style, output is always to standard output, which you'd
 * normally redirect to a file or pipe to some other program.  Input is
 * either from a named file or from standard input (typically redirected).
 * The second style is convenient on Unix but is unhelpful on systems that
 * don't support pipes.  Also, you MUST use the first style if your system
 * doesn't do binary I/O to stdin/stdout.
 * To simplify script writing, the "-outfile" switch is provided.  The syntax
 *      cjpeg [options]  -outfile outputfile  inputfile
 * works regardless of which command line style is used.
 */

#include "cdjpeg.h"             /* Common decls for cjpeg/djpeg applications */
#include "jversion.h"           /* for version message */
#include "jconfigint.h"

#ifndef HAVE_STDLIB_H           /* <stdlib.h> should declare malloc(),free() */
extern void *malloc(size_t size);
extern void free(void *ptr);
#endif

#ifdef USE_CCOMMAND             /* command-line reader for Macintosh */
#ifdef __MWERKS__
#include <SIOUX.h>              /* Metrowerks needs this */
#include <console.h>            /* ... and this */
#endif
#ifdef THINK_C
#include <console.h>            /* Think declares it here */
#endif
#endif


/* Create the add-on message string table. */

#define JMESSAGE(code, string)  string,

static const char * const cdjpeg_message_table[] = {
#include "cderror.h"
  NULL
};


/*
 * This routine determines what format the input file is,
 * and selects the appropriate input-reading module.
 *
 * To determine which family of input formats the file belongs to,
 * we may look only at the first byte of the file, since C does not
 * guarantee that more than one character can be pushed back with ungetc.
 * Looking at additional bytes would require one of these approaches:
 *     1) assume we can fseek() the input file (fails for piped input);
 *     2) assume we can push back more than one character (works in
 *        some C implementations, but unportable);
 *     3) provide our own buffering (breaks input readers that want to use
 *        stdio directly, such as the RLE library);
 * or  4) don't put back the data, and modify the input_init methods to assume
 *        they start reading after the start of file (also breaks RLE library).
 * #1 is attractive for MS-DOS but is untenable on Unix.
 *
 * The most portable solution for file types that can't be identified by their
 * first byte is to make the user tell us what they are.  This is also the
 * only approach for "raw" file types that contain only arbitrary values.
 * We presently apply this method for Targa files.  Most of the time Targa
 * files start with 0x00, so we recognize that case.  Potentially, however,
 * a Targa file could start with any byte value (byte 0 is the length of the
 * seldom-used ID field), so we provide a switch to force Targa input mode.
 */

static boolean is_targa;        /* records user -targa switch */
static boolean is_jpeg;
static boolean copy_markers;

LOCAL(cjpeg_source_ptr)
select_file_type(j_compress_ptr cinfo, FILE *infile)
{
  int c;

  if (is_targa) {
#ifdef TARGA_SUPPORTED
    return jinit_read_targa(cinfo);
#else
    ERREXIT(cinfo, JERR_TGA_NOTCOMP);
#endif
  }

  if ((c = getc(infile)) == EOF)
    ERREXIT(cinfo, JERR_INPUT_EMPTY);
  if (ungetc(c, infile) == EOF)
    ERREXIT(cinfo, JERR_UNGETC_FAILED);

  switch (c) {
#ifdef BMP_SUPPORTED
  case 'B':
    return jinit_read_bmp(cinfo, TRUE);
#endif
#ifdef GIF_SUPPORTED
  case 'G':
    return jinit_read_gif(cinfo);
#endif
#ifdef PPM_SUPPORTED
  case 'P':
    return jinit_read_ppm(cinfo);
#endif
#ifdef PNG_SUPPORTED
  case 0x89:
    copy_markers = TRUE;
    return jinit_read_png(cinfo);
#endif
#ifdef RLE_SUPPORTED
  case 'R':
    return jinit_read_rle(cinfo);
#endif
#ifdef TARGA_SUPPORTED
  case 0x00:
    return jinit_read_targa(cinfo);
#endif
  case 0xff:
    is_jpeg = TRUE;
    copy_markers = TRUE;
    return jinit_read_jpeg(cinfo);
  default:
    ERREXIT(cinfo, JERR_UNKNOWN_FORMAT);
    break;
  }

  return NULL;                  /* suppress compiler warnings */
}


/*
 * Argument-parsing code.
 * The switch parser is designed to be useful with DOS-style command line
 * syntax, ie, intermixed switches and file names, where only the switches
 * to the left of a given file name affect processing of that file.
 * The main program in this file doesn't actually use this capability...
 */


static const char *progname;    /* program name for error messages */
static char *icc_filename;      /* for -icc switch */
static char *outfilename;       /* for -outfile switch */
boolean memdst;                 /* for -memdst switch */


LOCAL(void)
usage(void)
/* complain about bad command line */
{
  fprintf(stderr, "usage: %s [switches] ", progname);
#ifdef TWO_FILE_COMMANDLINE
  fprintf(stderr, "inputfile outputfile\n");
#else
  fprintf(stderr, "[inputfile]\n");
#endif

  fprintf(stderr, "Switches (names may be abbreviated):\n");
  fprintf(stderr, "  -quality N[,...]   Compression quality (0..100; 5-95 is most useful range,\n");
  fprintf(stderr, "                     default is 75)\n");
  fprintf(stderr, "  -grayscale     Create monochrome JPEG file\n");
  fprintf(stderr, "  -rgb           Create RGB JPEG file\n");
#ifdef ENTROPY_OPT_SUPPORTED
  fprintf(stderr, "  -optimize      Optimize Huffman table (smaller file, but slow compression, enabled by default)\n");
#endif
#ifdef C_PROGRESSIVE_SUPPORTED
  fprintf(stderr, "  -progressive   Create progressive JPEG file (enabled by default)\n");
#endif
  fprintf(stderr, "  -baseline      Create baseline JPEG file (disable progressive coding)\n");
#ifdef TARGA_SUPPORTED
  fprintf(stderr, "  -targa         Input file is Targa format (usually not needed)\n");
#endif
  fprintf(stderr, "  -revert        Revert to standard defaults (instead of mozjpeg defaults)\n");
  fprintf(stderr, "  -fastcrush     Disable progressive scan optimization\n");
  fprintf(stderr, "  -dc-scan-opt   DC scan optimization mode\n");
  fprintf(stderr, "                 - 0 One scan for all components\n");
  fprintf(stderr, "                 - 1 One scan per component (default)\n");
  fprintf(stderr, "                 - 2 Optimize between one scan for all components and one scan for 1st component\n");
  fprintf(stderr, "                     plus one scan for remaining components\n");
  fprintf(stderr, "  -notrellis     Disable trellis optimization\n");
  fprintf(stderr, "  -trellis-dc    Enable trellis optimization of DC coefficients (default)\n");
  fprintf(stderr, "  -notrellis-dc  Disable trellis optimization of DC coefficients\n");
  fprintf(stderr, "  -tune-psnr     Tune trellis optimization for PSNR\n");
  fprintf(stderr, "  -tune-hvs-psnr Tune trellis optimization for PSNR-HVS (default)\n");
  fprintf(stderr, "  -tune-ssim     Tune trellis optimization for SSIM\n");
  fprintf(stderr, "  -tune-ms-ssim  Tune trellis optimization for MS-SSIM\n");
  fprintf(stderr, "Switches for advanced users:\n");
  fprintf(stderr, "  -noovershoot   Disable black-on-white deringing via overshoot\n");
  fprintf(stderr, "  -nojfif        Do not write JFIF. Reduce size in 18 bytes but break standar. No know problems in web use.\n");
#ifdef C_ARITH_CODING_SUPPORTED
  fprintf(stderr, "  -arithmetic    Use arithmetic coding\n");
#endif
#ifdef DCT_ISLOW_SUPPORTED
  fprintf(stderr, "  -dct int       Use integer DCT method%s\n",
          (JDCT_DEFAULT == JDCT_ISLOW ? " (default)" : ""));
#endif
#ifdef DCT_IFAST_SUPPORTED
  fprintf(stderr, "  -dct fast      Use fast integer DCT (less accurate)%s\n",
          (JDCT_DEFAULT == JDCT_IFAST ? " (default)" : ""));
#endif
#ifdef DCT_FLOAT_SUPPORTED
  fprintf(stderr, "  -dct float     Use floating-point DCT method%s\n",
          (JDCT_DEFAULT == JDCT_FLOAT ? " (default)" : ""));
#endif
<<<<<<< HEAD
  fprintf(stderr, "  -quant-baseline Use 8-bit quantization table entries for baseline JPEG compatibility\n");
  fprintf(stderr, "  -quant-table N Use predefined quantization table N:\n");
  fprintf(stderr, "                 - 0 JPEG Annex K\n");
  fprintf(stderr, "                 - 1 Flat\n");
  fprintf(stderr, "                 - 2 Custom, tuned for MS-SSIM\n");
  fprintf(stderr, "                 - 3 ImageMagick table by N. Robidoux\n");
  fprintf(stderr, "                 - 4 Custom, tuned for PSNR-HVS\n");
  fprintf(stderr, "                 - 5 Table from paper by Klein, Silverstein and Carney\n");
=======
  fprintf(stderr, "  -icc FILE      Embed ICC profile contained in FILE\n");
>>>>>>> 574f3a77
  fprintf(stderr, "  -restart N     Set restart interval in rows, or in blocks with B\n");
#ifdef INPUT_SMOOTHING_SUPPORTED
  fprintf(stderr, "  -smooth N      Smooth dithered input (N=1..100 is strength)\n");
#endif
  fprintf(stderr, "  -maxmemory N   Maximum memory to use (in kbytes)\n");
  fprintf(stderr, "  -outfile name  Specify name for output file\n");
#if JPEG_LIB_VERSION >= 80 || defined(MEM_SRCDST_SUPPORTED)
  fprintf(stderr, "  -memdst        Compress to memory instead of file (useful for benchmarking)\n");
#endif
  fprintf(stderr, "  -verbose  or  -debug   Emit debug output\n");
  fprintf(stderr, "  -version       Print version information and exit\n");
  fprintf(stderr, "Switches for wizards:\n");
  fprintf(stderr, "  -qtables FILE  Use quantization tables given in FILE\n");
  fprintf(stderr, "  -qslots N[,...]    Set component quantization tables\n");
  fprintf(stderr, "  -sample HxV[,...]  Set component sampling factors\n");
#ifdef C_MULTISCAN_FILES_SUPPORTED
  fprintf(stderr, "  -scans FILE    Create multi-scan JPEG per script FILE\n");
#endif
  exit(EXIT_FAILURE);
}


LOCAL(int)
parse_switches(j_compress_ptr cinfo, int argc, char **argv,
               int last_file_arg_seen, boolean for_real)
/* Parse optional switches.
 * Returns argv[] index of first file-name argument (== argc if none).
 * Any file names with indexes <= last_file_arg_seen are ignored;
 * they have presumably been processed in a previous iteration.
 * (Pass 0 for last_file_arg_seen on the first or only iteration.)
 * for_real is FALSE on the first (dummy) pass; we may skip any expensive
 * processing.
 */
{
  int argn;
  char *arg;
  boolean force_baseline;
  boolean simple_progressive;
  char *qualityarg = NULL;      /* saves -quality parm if any */
  char *qtablefile = NULL;      /* saves -qtables filename if any */
  char *qslotsarg = NULL;       /* saves -qslots parm if any */
  char *samplearg = NULL;       /* saves -sample parm if any */
  char *scansarg = NULL;        /* saves -scans parm if any */

  /* Set up default JPEG parameters. */

  force_baseline = FALSE;       /* by default, allow 16-bit quantizers */
#ifdef C_PROGRESSIVE_SUPPORTED
  simple_progressive = cinfo->num_scans == 0 ? FALSE : TRUE;
#else
  simple_progressive = FALSE;
#endif
  is_targa = FALSE;
  icc_filename = NULL;
  outfilename = NULL;
  memdst = FALSE;
  cinfo->err->trace_level = 0;

  /* Scan command line options, adjust parameters */

  for (argn = 1; argn < argc; argn++) {
    arg = argv[argn];
    if (*arg != '-') {
      /* Not a switch, must be a file name argument */
      if (argn <= last_file_arg_seen) {
        outfilename = NULL;     /* -outfile applies to just one input file */
        continue;               /* ignore this name if previously processed */
      }
      break;                    /* else done parsing switches */
    }
    arg++;                      /* advance past switch marker character */

    if (keymatch(arg, "arithmetic", 1)) {
      /* Use arithmetic coding. */
#ifdef C_ARITH_CODING_SUPPORTED
      cinfo->arith_code = TRUE;
      
      /* No table optimization required for AC */
      cinfo->optimize_coding = FALSE;
#else
      fprintf(stderr, "%s: sorry, arithmetic coding not supported\n",
              progname);
      exit(EXIT_FAILURE);
#endif

    } else if (keymatch(arg, "baseline", 1)) {
      /* Force baseline-compatible output (8-bit quantizer values). */
      force_baseline = TRUE;
      /* Disable multiple scans */
      simple_progressive = FALSE;
      cinfo->num_scans = 0;
      cinfo->scan_info = NULL;

    } else if (keymatch(arg, "dct", 2)) {
      /* Select DCT algorithm. */
      if (++argn >= argc) {      /* advance to next argument */
        fprintf(stderr, "%s: missing argument for dct\n", progname);
        usage();
      }
      if (keymatch(argv[argn], "int", 1)) {
        cinfo->dct_method = JDCT_ISLOW;
      } else if (keymatch(argv[argn], "fast", 2)) {
        cinfo->dct_method = JDCT_IFAST;
      } else if (keymatch(argv[argn], "float", 2)) {
        cinfo->dct_method = JDCT_FLOAT;
      } else {
        fprintf(stderr, "%s: invalid argument for dct\n", progname);
        usage();
      }

    } else if (keymatch(arg, "debug", 1) || keymatch(arg, "verbose", 1)) {
      /* Enable debug printouts. */
      /* On first -d, print version identification */
      static boolean printed_version = FALSE;

      if (!printed_version) {
        fprintf(stderr, "%s version %s (build %s)\n",
                PACKAGE_NAME, VERSION, BUILD);
        fprintf(stderr, "%s\n\n", JCOPYRIGHT);
        fprintf(stderr, "Emulating The Independent JPEG Group's software, version %s\n\n",
                JVERSION);
        printed_version = TRUE;
      }
      cinfo->err->trace_level++;

    } else if (keymatch(arg, "version", 4)) {
      fprintf(stderr, "%s version %s (build %s)\n",
              PACKAGE_NAME, VERSION, BUILD);
      exit(EXIT_SUCCESS);

<<<<<<< HEAD
    } else if (keymatch(arg, "fastcrush", 4)) {
      jpeg_c_set_bool_param(cinfo, JBOOLEAN_OPTIMIZE_SCANS, FALSE);

    } else if (keymatch(arg, "grayscale", 2) || keymatch(arg, "greyscale",2)) {
=======
    } else if (keymatch(arg, "grayscale", 2) ||
               keymatch(arg, "greyscale", 2)) {
>>>>>>> 574f3a77
      /* Force a monochrome JPEG file to be generated. */
      jpeg_set_colorspace(cinfo, JCS_GRAYSCALE);

    } else if (keymatch(arg, "rgb", 3)) {
      /* Force an RGB JPEG file to be generated. */
      jpeg_set_colorspace(cinfo, JCS_RGB);

<<<<<<< HEAD
    } else if (keymatch(arg, "lambda1", 7)) {
      if (++argn >= argc)       /* advance to next argument */
        usage();
      jpeg_c_set_float_param(cinfo, JFLOAT_LAMBDA_LOG_SCALE1,
                             atof(argv[argn]));

    } else if (keymatch(arg, "lambda2", 7)) {
      if (++argn >= argc)       /* advance to next argument */
        usage();
      jpeg_c_set_float_param(cinfo, JFLOAT_LAMBDA_LOG_SCALE2,
                             atof(argv[argn]));
=======
    } else if (keymatch(arg, "icc", 1)) {
      /* Set ICC filename. */
      if (++argn >= argc)       /* advance to next argument */
        usage();
      icc_filename = argv[argn];
>>>>>>> 574f3a77

    } else if (keymatch(arg, "maxmemory", 3)) {
      /* Maximum memory in Kb (or Mb with 'm'). */
      long lval;
      char ch = 'x';

      if (++argn >= argc)       /* advance to next argument */
        usage();
      if (sscanf(argv[argn], "%ld%c", &lval, &ch) < 1)
        usage();
      if (ch == 'm' || ch == 'M')
        lval *= 1000L;
      cinfo->mem->max_memory_to_use = lval * 1000L;

    } else if (keymatch(arg, "dc-scan-opt", 3)) {
      if (++argn >= argc) {      /* advance to next argument */
        fprintf(stderr, "%s: missing argument for dc-scan-opt\n", progname);
        usage();
      }
      jpeg_c_set_int_param(cinfo, JINT_DC_SCAN_OPT_MODE, atoi(argv[argn]));

    } else if (keymatch(arg, "optimize", 1) || keymatch(arg, "optimise", 1)) {
      /* Enable entropy parm optimization. */
#ifdef ENTROPY_OPT_SUPPORTED
      cinfo->optimize_coding = TRUE;
#else
      fprintf(stderr, "%s: sorry, entropy optimization was not compiled in\n",
              progname);
      exit(EXIT_FAILURE);
#endif

    } else if (keymatch(arg, "outfile", 4)) {
      /* Set output file name. */
      if (++argn >= argc) {      /* advance to next argument */
        fprintf(stderr, "%s: missing argument for outfile\n", progname);
        usage();
      }
      outfilename = argv[argn]; /* save it away for later use */

    } else if (keymatch(arg, "progressive", 1)) {
      /* Select simple progressive mode. */
#ifdef C_PROGRESSIVE_SUPPORTED
      simple_progressive = TRUE;
      /* We must postpone execution until num_components is known. */
#else
      fprintf(stderr, "%s: sorry, progressive output was not compiled in\n",
              progname);
      exit(EXIT_FAILURE);
#endif

    } else if (keymatch(arg, "memdst", 2)) {
      /* Use in-memory destination manager */
#if JPEG_LIB_VERSION >= 80 || defined(MEM_SRCDST_SUPPORTED)
      memdst = TRUE;
#else
      fprintf(stderr, "%s: sorry, in-memory destination manager was not compiled in\n",
              progname);
      exit(EXIT_FAILURE);
#endif

    } else if (keymatch(arg, "quality", 1)) {
      /* Quality ratings (quantization table scaling factors). */
      if (++argn >= argc) {      /* advance to next argument */
        fprintf(stderr, "%s: missing argument for quality\n", progname);
        usage();
      }
      qualityarg = argv[argn];

    } else if (keymatch(arg, "qslots", 2)) {
      /* Quantization table slot numbers. */
      if (++argn >= argc)       /* advance to next argument */
        usage();
      qslotsarg = argv[argn];
      /* Must delay setting qslots until after we have processed any
       * colorspace-determining switches, since jpeg_set_colorspace sets
       * default quant table numbers.
       */

    } else if (keymatch(arg, "qtables", 2)) {
      /* Quantization tables fetched from file. */
      if (++argn >= argc)       /* advance to next argument */
        usage();
      qtablefile = argv[argn];
      /* We postpone actually reading the file in case -quality comes later. */

    } else if (keymatch(arg, "quant-table", 7)) {
      int val;
      if (++argn >= argc)       /* advance to next argument */
        usage();
      val = atoi(argv[argn]);
      jpeg_c_set_int_param(cinfo, JINT_BASE_QUANT_TBL_IDX, val);
      if (jpeg_c_get_int_param(cinfo, JINT_BASE_QUANT_TBL_IDX) != val) {
        fprintf(stderr, "%s: %d is invalid argument for quant-table\n", progname, val);
        usage();
      }
      jpeg_set_quality(cinfo, 75, TRUE);

    } else if (keymatch(arg, "quant-baseline", 7)) {
      /* Force quantization table to meet baseline requirements */
      force_baseline = TRUE;
    
    } else if (keymatch(arg, "restart", 1)) {
      /* Restart interval in MCU rows (or in MCUs with 'b'). */
      long lval;
      char ch = 'x';

      if (++argn >= argc)       /* advance to next argument */
        usage();
      if (sscanf(argv[argn], "%ld%c", &lval, &ch) < 1)
        usage();
      if (lval < 0 || lval > 65535L)
        usage();
      if (ch == 'b' || ch == 'B') {
        cinfo->restart_interval = (unsigned int)lval;
        cinfo->restart_in_rows = 0; /* else prior '-restart n' overrides me */
      } else {
        cinfo->restart_in_rows = (int)lval;
        /* restart_interval will be computed during startup */
      }

    } else if (keymatch(arg, "revert", 3)) {
      /* revert to old JPEG default */
      jpeg_c_set_int_param(cinfo, JINT_COMPRESS_PROFILE, JCP_FASTEST);
      jpeg_set_defaults(cinfo);

    } else if (keymatch(arg, "sample", 2)) {
      /* Set sampling factors. */
      if (++argn >= argc)       /* advance to next argument */
        usage();
      samplearg = argv[argn];
      /* Must delay setting sample factors until after we have processed any
       * colorspace-determining switches, since jpeg_set_colorspace sets
       * default sampling factors.
       */

    } else if (keymatch(arg, "scans", 4)) {
      /* Set scan script. */
#ifdef C_MULTISCAN_FILES_SUPPORTED
      if (++argn >= argc)       /* advance to next argument */
        usage();
      scansarg = argv[argn];
      /* We must postpone reading the file in case -progressive appears. */
#else
      fprintf(stderr, "%s: sorry, multi-scan output was not compiled in\n",
              progname);
      exit(EXIT_FAILURE);
#endif

    } else if (keymatch(arg, "smooth", 2)) {
      /* Set input smoothing factor. */
      int val;

      if (++argn >= argc)       /* advance to next argument */
        usage();
      if (sscanf(argv[argn], "%d", &val) != 1)
        usage();
      if (val < 0 || val > 100)
        usage();
      cinfo->smoothing_factor = val;

    } else if (keymatch(arg, "targa", 1)) {
      /* Input file is Targa format. */
      is_targa = TRUE;

    } else if (keymatch(arg, "notrellis-dc", 11)) {
      /* disable trellis quantization */
      jpeg_c_set_bool_param(cinfo, JBOOLEAN_TRELLIS_QUANT_DC, FALSE);
      
    } else if (keymatch(arg, "notrellis", 1)) {
      /* disable trellis quantization */
      jpeg_c_set_bool_param(cinfo, JBOOLEAN_TRELLIS_QUANT, FALSE);
      
    } else if (keymatch(arg, "trellis-dc-ver-weight", 12)) {
      if (++argn >= argc) {      /* advance to next argument */
        fprintf(stderr, "%s: missing argument for trellis-dc-ver-weight\n", progname);
        usage();
      }
      jpeg_c_set_float_param(cinfo, JFLOAT_TRELLIS_DELTA_DC_WEIGHT, atof(argv[argn]));
      
    } else if (keymatch(arg, "trellis-dc", 9)) {
      /* enable DC trellis quantization */
      jpeg_c_set_bool_param(cinfo, JBOOLEAN_TRELLIS_QUANT_DC, TRUE);
      
    } else if (keymatch(arg, "tune-psnr", 6)) {
      jpeg_c_set_int_param(cinfo, JINT_BASE_QUANT_TBL_IDX, 1);
      jpeg_c_set_float_param(cinfo, JFLOAT_LAMBDA_LOG_SCALE1, 9.0);
      jpeg_c_set_float_param(cinfo, JFLOAT_LAMBDA_LOG_SCALE2, 0.0);
      jpeg_c_set_bool_param(cinfo, JBOOLEAN_USE_LAMBDA_WEIGHT_TBL, FALSE);
      jpeg_set_quality(cinfo, 75, TRUE);
      
    } else if (keymatch(arg, "tune-ssim", 6)) {
      jpeg_c_set_int_param(cinfo, JINT_BASE_QUANT_TBL_IDX, 1);
      jpeg_c_set_float_param(cinfo, JFLOAT_LAMBDA_LOG_SCALE1, 11.5);
      jpeg_c_set_float_param(cinfo, JFLOAT_LAMBDA_LOG_SCALE2, 12.75);
      jpeg_c_set_bool_param(cinfo, JBOOLEAN_USE_LAMBDA_WEIGHT_TBL, FALSE);
      jpeg_set_quality(cinfo, 75, TRUE);
      
    } else if (keymatch(arg, "tune-ms-ssim", 6)) {
      jpeg_c_set_int_param(cinfo, JINT_BASE_QUANT_TBL_IDX, 3);
      jpeg_c_set_float_param(cinfo, JFLOAT_LAMBDA_LOG_SCALE1, 12.0);
      jpeg_c_set_float_param(cinfo, JFLOAT_LAMBDA_LOG_SCALE2, 13.0);
      jpeg_c_set_bool_param(cinfo, JBOOLEAN_USE_LAMBDA_WEIGHT_TBL, TRUE);
      jpeg_set_quality(cinfo, 75, TRUE);
      
    } else if (keymatch(arg, "tune-hvs-psnr", 6)) {
      jpeg_c_set_int_param(cinfo, JINT_BASE_QUANT_TBL_IDX, 3);
      jpeg_c_set_float_param(cinfo, JFLOAT_LAMBDA_LOG_SCALE1, 14.75);
      jpeg_c_set_float_param(cinfo, JFLOAT_LAMBDA_LOG_SCALE2, 16.5);
      jpeg_c_set_bool_param(cinfo, JBOOLEAN_USE_LAMBDA_WEIGHT_TBL, TRUE);
      jpeg_set_quality(cinfo, 75, TRUE);

    } else if (keymatch(arg, "noovershoot", 11)) {
      jpeg_c_set_bool_param(cinfo, JBOOLEAN_OVERSHOOT_DERINGING, FALSE);

	} else if (keymatch(arg, "nojfif", 6)) {
      cinfo->write_JFIF_header = 0;
    } else {
      fprintf(stderr, "%s: unknown option '%s'\n", progname, arg);
      usage();                  /* bogus switch */
    }
  }

  /* Post-switch-scanning cleanup */

  if (for_real) {

    /* Set quantization tables for selected quality. */
    /* Some or all may be overridden if -qtables is present. */
    if (qualityarg != NULL)     /* process -quality if it was present */
<<<<<<< HEAD
      if (! set_quality_ratings(cinfo, qualityarg, force_baseline)) {
        fprintf(stderr, "%s: can't set quality ratings\n", progname);
=======
      if (!set_quality_ratings(cinfo, qualityarg, force_baseline))
>>>>>>> 574f3a77
        usage();
      }

    if (qtablefile != NULL)     /* process -qtables if it was present */
<<<<<<< HEAD
      if (! read_quant_tables(cinfo, qtablefile, force_baseline)) {
        fprintf(stderr, "%s: can't read qtable file\n", progname);
=======
      if (!read_quant_tables(cinfo, qtablefile, force_baseline))
>>>>>>> 574f3a77
        usage();
      }

    if (qslotsarg != NULL)      /* process -qslots if it was present */
      if (!set_quant_slots(cinfo, qslotsarg))
        usage();

    /* set_quality_ratings sets default subsampling, so the explicit
       subsampling must be set after it */
    if (samplearg != NULL)      /* process -sample if it was present */
<<<<<<< HEAD
      if (! set_sample_factors(cinfo, samplearg)) {
        fprintf(stderr, "%s: can't set sample factors\n", progname);
=======
      if (!set_sample_factors(cinfo, samplearg))
>>>>>>> 574f3a77
        usage();
      }

#ifdef C_PROGRESSIVE_SUPPORTED
    if (simple_progressive)     /* process -progressive; -scans can override */
      jpeg_simple_progression(cinfo);
#endif

#ifdef C_MULTISCAN_FILES_SUPPORTED
    if (scansarg != NULL)       /* process -scans if it was present */
      if (!read_scan_script(cinfo, scansarg))
        usage();
#endif
  }

  return argn;                  /* return index of next arg (file name) */
}


/*
 * The main program.
 */

int
main(int argc, char **argv)
{
  struct jpeg_compress_struct cinfo;
  struct jpeg_error_mgr jerr;
#ifdef PROGRESS_REPORT
  struct cdjpeg_progress_mgr progress;
#endif
  int file_index;
  cjpeg_source_ptr src_mgr;
  FILE *input_file;
  FILE *icc_file;
  JOCTET *icc_profile = NULL;
  long icc_len = 0;
  FILE *output_file = NULL;
  unsigned char *outbuffer = NULL;
  unsigned long outsize = 0;
  JDIMENSION num_scanlines;

  /* On Mac, fetch a command line. */
#ifdef USE_CCOMMAND
  argc = ccommand(&argv);
#endif

  progname = argv[0];
  if (progname == NULL || progname[0] == 0)
    progname = "cjpeg";         /* in case C library doesn't provide it */

  /* Initialize the JPEG compression object with default error handling. */
  cinfo.err = jpeg_std_error(&jerr);
  jpeg_create_compress(&cinfo);
  /* Add some application-specific error messages (from cderror.h) */
  jerr.addon_message_table = cdjpeg_message_table;
  jerr.first_addon_message = JMSG_FIRSTADDONCODE;
  jerr.last_addon_message = JMSG_LASTADDONCODE;

  /* Initialize JPEG parameters.
   * Much of this may be overridden later.
   * In particular, we don't yet know the input file's color space,
   * but we need to provide some value for jpeg_set_defaults() to work.
   */

  cinfo.in_color_space = JCS_RGB; /* arbitrary guess */
  jpeg_set_defaults(&cinfo);

  /* Scan command line to find file names.
   * It is convenient to use just one switch-parsing routine, but the switch
   * values read here are ignored; we will rescan the switches after opening
   * the input file.
   */

  file_index = parse_switches(&cinfo, argc, argv, 0, FALSE);

#ifdef TWO_FILE_COMMANDLINE
  if (!memdst) {
    /* Must have either -outfile switch or explicit output file name */
    if (outfilename == NULL) {
      if (file_index != argc - 2) {
        fprintf(stderr, "%s: must name one input and one output file\n",
                progname);
        usage();
      }
      outfilename = argv[file_index + 1];
    } else {
      if (file_index != argc - 1) {
        fprintf(stderr, "%s: must name one input and one output file\n",
                progname);
        usage();
      }
    }
  }
#else
  /* Unix style: expect zero or one file name */
  if (file_index < argc - 1) {
    fprintf(stderr, "%s: only one input file\n", progname);
    usage();
  }
#endif /* TWO_FILE_COMMANDLINE */

  /* Open the input file. */
  if (file_index < argc) {
    if ((input_file = fopen(argv[file_index], READ_BINARY)) == NULL) {
      fprintf(stderr, "%s: can't open %s\n", progname, argv[file_index]);
      exit(EXIT_FAILURE);
    }
  } else {
    /* default input file is stdin */
    input_file = read_stdin();
  }

  /* Open the output file. */
  if (outfilename != NULL) {
    if ((output_file = fopen(outfilename, WRITE_BINARY)) == NULL) {
      fprintf(stderr, "%s: can't open %s\n", progname, outfilename);
      exit(EXIT_FAILURE);
    }
  } else if (!memdst) {
    /* default output file is stdout */
    output_file = write_stdout();
  }

  if (icc_filename != NULL) {
    if ((icc_file = fopen(icc_filename, READ_BINARY)) == NULL) {
      fprintf(stderr, "%s: can't open %s\n", progname, icc_filename);
      exit(EXIT_FAILURE);
    }
    if (fseek(icc_file, 0, SEEK_END) < 0 ||
        (icc_len = ftell(icc_file)) < 1 ||
        fseek(icc_file, 0, SEEK_SET) < 0) {
      fprintf(stderr, "%s: can't determine size of %s\n", progname,
              icc_filename);
      exit(EXIT_FAILURE);
    }
    if ((icc_profile = (JOCTET *)malloc(icc_len)) == NULL) {
      fprintf(stderr, "%s: can't allocate memory for ICC profile\n", progname);
      fclose(icc_file);
      exit(EXIT_FAILURE);
    }
    if (fread(icc_profile, icc_len, 1, icc_file) < 1) {
      fprintf(stderr, "%s: can't read ICC profile from %s\n", progname,
              icc_filename);
      free(icc_profile);
      fclose(icc_file);
      exit(EXIT_FAILURE);
    }
    fclose(icc_file);
  }

#ifdef PROGRESS_REPORT
  start_progress_monitor((j_common_ptr)&cinfo, &progress);
#endif

  /* Figure out the input file format, and set up to read it. */
  src_mgr = select_file_type(&cinfo, input_file);
  src_mgr->input_file = input_file;

  /* Read the input file header to obtain file size & colorspace. */
  (*src_mgr->start_input) (&cinfo, src_mgr);

  /* Now that we know input colorspace, fix colorspace-dependent defaults */
#if JPEG_RAW_READER
  if (!is_jpeg)
#endif
  jpeg_default_colorspace(&cinfo);

  /* Adjust default compression parameters by re-parsing the options */
  file_index = parse_switches(&cinfo, argc, argv, 0, TRUE);

  /* Specify data destination for compression */
#if JPEG_LIB_VERSION >= 80 || defined(MEM_SRCDST_SUPPORTED)
  if (memdst)
    jpeg_mem_dest(&cinfo, &outbuffer, &outsize);
  else
#endif
    jpeg_stdio_dest(&cinfo, output_file);

  /* Start compressor */
  jpeg_start_compress(&cinfo, TRUE);

<<<<<<< HEAD
  /* Copy metadata */
  if (copy_markers) {
    jpeg_saved_marker_ptr marker;
    
    /* In the current implementation, we don't actually need to examine the
     * option flag here; we just copy everything that got saved.
     * But to avoid confusion, we do not output JFIF and Adobe APP14 markers
     * if the encoder library already wrote one.
     */
    for (marker = src_mgr->marker_list; marker != NULL; marker = marker->next) {
      if (cinfo.write_JFIF_header &&
          marker->marker == JPEG_APP0 &&
          marker->data_length >= 5 &&
          GETJOCTET(marker->data[0]) == 0x4A &&
          GETJOCTET(marker->data[1]) == 0x46 &&
          GETJOCTET(marker->data[2]) == 0x49 &&
          GETJOCTET(marker->data[3]) == 0x46 &&
          GETJOCTET(marker->data[4]) == 0)
        continue;                       /* reject duplicate JFIF */
      if (cinfo.write_Adobe_marker &&
          marker->marker == JPEG_APP0+14 &&
          marker->data_length >= 5 &&
          GETJOCTET(marker->data[0]) == 0x41 &&
          GETJOCTET(marker->data[1]) == 0x64 &&
          GETJOCTET(marker->data[2]) == 0x6F &&
          GETJOCTET(marker->data[3]) == 0x62 &&
          GETJOCTET(marker->data[4]) == 0x65)
        continue;                       /* reject duplicate Adobe */
      jpeg_write_marker(&cinfo, marker->marker, marker->data,
                        marker->data_length);
    }
  }
  
  /* Process data */
  while (cinfo.next_scanline < cinfo.image_height) {
    num_scanlines = (*src_mgr->get_pixel_rows) (&cinfo, src_mgr);
#if JPEG_RAW_READER
    if (is_jpeg)
      (void) jpeg_write_raw_data(&cinfo, src_mgr->plane_pointer, num_scanlines);
    else
#endif
    (void) jpeg_write_scanlines(&cinfo, src_mgr->buffer, num_scanlines);
=======
  if (icc_profile != NULL)
    jpeg_write_icc_profile(&cinfo, icc_profile, (unsigned int)icc_len);

  /* Process data */
  while (cinfo.next_scanline < cinfo.image_height) {
    num_scanlines = (*src_mgr->get_pixel_rows) (&cinfo, src_mgr);
    (void)jpeg_write_scanlines(&cinfo, src_mgr->buffer, num_scanlines);
>>>>>>> 574f3a77
  }

  /* Finish compression and release memory */
  (*src_mgr->finish_input) (&cinfo, src_mgr);
  jpeg_finish_compress(&cinfo);
  jpeg_destroy_compress(&cinfo);

  /* Close files, if we opened them */
  if (input_file != stdin)
    fclose(input_file);
  if (output_file != stdout && output_file != NULL)
    fclose(output_file);

#ifdef PROGRESS_REPORT
  end_progress_monitor((j_common_ptr)&cinfo);
#endif

  if (memdst) {
    fprintf(stderr, "Compressed size:  %lu bytes\n", outsize);
    if (outbuffer != NULL)
      free(outbuffer);
  }

  if (icc_profile != NULL)
    free(icc_profile);

  /* All done. */
  exit(jerr.num_warnings ? EXIT_WARNING : EXIT_SUCCESS);
  return 0;                     /* suppress no-return-value warnings */
}<|MERGE_RESOLUTION|>--- conflicted
+++ resolved
@@ -218,7 +218,6 @@
   fprintf(stderr, "  -dct float     Use floating-point DCT method%s\n",
           (JDCT_DEFAULT == JDCT_FLOAT ? " (default)" : ""));
 #endif
-<<<<<<< HEAD
   fprintf(stderr, "  -quant-baseline Use 8-bit quantization table entries for baseline JPEG compatibility\n");
   fprintf(stderr, "  -quant-table N Use predefined quantization table N:\n");
   fprintf(stderr, "                 - 0 JPEG Annex K\n");
@@ -227,9 +226,7 @@
   fprintf(stderr, "                 - 3 ImageMagick table by N. Robidoux\n");
   fprintf(stderr, "                 - 4 Custom, tuned for PSNR-HVS\n");
   fprintf(stderr, "                 - 5 Table from paper by Klein, Silverstein and Carney\n");
-=======
   fprintf(stderr, "  -icc FILE      Embed ICC profile contained in FILE\n");
->>>>>>> 574f3a77
   fprintf(stderr, "  -restart N     Set restart interval in rows, or in blocks with B\n");
 #ifdef INPUT_SMOOTHING_SUPPORTED
   fprintf(stderr, "  -smooth N      Smooth dithered input (N=1..100 is strength)\n");
@@ -254,7 +251,7 @@
 
 LOCAL(int)
 parse_switches(j_compress_ptr cinfo, int argc, char **argv,
-               int last_file_arg_seen, boolean for_real)
+                int last_file_arg_seen, boolean for_real)
 /* Parse optional switches.
  * Returns argv[] index of first file-name argument (== argc if none).
  * Any file names with indexes <= last_file_arg_seen are ignored;
@@ -360,15 +357,10 @@
               PACKAGE_NAME, VERSION, BUILD);
       exit(EXIT_SUCCESS);
 
-<<<<<<< HEAD
     } else if (keymatch(arg, "fastcrush", 4)) {
       jpeg_c_set_bool_param(cinfo, JBOOLEAN_OPTIMIZE_SCANS, FALSE);
 
     } else if (keymatch(arg, "grayscale", 2) || keymatch(arg, "greyscale",2)) {
-=======
-    } else if (keymatch(arg, "grayscale", 2) ||
-               keymatch(arg, "greyscale", 2)) {
->>>>>>> 574f3a77
       /* Force a monochrome JPEG file to be generated. */
       jpeg_set_colorspace(cinfo, JCS_GRAYSCALE);
 
@@ -376,7 +368,6 @@
       /* Force an RGB JPEG file to be generated. */
       jpeg_set_colorspace(cinfo, JCS_RGB);
 
-<<<<<<< HEAD
     } else if (keymatch(arg, "lambda1", 7)) {
       if (++argn >= argc)       /* advance to next argument */
         usage();
@@ -388,13 +379,12 @@
         usage();
       jpeg_c_set_float_param(cinfo, JFLOAT_LAMBDA_LOG_SCALE2,
                              atof(argv[argn]));
-=======
+
     } else if (keymatch(arg, "icc", 1)) {
       /* Set ICC filename. */
       if (++argn >= argc)       /* advance to next argument */
         usage();
       icc_filename = argv[argn];
->>>>>>> 574f3a77
 
     } else if (keymatch(arg, "maxmemory", 3)) {
       /* Maximum memory in Kb (or Mb with 'm'). */
@@ -624,22 +614,14 @@
     /* Set quantization tables for selected quality. */
     /* Some or all may be overridden if -qtables is present. */
     if (qualityarg != NULL)     /* process -quality if it was present */
-<<<<<<< HEAD
       if (! set_quality_ratings(cinfo, qualityarg, force_baseline)) {
         fprintf(stderr, "%s: can't set quality ratings\n", progname);
-=======
-      if (!set_quality_ratings(cinfo, qualityarg, force_baseline))
->>>>>>> 574f3a77
         usage();
       }
 
     if (qtablefile != NULL)     /* process -qtables if it was present */
-<<<<<<< HEAD
       if (! read_quant_tables(cinfo, qtablefile, force_baseline)) {
         fprintf(stderr, "%s: can't read qtable file\n", progname);
-=======
-      if (!read_quant_tables(cinfo, qtablefile, force_baseline))
->>>>>>> 574f3a77
         usage();
       }
 
@@ -650,12 +632,8 @@
     /* set_quality_ratings sets default subsampling, so the explicit
        subsampling must be set after it */
     if (samplearg != NULL)      /* process -sample if it was present */
-<<<<<<< HEAD
       if (! set_sample_factors(cinfo, samplearg)) {
         fprintf(stderr, "%s: can't set sample factors\n", progname);
-=======
-      if (!set_sample_factors(cinfo, samplearg))
->>>>>>> 574f3a77
         usage();
       }
 
@@ -838,7 +816,6 @@
   /* Start compressor */
   jpeg_start_compress(&cinfo, TRUE);
 
-<<<<<<< HEAD
   /* Copy metadata */
   if (copy_markers) {
     jpeg_saved_marker_ptr marker;
@@ -871,6 +848,8 @@
                         marker->data_length);
     }
   }
+  if (icc_profile != NULL)
+    jpeg_write_icc_profile(&cinfo, icc_profile, (unsigned int)icc_len);
   
   /* Process data */
   while (cinfo.next_scanline < cinfo.image_height) {
@@ -881,15 +860,6 @@
     else
 #endif
     (void) jpeg_write_scanlines(&cinfo, src_mgr->buffer, num_scanlines);
-=======
-  if (icc_profile != NULL)
-    jpeg_write_icc_profile(&cinfo, icc_profile, (unsigned int)icc_len);
-
-  /* Process data */
-  while (cinfo.next_scanline < cinfo.image_height) {
-    num_scanlines = (*src_mgr->get_pixel_rows) (&cinfo, src_mgr);
-    (void)jpeg_write_scanlines(&cinfo, src_mgr->buffer, num_scanlines);
->>>>>>> 574f3a77
   }
 
   /* Finish compression and release memory */
