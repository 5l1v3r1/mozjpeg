/*
 * cjpeg.c
 *
 * This file was part of the Independent JPEG Group's software:
 * Copyright (C) 1991-1998, Thomas G. Lane.
 * Modified 2003-2011 by Guido Vollbeding.
 * libjpeg-turbo Modifications:
 * Copyright (C) 2010, 2013, D. R. Commander.
 * mozjpeg Modifications:
 * Copyright (C) 2014, Mozilla Corporation.
 * For conditions of distribution and use, see the accompanying README file.
 *
 * This file contains a command-line user interface for the JPEG compressor.
 * It should work on any system with Unix- or MS-DOS-style command lines.
 *
 * Two different command line styles are permitted, depending on the
 * compile-time switch TWO_FILE_COMMANDLINE:
 *      cjpeg [options]  inputfile outputfile
 *      cjpeg [options]  [inputfile]
 * In the second style, output is always to standard output, which you'd
 * normally redirect to a file or pipe to some other program.  Input is
 * either from a named file or from standard input (typically redirected).
 * The second style is convenient on Unix but is unhelpful on systems that
 * don't support pipes.  Also, you MUST use the first style if your system
 * doesn't do binary I/O to stdin/stdout.
 * To simplify script writing, the "-outfile" switch is provided.  The syntax
 *      cjpeg [options]  -outfile outputfile  inputfile
 * works regardless of which command line style is used.
 */

#include "cdjpeg.h"             /* Common decls for cjpeg/djpeg applications */
#include "jversion.h"           /* for version message */
#include "jconfigint.h"

#ifdef USE_CCOMMAND             /* command-line reader for Macintosh */
#ifdef __MWERKS__
#include <SIOUX.h>              /* Metrowerks needs this */
#include <console.h>            /* ... and this */
#endif
#ifdef THINK_C
#include <console.h>            /* Think declares it here */
#endif
#endif


/* Create the add-on message string table. */

#define JMESSAGE(code,string)   string ,

static const char * const cdjpeg_message_table[] = {
#include "cderror.h"
  NULL
};


/*
 * This routine determines what format the input file is,
 * and selects the appropriate input-reading module.
 *
 * To determine which family of input formats the file belongs to,
 * we may look only at the first byte of the file, since C does not
 * guarantee that more than one character can be pushed back with ungetc.
 * Looking at additional bytes would require one of these approaches:
 *     1) assume we can fseek() the input file (fails for piped input);
 *     2) assume we can push back more than one character (works in
 *        some C implementations, but unportable);
 *     3) provide our own buffering (breaks input readers that want to use
 *        stdio directly, such as the RLE library);
 * or  4) don't put back the data, and modify the input_init methods to assume
 *        they start reading after the start of file (also breaks RLE library).
 * #1 is attractive for MS-DOS but is untenable on Unix.
 *
 * The most portable solution for file types that can't be identified by their
 * first byte is to make the user tell us what they are.  This is also the
 * only approach for "raw" file types that contain only arbitrary values.
 * We presently apply this method for Targa files.  Most of the time Targa
 * files start with 0x00, so we recognize that case.  Potentially, however,
 * a Targa file could start with any byte value (byte 0 is the length of the
 * seldom-used ID field), so we provide a switch to force Targa input mode.
 */

<<<<<<< HEAD
static boolean is_targa;	/* records user -targa switch */
static boolean is_jpeg;
=======
static boolean is_targa;        /* records user -targa switch */

>>>>>>> 8d4544b7

LOCAL(cjpeg_source_ptr)
select_file_type (j_compress_ptr cinfo, FILE * infile)
{
  int c;

  if (is_targa) {
#ifdef TARGA_SUPPORTED
    return jinit_read_targa(cinfo);
#else
    ERREXIT(cinfo, JERR_TGA_NOTCOMP);
#endif
  }

  if ((c = getc(infile)) == EOF)
    ERREXIT(cinfo, JERR_INPUT_EMPTY);
  if (ungetc(c, infile) == EOF)
    ERREXIT(cinfo, JERR_UNGETC_FAILED);

  switch (c) {
#ifdef BMP_SUPPORTED
  case 'B':
    return jinit_read_bmp(cinfo);
#endif
#ifdef GIF_SUPPORTED
  case 'G':
    return jinit_read_gif(cinfo);
#endif
#ifdef PPM_SUPPORTED
  case 'P':
    return jinit_read_ppm(cinfo);
#endif
#ifdef RLE_SUPPORTED
  case 'R':
    return jinit_read_rle(cinfo);
#endif
#ifdef TARGA_SUPPORTED
  case 0x00:
    return jinit_read_targa(cinfo);
#endif
  case 0xff:
    is_jpeg = TRUE;
    return jinit_read_jpeg(cinfo);
  default:
    ERREXIT(cinfo, JERR_UNKNOWN_FORMAT);
    break;
  }

  return NULL;                  /* suppress compiler warnings */
}


/*
 * Argument-parsing code.
 * The switch parser is designed to be useful with DOS-style command line
 * syntax, ie, intermixed switches and file names, where only the switches
 * to the left of a given file name affect processing of that file.
 * The main program in this file doesn't actually use this capability...
 */


static const char * progname;   /* program name for error messages */
static char * outfilename;      /* for -outfile switch */
boolean memdst;  /* for -memdst switch */


LOCAL(void)
usage (void)
/* complain about bad command line */
{
  fprintf(stderr, "usage: %s [switches] ", progname);
#ifdef TWO_FILE_COMMANDLINE
  fprintf(stderr, "inputfile outputfile\n");
#else
  fprintf(stderr, "[inputfile]\n");
#endif

  fprintf(stderr, "Switches (names may be abbreviated):\n");
  fprintf(stderr, "  -quality N[,...]   Compression quality (0..100; 5-95 is useful range)\n");
  fprintf(stderr, "  -grayscale     Create monochrome JPEG file\n");
  fprintf(stderr, "  -rgb           Create RGB JPEG file\n");
#ifdef ENTROPY_OPT_SUPPORTED
  fprintf(stderr, "  -optimize      Optimize Huffman table (smaller file, but slow compression, enabled by default)\n");
#endif
#ifdef C_PROGRESSIVE_SUPPORTED
  fprintf(stderr, "  -progressive   Create progressive JPEG file (enabled by default)\n");
#endif
#ifdef TARGA_SUPPORTED
  fprintf(stderr, "  -targa         Input file is Targa format (usually not needed)\n");
#endif
  fprintf(stderr, "  -revert        Revert to standard defaults (instead of mozjpeg defaults)\n");
  fprintf(stderr, "  -fastcrush     Disable progressive scan optimization\n");
  fprintf(stderr, "  -multidcscan   Use multiple DC scans (may be incompatible with some JPEG decoders)\n");
  fprintf(stderr, "  -notrellis     Disable trellis optimization\n");
  fprintf(stderr, "  -tune-psnr     Tune trellis optimization for PSNR\n");
  fprintf(stderr, "  -tune-hvs-psnr Tune trellis optimization for PSNR-HVS (default)\n");
  fprintf(stderr, "  -tune-ssim     Tune trellis optimization for SSIM\n");
  fprintf(stderr, "  -tune-ms-ssim  Tune trellis optimization for MS-SSIM\n");
  fprintf(stderr, "Switches for advanced users:\n");
#ifdef C_ARITH_CODING_SUPPORTED
  fprintf(stderr, "  -arithmetic    Use arithmetic coding\n");
#endif
#ifdef DCT_ISLOW_SUPPORTED
  fprintf(stderr, "  -dct int       Use integer DCT method%s\n",
          (JDCT_DEFAULT == JDCT_ISLOW ? " (default)" : ""));
#endif
#ifdef DCT_IFAST_SUPPORTED
  fprintf(stderr, "  -dct fast      Use fast integer DCT (less accurate)%s\n",
          (JDCT_DEFAULT == JDCT_IFAST ? " (default)" : ""));
#endif
#ifdef DCT_FLOAT_SUPPORTED
  fprintf(stderr, "  -dct float     Use floating-point DCT method%s\n",
          (JDCT_DEFAULT == JDCT_FLOAT ? " (default)" : ""));
#endif
  fprintf(stderr, "  -restart N     Set restart interval in rows, or in blocks with B\n");
#ifdef INPUT_SMOOTHING_SUPPORTED
  fprintf(stderr, "  -smooth N      Smooth dithered input (N=1..100 is strength)\n");
#endif
  fprintf(stderr, "  -maxmemory N   Maximum memory to use (in kbytes)\n");
  fprintf(stderr, "  -outfile name  Specify name for output file\n");
#if JPEG_LIB_VERSION >= 80 || defined(MEM_SRCDST_SUPPORTED)
  fprintf(stderr, "  -memdst        Compress to memory instead of file (useful for benchmarking)\n");
#endif
  fprintf(stderr, "  -verbose  or  -debug   Emit debug output\n");
  fprintf(stderr, "Switches for wizards:\n");
  fprintf(stderr, "  -baseline      Force baseline quantization tables\n");
  fprintf(stderr, "  -qtables file  Use quantization tables given in file\n");
  fprintf(stderr, "  -qslots N[,...]    Set component quantization tables\n");
  fprintf(stderr, "  -sample HxV[,...]  Set component sampling factors\n");
#ifdef C_MULTISCAN_FILES_SUPPORTED
  fprintf(stderr, "  -scans file    Create multi-scan JPEG per script file\n");
#endif
  exit(EXIT_FAILURE);
}


LOCAL(int)
parse_switches (j_compress_ptr cinfo, int argc, char **argv,
                int last_file_arg_seen, boolean for_real)
/* Parse optional switches.
 * Returns argv[] index of first file-name argument (== argc if none).
 * Any file names with indexes <= last_file_arg_seen are ignored;
 * they have presumably been processed in a previous iteration.
 * (Pass 0 for last_file_arg_seen on the first or only iteration.)
 * for_real is FALSE on the first (dummy) pass; we may skip any expensive
 * processing.
 */
{
  int argn;
  char * arg;
  boolean force_baseline;
  boolean simple_progressive;
  char * qualityarg = NULL;     /* saves -quality parm if any */
  char * qtablefile = NULL;     /* saves -qtables filename if any */
  char * qslotsarg = NULL;      /* saves -qslots parm if any */
  char * samplearg = NULL;      /* saves -sample parm if any */
  char * scansarg = NULL;       /* saves -scans parm if any */

  /* Set up default JPEG parameters. */

<<<<<<< HEAD
  force_baseline = FALSE;	/* by default, allow 16-bit quantizers */
#ifdef C_PROGRESSIVE_SUPPORTED
  simple_progressive = cinfo->num_scans == 0 ? FALSE : TRUE;
#else
=======
  force_baseline = FALSE;       /* by default, allow 16-bit quantizers */
>>>>>>> 8d4544b7
  simple_progressive = FALSE;
#endif
  is_targa = FALSE;
  outfilename = NULL;
  memdst = FALSE;
  cinfo->err->trace_level = 0;

  /* Scan command line options, adjust parameters */

  for (argn = 1; argn < argc; argn++) {
    arg = argv[argn];
    if (*arg != '-') {
      /* Not a switch, must be a file name argument */
      if (argn <= last_file_arg_seen) {
        outfilename = NULL;     /* -outfile applies to just one input file */
        continue;               /* ignore this name if previously processed */
      }
      break;                    /* else done parsing switches */
    }
    arg++;                      /* advance past switch marker character */

    if (keymatch(arg, "arithmetic", 1)) {
      /* Use arithmetic coding. */
#ifdef C_ARITH_CODING_SUPPORTED
      cinfo->arith_code = TRUE;
#else
      fprintf(stderr, "%s: sorry, arithmetic coding not supported\n",
              progname);
      exit(EXIT_FAILURE);
#endif

    } else if (keymatch(arg, "baseline", 1)) {
      /* Force baseline-compatible output (8-bit quantizer values). */
      force_baseline = TRUE;

    } else if (keymatch(arg, "dct", 2)) {
      /* Select DCT algorithm. */
<<<<<<< HEAD
      if (++argn >= argc) { /* advance to next argument */
        fprintf(stderr, "%s: missing argument for dct\n", progname);
	usage();
      }
=======
      if (++argn >= argc)       /* advance to next argument */
        usage();
>>>>>>> 8d4544b7
      if (keymatch(argv[argn], "int", 1)) {
        cinfo->dct_method = JDCT_ISLOW;
      } else if (keymatch(argv[argn], "fast", 2)) {
        cinfo->dct_method = JDCT_IFAST;
      } else if (keymatch(argv[argn], "float", 2)) {
        cinfo->dct_method = JDCT_FLOAT;
      } else
<<<<<<< HEAD
        fprintf(stderr, "%s: invalid argument for dct\n", progname);
	usage();
=======
        usage();
>>>>>>> 8d4544b7

    } else if (keymatch(arg, "debug", 1) || keymatch(arg, "verbose", 1)) {
      /* Enable debug printouts. */
      /* On first -d, print version identification */
      static boolean printed_version = FALSE;

      if (! printed_version) {
        fprintf(stderr, "%s version %s (build %s)\n",
                PACKAGE_NAME, VERSION, BUILD);
        fprintf(stderr, "%s\n\n", JCOPYRIGHT);
        fprintf(stderr, "Emulating The Independent JPEG Group's software, version %s\n\n",
                JVERSION);
        printed_version = TRUE;
      }
      cinfo->err->trace_level++;

    } else if (keymatch(arg, "fastcrush", 4)) {
      cinfo->optimize_scans = FALSE;

    } else if (keymatch(arg, "flat", 4)) {
      cinfo->use_flat_quant_tbl = TRUE;
      jpeg_set_quality(cinfo, 75, TRUE);

    } else if (keymatch(arg, "grayscale", 2) || keymatch(arg, "greyscale",2)) {
      /* Force a monochrome JPEG file to be generated. */
      jpeg_set_colorspace(cinfo, JCS_GRAYSCALE);

    } else if (keymatch(arg, "rgb", 3)) {
      /* Force an RGB JPEG file to be generated. */
      jpeg_set_colorspace(cinfo, JCS_RGB);

    } else if (keymatch(arg, "lambda1", 7)) {
      if (++argn >= argc)	/* advance to next argument */
	usage();
      cinfo->lambda_log_scale1 = atof(argv[argn]);

    } else if (keymatch(arg, "lambda2", 7)) {
      if (++argn >= argc)	/* advance to next argument */
	usage();
      cinfo->lambda_log_scale2 = atof(argv[argn]);

    } else if (keymatch(arg, "maxmemory", 3)) {
      /* Maximum memory in Kb (or Mb with 'm'). */
      long lval;
      char ch = 'x';

      if (++argn >= argc)       /* advance to next argument */
        usage();
      if (sscanf(argv[argn], "%ld%c", &lval, &ch) < 1)
        usage();
      if (ch == 'm' || ch == 'M')
        lval *= 1000L;
      cinfo->mem->max_memory_to_use = lval * 1000L;

    } else if (keymatch(arg, "multidcscan", 3)) {
      cinfo->one_dc_scan = FALSE;

    } else if (keymatch(arg, "optimize", 1) || keymatch(arg, "optimise", 1)) {
      /* Enable entropy parm optimization. */
#ifdef ENTROPY_OPT_SUPPORTED
      cinfo->optimize_coding = TRUE;
#else
      fprintf(stderr, "%s: sorry, entropy optimization was not compiled in\n",
              progname);
      exit(EXIT_FAILURE);
#endif

    } else if (keymatch(arg, "outfile", 4)) {
      /* Set output file name. */
<<<<<<< HEAD
      if (++argn >= argc)	{ /* advance to next argument */
        fprintf(stderr, "%s: missing argument for outfile\n", progname);
	usage();
      }
      outfilename = argv[argn];	/* save it away for later use */
=======
      if (++argn >= argc)       /* advance to next argument */
        usage();
      outfilename = argv[argn]; /* save it away for later use */
>>>>>>> 8d4544b7

    } else if (keymatch(arg, "progressive", 1)) {
      /* Select simple progressive mode. */
#ifdef C_PROGRESSIVE_SUPPORTED
      simple_progressive = TRUE;
      /* We must postpone execution until num_components is known. */
#else
      fprintf(stderr, "%s: sorry, progressive output was not compiled in\n",
              progname);
      exit(EXIT_FAILURE);
#endif

    } else if (keymatch(arg, "memdst", 2)) {
      /* Use in-memory destination manager */
#if JPEG_LIB_VERSION >= 80 || defined(MEM_SRCDST_SUPPORTED)
      memdst = TRUE;
#else
      fprintf(stderr, "%s: sorry, in-memory destination manager was not compiled in\n",
              progname);
      exit(EXIT_FAILURE);
#endif

    } else if (keymatch(arg, "quality", 1)) {
      /* Quality ratings (quantization table scaling factors). */
<<<<<<< HEAD
      if (++argn >= argc)	{ /* advance to next argument */
        fprintf(stderr, "%s: missing argument for quality\n", progname);
	usage();
      }
=======
      if (++argn >= argc)       /* advance to next argument */
        usage();
>>>>>>> 8d4544b7
      qualityarg = argv[argn];

    } else if (keymatch(arg, "qslots", 2)) {
      /* Quantization table slot numbers. */
      if (++argn >= argc)       /* advance to next argument */
        usage();
      qslotsarg = argv[argn];
      /* Must delay setting qslots until after we have processed any
       * colorspace-determining switches, since jpeg_set_colorspace sets
       * default quant table numbers.
       */

    } else if (keymatch(arg, "qtables", 2)) {
      /* Quantization tables fetched from file. */
      if (++argn >= argc)       /* advance to next argument */
        usage();
      qtablefile = argv[argn];
      /* We postpone actually reading the file in case -quality comes later. */

    } else if (keymatch(arg, "restart", 1)) {
      /* Restart interval in MCU rows (or in MCUs with 'b'). */
      long lval;
      char ch = 'x';

      if (++argn >= argc)       /* advance to next argument */
        usage();
      if (sscanf(argv[argn], "%ld%c", &lval, &ch) < 1)
        usage();
      if (lval < 0 || lval > 65535L)
        usage();
      if (ch == 'b' || ch == 'B') {
        cinfo->restart_interval = (unsigned int) lval;
        cinfo->restart_in_rows = 0; /* else prior '-restart n' overrides me */
      } else {
        cinfo->restart_in_rows = (int) lval;
        /* restart_interval will be computed during startup */
      }

    } else if (keymatch(arg, "revert", 3)) {
      /* revert to old JPEG default */
      cinfo->use_moz_defaults = FALSE;
      jpeg_set_defaults(cinfo);

    } else if (keymatch(arg, "sample", 2)) {
      /* Set sampling factors. */
      if (++argn >= argc)       /* advance to next argument */
        usage();
      samplearg = argv[argn];
      /* Must delay setting sample factors until after we have processed any
       * colorspace-determining switches, since jpeg_set_colorspace sets
       * default sampling factors.
       */

    } else if (keymatch(arg, "scans", 4)) {
      /* Set scan script. */
#ifdef C_MULTISCAN_FILES_SUPPORTED
      if (++argn >= argc)       /* advance to next argument */
        usage();
      scansarg = argv[argn];
      /* We must postpone reading the file in case -progressive appears. */
#else
      fprintf(stderr, "%s: sorry, multi-scan output was not compiled in\n",
              progname);
      exit(EXIT_FAILURE);
#endif

    } else if (keymatch(arg, "smooth", 2)) {
      /* Set input smoothing factor. */
      int val;

      if (++argn >= argc)       /* advance to next argument */
        usage();
      if (sscanf(argv[argn], "%d", &val) != 1)
        usage();
      if (val < 0 || val > 100)
        usage();
      cinfo->smoothing_factor = val;

    } else if (keymatch(arg, "targa", 1)) {
      /* Input file is Targa format. */
      is_targa = TRUE;

    } else if (keymatch(arg, "notrellis", 1)) {
      /* disable trellis quantization */
      cinfo->trellis_quant = FALSE;
      
    } else if (keymatch(arg, "tune-psnr", 6)) {
      cinfo->use_flat_quant_tbl = TRUE;
      cinfo->lambda_log_scale1 = 9.0;
      cinfo->lambda_log_scale2 = 0.0;
      cinfo->use_lambda_weight_tbl = FALSE;
      jpeg_set_quality(cinfo, 75, TRUE);
      
    } else if (keymatch(arg, "tune-ssim", 6)) {
      cinfo->use_flat_quant_tbl = TRUE;
      cinfo->lambda_log_scale1 = 12.0;
      cinfo->lambda_log_scale2 = 13.5;
      cinfo->use_lambda_weight_tbl = FALSE;
      jpeg_set_quality(cinfo, 75, TRUE);
      
    } else if (keymatch(arg, "tune-ms-ssim", 6)) {
      cinfo->use_flat_quant_tbl = FALSE;
      cinfo->lambda_log_scale1 = 14.25;
      cinfo->lambda_log_scale2 = 12.75;
      cinfo->use_lambda_weight_tbl = TRUE;
      jpeg_set_quality(cinfo, 75, TRUE);
      
    } else if (keymatch(arg, "tune-hvs-psnr", 6)) {
      cinfo->use_flat_quant_tbl = FALSE;
      cinfo->lambda_log_scale1 = 16.0;
      cinfo->lambda_log_scale2 = 15.5;
      cinfo->use_lambda_weight_tbl = TRUE;
      jpeg_set_quality(cinfo, 75, TRUE);
      
    } else {
<<<<<<< HEAD
      fprintf(stderr, "%s: unknown option '%s'\n", progname, arg);
      usage();			/* bogus switch */
=======
      usage();                  /* bogus switch */
>>>>>>> 8d4544b7
    }
  }

  /* Post-switch-scanning cleanup */

  if (for_real) {

    /* Set quantization tables for selected quality. */
    /* Some or all may be overridden if -qtables is present. */
<<<<<<< HEAD
    if (qualityarg != NULL)	/* process -quality if it was present */
      if (! set_quality_ratings(cinfo, qualityarg, force_baseline)) {
        fprintf(stderr, "%s: can't set quality ratings\n", progname);
	usage();
      }

    if (qtablefile != NULL)	/* process -qtables if it was present */
      if (! read_quant_tables(cinfo, qtablefile, force_baseline)) {
        fprintf(stderr, "%s: can't read qtable file\n", progname);
	usage();
      }
=======
    if (qualityarg != NULL)     /* process -quality if it was present */
      if (! set_quality_ratings(cinfo, qualityarg, force_baseline))
        usage();

    if (qtablefile != NULL)     /* process -qtables if it was present */
      if (! read_quant_tables(cinfo, qtablefile, force_baseline))
        usage();
>>>>>>> 8d4544b7

    if (qslotsarg != NULL)      /* process -qslots if it was present */
      if (! set_quant_slots(cinfo, qslotsarg))
        usage();

<<<<<<< HEAD
    if (samplearg != NULL)	/* process -sample if it was present */
      if (! set_sample_factors(cinfo, samplearg)) {
        fprintf(stderr, "%s: can't set sample factors\n", progname);
	usage();
      }
=======
    if (samplearg != NULL)      /* process -sample if it was present */
      if (! set_sample_factors(cinfo, samplearg))
        usage();
>>>>>>> 8d4544b7

#ifdef C_PROGRESSIVE_SUPPORTED
    if (simple_progressive)     /* process -progressive; -scans can override */
      jpeg_simple_progression(cinfo);
#endif

#ifdef C_MULTISCAN_FILES_SUPPORTED
    if (scansarg != NULL)       /* process -scans if it was present */
      if (! read_scan_script(cinfo, scansarg))
        usage();
#endif
  }

  return argn;                  /* return index of next arg (file name) */
}


/*
 * The main program.
 */

int
main (int argc, char **argv)
{
  struct jpeg_compress_struct cinfo;
  struct jpeg_error_mgr jerr;
#ifdef PROGRESS_REPORT
  struct cdjpeg_progress_mgr progress;
#endif
  int file_index;
  cjpeg_source_ptr src_mgr;
  FILE * input_file;
  FILE * output_file = NULL;
  unsigned char *outbuffer = NULL;
  unsigned long outsize = 0;
  JDIMENSION num_scanlines;

  /* On Mac, fetch a command line. */
#ifdef USE_CCOMMAND
  argc = ccommand(&argv);
#endif

  progname = argv[0];
  if (progname == NULL || progname[0] == 0)
    progname = "cjpeg";         /* in case C library doesn't provide it */

  /* Initialize the JPEG compression object with default error handling. */
  cinfo.err = jpeg_std_error(&jerr);
  jpeg_create_compress(&cinfo);
  /* Add some application-specific error messages (from cderror.h) */
  jerr.addon_message_table = cdjpeg_message_table;
  jerr.first_addon_message = JMSG_FIRSTADDONCODE;
  jerr.last_addon_message = JMSG_LASTADDONCODE;

  /* Initialize JPEG parameters.
   * Much of this may be overridden later.
   * In particular, we don't yet know the input file's color space,
   * but we need to provide some value for jpeg_set_defaults() to work.
   */

  cinfo.in_color_space = JCS_RGB; /* arbitrary guess */
  cinfo.use_moz_defaults = TRUE;
  jpeg_set_defaults(&cinfo);

  /* Scan command line to find file names.
   * It is convenient to use just one switch-parsing routine, but the switch
   * values read here are ignored; we will rescan the switches after opening
   * the input file.
   */

  file_index = parse_switches(&cinfo, argc, argv, 0, FALSE);

#ifdef TWO_FILE_COMMANDLINE
  if (!memdst) {
    /* Must have either -outfile switch or explicit output file name */
    if (outfilename == NULL) {
      if (file_index != argc-2) {
        fprintf(stderr, "%s: must name one input and one output file\n",
                progname);
        usage();
      }
      outfilename = argv[file_index+1];
    } else {
      if (file_index != argc-1) {
        fprintf(stderr, "%s: must name one input and one output file\n",
                progname);
        usage();
      }
    }
  }
#else
  /* Unix style: expect zero or one file name */
  if (file_index < argc-1) {
    fprintf(stderr, "%s: only one input file\n", progname);
    usage();
  }
#endif /* TWO_FILE_COMMANDLINE */

  /* Open the input file. */
  if (file_index < argc) {
    if ((input_file = fopen(argv[file_index], READ_BINARY)) == NULL) {
      fprintf(stderr, "%s: can't open %s\n", progname, argv[file_index]);
      exit(EXIT_FAILURE);
    }
  } else {
    /* default input file is stdin */
    input_file = read_stdin();
  }

  /* Open the output file. */
  if (outfilename != NULL) {
    if ((output_file = fopen(outfilename, WRITE_BINARY)) == NULL) {
      fprintf(stderr, "%s: can't open %s\n", progname, outfilename);
      exit(EXIT_FAILURE);
    }
  } else if (!memdst) {
    /* default output file is stdout */
    output_file = write_stdout();
  }

#ifdef PROGRESS_REPORT
  start_progress_monitor((j_common_ptr) &cinfo, &progress);
#endif

  /* Figure out the input file format, and set up to read it. */
  src_mgr = select_file_type(&cinfo, input_file);
  src_mgr->input_file = input_file;

  /* Read the input file header to obtain file size & colorspace. */
  (*src_mgr->start_input) (&cinfo, src_mgr);

  /* Now that we know input colorspace, fix colorspace-dependent defaults */
#if JPEG_RAW_READER
  if (!is_jpeg)
#endif
    jpeg_default_colorspace(&cinfo);

  /* Adjust default compression parameters by re-parsing the options */
  file_index = parse_switches(&cinfo, argc, argv, 0, TRUE);

  /* Specify data destination for compression */
#if JPEG_LIB_VERSION >= 80 || defined(MEM_SRCDST_SUPPORTED)
  if (memdst)
    jpeg_mem_dest(&cinfo, &outbuffer, &outsize);
  else
#endif
    jpeg_stdio_dest(&cinfo, output_file);

  /* Start compressor */
  jpeg_start_compress(&cinfo, TRUE);

  /* Copy metadata */
  if (is_jpeg) {
    jpeg_saved_marker_ptr marker;
    
    /* In the current implementation, we don't actually need to examine the
     * option flag here; we just copy everything that got saved.
     * But to avoid confusion, we do not output JFIF and Adobe APP14 markers
     * if the encoder library already wrote one.
     */
    for (marker = src_mgr->marker_list; marker != NULL; marker = marker->next) {
      if (cinfo.write_JFIF_header &&
          marker->marker == JPEG_APP0 &&
          marker->data_length >= 5 &&
          GETJOCTET(marker->data[0]) == 0x4A &&
          GETJOCTET(marker->data[1]) == 0x46 &&
          GETJOCTET(marker->data[2]) == 0x49 &&
          GETJOCTET(marker->data[3]) == 0x46 &&
          GETJOCTET(marker->data[4]) == 0)
        continue;			/* reject duplicate JFIF */
      if (cinfo.write_Adobe_marker &&
          marker->marker == JPEG_APP0+14 &&
          marker->data_length >= 5 &&
          GETJOCTET(marker->data[0]) == 0x41 &&
          GETJOCTET(marker->data[1]) == 0x64 &&
          GETJOCTET(marker->data[2]) == 0x6F &&
          GETJOCTET(marker->data[3]) == 0x62 &&
          GETJOCTET(marker->data[4]) == 0x65)
        continue;			/* reject duplicate Adobe */
      jpeg_write_marker(&cinfo, marker->marker, marker->data, marker->data_length);
    }
  }
  
  /* Process data */
  while (cinfo.next_scanline < cinfo.image_height) {
    num_scanlines = (*src_mgr->get_pixel_rows) (&cinfo, src_mgr);
#if JPEG_RAW_READER
    if (is_jpeg)
      (void) jpeg_write_raw_data(&cinfo, src_mgr->plane_pointer, num_scanlines);
    else
#endif
      (void) jpeg_write_scanlines(&cinfo, src_mgr->buffer, num_scanlines);
  }

  /* Finish compression and release memory */
  (*src_mgr->finish_input) (&cinfo, src_mgr);
  jpeg_finish_compress(&cinfo);
  jpeg_destroy_compress(&cinfo);

  /* Close files, if we opened them */
  if (input_file != stdin)
    fclose(input_file);
  if (output_file != stdout && output_file != NULL)
    fclose(output_file);

#ifdef PROGRESS_REPORT
  end_progress_monitor((j_common_ptr) &cinfo);
#endif

  if (memdst) {
    fprintf(stderr, "Compressed size:  %lu bytes\n", outsize);
    if (outbuffer != NULL)
      free(outbuffer);
  }

  /* All done. */
  exit(jerr.num_warnings ? EXIT_WARNING : EXIT_SUCCESS);
  return 0;                     /* suppress no-return-value warnings */
}<|MERGE_RESOLUTION|>--- conflicted
+++ resolved
@@ -79,13 +79,8 @@
  * seldom-used ID field), so we provide a switch to force Targa input mode.
  */
 
-<<<<<<< HEAD
-static boolean is_targa;	/* records user -targa switch */
+static boolean is_targa;        /* records user -targa switch */
 static boolean is_jpeg;
-=======
-static boolean is_targa;        /* records user -targa switch */
-
->>>>>>> 8d4544b7
 
 LOCAL(cjpeg_source_ptr)
 select_file_type (j_compress_ptr cinfo, FILE * infile)
@@ -246,14 +241,10 @@
 
   /* Set up default JPEG parameters. */
 
-<<<<<<< HEAD
-  force_baseline = FALSE;	/* by default, allow 16-bit quantizers */
+  force_baseline = FALSE;       /* by default, allow 16-bit quantizers */
 #ifdef C_PROGRESSIVE_SUPPORTED
   simple_progressive = cinfo->num_scans == 0 ? FALSE : TRUE;
 #else
-=======
-  force_baseline = FALSE;       /* by default, allow 16-bit quantizers */
->>>>>>> 8d4544b7
   simple_progressive = FALSE;
 #endif
   is_targa = FALSE;
@@ -291,15 +282,10 @@
 
     } else if (keymatch(arg, "dct", 2)) {
       /* Select DCT algorithm. */
-<<<<<<< HEAD
       if (++argn >= argc) { /* advance to next argument */
         fprintf(stderr, "%s: missing argument for dct\n", progname);
-	usage();
-      }
-=======
-      if (++argn >= argc)       /* advance to next argument */
-        usage();
->>>>>>> 8d4544b7
+        usage();
+      }
       if (keymatch(argv[argn], "int", 1)) {
         cinfo->dct_method = JDCT_ISLOW;
       } else if (keymatch(argv[argn], "fast", 2)) {
@@ -307,12 +293,8 @@
       } else if (keymatch(argv[argn], "float", 2)) {
         cinfo->dct_method = JDCT_FLOAT;
       } else
-<<<<<<< HEAD
         fprintf(stderr, "%s: invalid argument for dct\n", progname);
-	usage();
-=======
-        usage();
->>>>>>> 8d4544b7
+        usage();
 
     } else if (keymatch(arg, "debug", 1) || keymatch(arg, "verbose", 1)) {
       /* Enable debug printouts. */
@@ -382,17 +364,11 @@
 
     } else if (keymatch(arg, "outfile", 4)) {
       /* Set output file name. */
-<<<<<<< HEAD
       if (++argn >= argc)	{ /* advance to next argument */
         fprintf(stderr, "%s: missing argument for outfile\n", progname);
-	usage();
-      }
-      outfilename = argv[argn];	/* save it away for later use */
-=======
-      if (++argn >= argc)       /* advance to next argument */
-        usage();
+        usage();
+      }
       outfilename = argv[argn]; /* save it away for later use */
->>>>>>> 8d4544b7
 
     } else if (keymatch(arg, "progressive", 1)) {
       /* Select simple progressive mode. */
@@ -417,15 +393,10 @@
 
     } else if (keymatch(arg, "quality", 1)) {
       /* Quality ratings (quantization table scaling factors). */
-<<<<<<< HEAD
       if (++argn >= argc)	{ /* advance to next argument */
         fprintf(stderr, "%s: missing argument for quality\n", progname);
-	usage();
-      }
-=======
-      if (++argn >= argc)       /* advance to next argument */
-        usage();
->>>>>>> 8d4544b7
+        usage();
+      }
       qualityarg = argv[argn];
 
     } else if (keymatch(arg, "qslots", 2)) {
@@ -541,12 +512,8 @@
       jpeg_set_quality(cinfo, 75, TRUE);
       
     } else {
-<<<<<<< HEAD
       fprintf(stderr, "%s: unknown option '%s'\n", progname, arg);
-      usage();			/* bogus switch */
-=======
       usage();                  /* bogus switch */
->>>>>>> 8d4544b7
     }
   }
 
@@ -556,43 +523,27 @@
 
     /* Set quantization tables for selected quality. */
     /* Some or all may be overridden if -qtables is present. */
-<<<<<<< HEAD
-    if (qualityarg != NULL)	/* process -quality if it was present */
+    if (qualityarg != NULL)     /* process -quality if it was present */
       if (! set_quality_ratings(cinfo, qualityarg, force_baseline)) {
         fprintf(stderr, "%s: can't set quality ratings\n", progname);
-	usage();
-      }
-
-    if (qtablefile != NULL)	/* process -qtables if it was present */
+        usage();
+      }
+
+    if (qtablefile != NULL)     /* process -qtables if it was present */
       if (! read_quant_tables(cinfo, qtablefile, force_baseline)) {
         fprintf(stderr, "%s: can't read qtable file\n", progname);
-	usage();
-      }
-=======
-    if (qualityarg != NULL)     /* process -quality if it was present */
-      if (! set_quality_ratings(cinfo, qualityarg, force_baseline))
-        usage();
-
-    if (qtablefile != NULL)     /* process -qtables if it was present */
-      if (! read_quant_tables(cinfo, qtablefile, force_baseline))
-        usage();
->>>>>>> 8d4544b7
+        usage();
+      }
 
     if (qslotsarg != NULL)      /* process -qslots if it was present */
       if (! set_quant_slots(cinfo, qslotsarg))
         usage();
 
-<<<<<<< HEAD
-    if (samplearg != NULL)	/* process -sample if it was present */
+    if (samplearg != NULL)      /* process -sample if it was present */
       if (! set_sample_factors(cinfo, samplearg)) {
         fprintf(stderr, "%s: can't set sample factors\n", progname);
-	usage();
-      }
-=======
-    if (samplearg != NULL)      /* process -sample if it was present */
-      if (! set_sample_factors(cinfo, samplearg))
-        usage();
->>>>>>> 8d4544b7
+        usage();
+      }
 
 #ifdef C_PROGRESSIVE_SUPPORTED
     if (simple_progressive)     /* process -progressive; -scans can override */
@@ -728,7 +679,7 @@
 #if JPEG_RAW_READER
   if (!is_jpeg)
 #endif
-    jpeg_default_colorspace(&cinfo);
+  jpeg_default_colorspace(&cinfo);
 
   /* Adjust default compression parameters by re-parsing the options */
   file_index = parse_switches(&cinfo, argc, argv, 0, TRUE);
@@ -784,7 +735,7 @@
       (void) jpeg_write_raw_data(&cinfo, src_mgr->plane_pointer, num_scanlines);
     else
 #endif
-      (void) jpeg_write_scanlines(&cinfo, src_mgr->buffer, num_scanlines);
+    (void) jpeg_write_scanlines(&cinfo, src_mgr->buffer, num_scanlines);
   }
 
   /* Finish compression and release memory */
