/*
 * jddctmgr.c
 *
 * Copyright (C) 1994-1996, Thomas G. Lane.
<<<<<<< HEAD
 * Copyright 2009 Pierre Ossman <ossman@cendio.se> for Cendio AB
=======
 * Modified 2002-2010 by Guido Vollbeding.
>>>>>>> a4ecaacd
 * This file is part of the Independent JPEG Group's software.
 * For conditions of distribution and use, see the accompanying README file.
 *
 * This file contains the inverse-DCT management logic.
 * This code selects a particular IDCT implementation to be used,
 * and it performs related housekeeping chores.  No code in this file
 * is executed per IDCT step, only during output pass setup.
 *
 * Note that the IDCT routines are responsible for performing coefficient
 * dequantization as well as the IDCT proper.  This module sets up the
 * dequantization multiplier table needed by the IDCT routine.
 */

#define JPEG_INTERNALS
#include "jinclude.h"
#include "jpeglib.h"
#include "jdct.h"		/* Private declarations for DCT subsystem */
#include "jsimddct.h"


/*
 * The decompressor input side (jdinput.c) saves away the appropriate
 * quantization table for each component at the start of the first scan
 * involving that component.  (This is necessary in order to correctly
 * decode files that reuse Q-table slots.)
 * When we are ready to make an output pass, the saved Q-table is converted
 * to a multiplier table that will actually be used by the IDCT routine.
 * The multiplier table contents are IDCT-method-dependent.  To support
 * application changes in IDCT method between scans, we can remake the
 * multiplier tables if necessary.
 * In buffered-image mode, the first output pass may occur before any data
 * has been seen for some components, and thus before their Q-tables have
 * been saved away.  To handle this case, multiplier tables are preset
 * to zeroes; the result of the IDCT will be a neutral gray level.
 */


/* Private subobject for this module */

typedef struct {
  struct jpeg_inverse_dct pub;	/* public fields */

  /* This array contains the IDCT method code that each multiplier table
   * is currently set up for, or -1 if it's not yet set up.
   * The actual multiplier tables are pointed to by dct_table in the
   * per-component comp_info structures.
   */
  int cur_method[MAX_COMPONENTS];
} my_idct_controller;

typedef my_idct_controller * my_idct_ptr;


/* Allocated multiplier tables: big enough for any supported variant */

typedef union {
  ISLOW_MULT_TYPE islow_array[DCTSIZE2];
#ifdef DCT_IFAST_SUPPORTED
  IFAST_MULT_TYPE ifast_array[DCTSIZE2];
#endif
#ifdef DCT_FLOAT_SUPPORTED
  FLOAT_MULT_TYPE float_array[DCTSIZE2];
#endif
} multiplier_table;


/* The current scaled-IDCT routines require ISLOW-style multiplier tables,
 * so be sure to compile that code if either ISLOW or SCALING is requested.
 */
#ifdef DCT_ISLOW_SUPPORTED
#define PROVIDE_ISLOW_TABLES
#else
#ifdef IDCT_SCALING_SUPPORTED
#define PROVIDE_ISLOW_TABLES
#endif
#endif


/*
 * Prepare for an output pass.
 * Here we select the proper IDCT routine for each component and build
 * a matching multiplier table.
 */

METHODDEF(void)
start_pass (j_decompress_ptr cinfo)
{
  my_idct_ptr idct = (my_idct_ptr) cinfo->idct;
  int ci, i;
  jpeg_component_info *compptr;
  int method = 0;
  inverse_DCT_method_ptr method_ptr = NULL;
  JQUANT_TBL * qtbl;

  for (ci = 0, compptr = cinfo->comp_info; ci < cinfo->num_components;
       ci++, compptr++) {
    /* Select the proper IDCT routine for this component's scaling */
    switch ((compptr->DCT_h_scaled_size << 8) + compptr->DCT_v_scaled_size) {
#ifdef IDCT_SCALING_SUPPORTED
    case ((1 << 8) + 1):
      method_ptr = jpeg_idct_1x1;
      method = JDCT_ISLOW;	/* jidctint uses islow-style table */
      break;
<<<<<<< HEAD
    case 2:
      if (jsimd_can_idct_2x2())
        method_ptr = jsimd_idct_2x2;
      else
        method_ptr = jpeg_idct_2x2;
      method = JDCT_ISLOW;	/* jidctred uses islow-style table */
      break;
    case 4:
      if (jsimd_can_idct_4x4())
        method_ptr = jsimd_idct_4x4;
      else
        method_ptr = jpeg_idct_4x4;
      method = JDCT_ISLOW;	/* jidctred uses islow-style table */
=======
    case ((2 << 8) + 2):
      method_ptr = jpeg_idct_2x2;
      method = JDCT_ISLOW;	/* jidctint uses islow-style table */
      break;
    case ((3 << 8) + 3):
      method_ptr = jpeg_idct_3x3;
      method = JDCT_ISLOW;	/* jidctint uses islow-style table */
      break;
    case ((4 << 8) + 4):
      method_ptr = jpeg_idct_4x4;
      method = JDCT_ISLOW;	/* jidctint uses islow-style table */
      break;
    case ((5 << 8) + 5):
      method_ptr = jpeg_idct_5x5;
      method = JDCT_ISLOW;	/* jidctint uses islow-style table */
      break;
    case ((6 << 8) + 6):
      method_ptr = jpeg_idct_6x6;
      method = JDCT_ISLOW;	/* jidctint uses islow-style table */
      break;
    case ((7 << 8) + 7):
      method_ptr = jpeg_idct_7x7;
      method = JDCT_ISLOW;	/* jidctint uses islow-style table */
      break;
    case ((9 << 8) + 9):
      method_ptr = jpeg_idct_9x9;
      method = JDCT_ISLOW;	/* jidctint uses islow-style table */
      break;
    case ((10 << 8) + 10):
      method_ptr = jpeg_idct_10x10;
      method = JDCT_ISLOW;	/* jidctint uses islow-style table */
      break;
    case ((11 << 8) + 11):
      method_ptr = jpeg_idct_11x11;
      method = JDCT_ISLOW;	/* jidctint uses islow-style table */
      break;
    case ((12 << 8) + 12):
      method_ptr = jpeg_idct_12x12;
      method = JDCT_ISLOW;	/* jidctint uses islow-style table */
      break;
    case ((13 << 8) + 13):
      method_ptr = jpeg_idct_13x13;
      method = JDCT_ISLOW;	/* jidctint uses islow-style table */
      break;
    case ((14 << 8) + 14):
      method_ptr = jpeg_idct_14x14;
      method = JDCT_ISLOW;	/* jidctint uses islow-style table */
      break;
    case ((15 << 8) + 15):
      method_ptr = jpeg_idct_15x15;
      method = JDCT_ISLOW;	/* jidctint uses islow-style table */
      break;
    case ((16 << 8) + 16):
      method_ptr = jpeg_idct_16x16;
      method = JDCT_ISLOW;	/* jidctint uses islow-style table */
      break;
    case ((16 << 8) + 8):
      method_ptr = jpeg_idct_16x8;
      method = JDCT_ISLOW;	/* jidctint uses islow-style table */
      break;
    case ((14 << 8) + 7):
      method_ptr = jpeg_idct_14x7;
      method = JDCT_ISLOW;	/* jidctint uses islow-style table */
      break;
    case ((12 << 8) + 6):
      method_ptr = jpeg_idct_12x6;
      method = JDCT_ISLOW;	/* jidctint uses islow-style table */
      break;
    case ((10 << 8) + 5):
      method_ptr = jpeg_idct_10x5;
      method = JDCT_ISLOW;	/* jidctint uses islow-style table */
      break;
    case ((8 << 8) + 4):
      method_ptr = jpeg_idct_8x4;
      method = JDCT_ISLOW;	/* jidctint uses islow-style table */
      break;
    case ((6 << 8) + 3):
      method_ptr = jpeg_idct_6x3;
      method = JDCT_ISLOW;	/* jidctint uses islow-style table */
      break;
    case ((4 << 8) + 2):
      method_ptr = jpeg_idct_4x2;
      method = JDCT_ISLOW;	/* jidctint uses islow-style table */
      break;
    case ((2 << 8) + 1):
      method_ptr = jpeg_idct_2x1;
      method = JDCT_ISLOW;	/* jidctint uses islow-style table */
      break;
    case ((8 << 8) + 16):
      method_ptr = jpeg_idct_8x16;
      method = JDCT_ISLOW;	/* jidctint uses islow-style table */
      break;
    case ((7 << 8) + 14):
      method_ptr = jpeg_idct_7x14;
      method = JDCT_ISLOW;	/* jidctint uses islow-style table */
      break;
    case ((6 << 8) + 12):
      method_ptr = jpeg_idct_6x12;
      method = JDCT_ISLOW;	/* jidctint uses islow-style table */
      break;
    case ((5 << 8) + 10):
      method_ptr = jpeg_idct_5x10;
      method = JDCT_ISLOW;	/* jidctint uses islow-style table */
      break;
    case ((4 << 8) + 8):
      method_ptr = jpeg_idct_4x8;
      method = JDCT_ISLOW;	/* jidctint uses islow-style table */
      break;
    case ((3 << 8) + 6):
      method_ptr = jpeg_idct_3x6;
      method = JDCT_ISLOW;	/* jidctint uses islow-style table */
      break;
    case ((2 << 8) + 4):
      method_ptr = jpeg_idct_2x4;
      method = JDCT_ISLOW;	/* jidctint uses islow-style table */
      break;
    case ((1 << 8) + 2):
      method_ptr = jpeg_idct_1x2;
      method = JDCT_ISLOW;	/* jidctint uses islow-style table */
>>>>>>> a4ecaacd
      break;
#endif
    case ((DCTSIZE << 8) + DCTSIZE):
      switch (cinfo->dct_method) {
#ifdef DCT_ISLOW_SUPPORTED
      case JDCT_ISLOW:
	if (jsimd_can_idct_islow())
	  method_ptr = jsimd_idct_islow;
	else
	  method_ptr = jpeg_idct_islow;
	method = JDCT_ISLOW;
	break;
#endif
#ifdef DCT_IFAST_SUPPORTED
      case JDCT_IFAST:
	if (jsimd_can_idct_ifast())
	  method_ptr = jsimd_idct_ifast;
	else
	  method_ptr = jpeg_idct_ifast;
	method = JDCT_IFAST;
	break;
#endif
#ifdef DCT_FLOAT_SUPPORTED
      case JDCT_FLOAT:
	if (jsimd_can_idct_float())
	  method_ptr = jsimd_idct_float;
	else
	  method_ptr = jpeg_idct_float;
	method = JDCT_FLOAT;
	break;
#endif
      default:
	ERREXIT(cinfo, JERR_NOT_COMPILED);
	break;
      }
      break;
    default:
      ERREXIT2(cinfo, JERR_BAD_DCTSIZE,
	       compptr->DCT_h_scaled_size, compptr->DCT_v_scaled_size);
      break;
    }
    idct->pub.inverse_DCT[ci] = method_ptr;
    /* Create multiplier table from quant table.
     * However, we can skip this if the component is uninteresting
     * or if we already built the table.  Also, if no quant table
     * has yet been saved for the component, we leave the
     * multiplier table all-zero; we'll be reading zeroes from the
     * coefficient controller's buffer anyway.
     */
    if (! compptr->component_needed || idct->cur_method[ci] == method)
      continue;
    qtbl = compptr->quant_table;
    if (qtbl == NULL)		/* happens if no data yet for component */
      continue;
    idct->cur_method[ci] = method;
    switch (method) {
#ifdef PROVIDE_ISLOW_TABLES
    case JDCT_ISLOW:
      {
	/* For LL&M IDCT method, multipliers are equal to raw quantization
	 * coefficients, but are stored as ints to ensure access efficiency.
	 */
	ISLOW_MULT_TYPE * ismtbl = (ISLOW_MULT_TYPE *) compptr->dct_table;
	for (i = 0; i < DCTSIZE2; i++) {
	  ismtbl[i] = (ISLOW_MULT_TYPE) qtbl->quantval[i];
	}
      }
      break;
#endif
#ifdef DCT_IFAST_SUPPORTED
    case JDCT_IFAST:
      {
	/* For AA&N IDCT method, multipliers are equal to quantization
	 * coefficients scaled by scalefactor[row]*scalefactor[col], where
	 *   scalefactor[0] = 1
	 *   scalefactor[k] = cos(k*PI/16) * sqrt(2)    for k=1..7
	 * For integer operation, the multiplier table is to be scaled by
	 * IFAST_SCALE_BITS.
	 */
	IFAST_MULT_TYPE * ifmtbl = (IFAST_MULT_TYPE *) compptr->dct_table;
#define CONST_BITS 14
	static const INT16 aanscales[DCTSIZE2] = {
	  /* precomputed values scaled up by 14 bits */
	  16384, 22725, 21407, 19266, 16384, 12873,  8867,  4520,
	  22725, 31521, 29692, 26722, 22725, 17855, 12299,  6270,
	  21407, 29692, 27969, 25172, 21407, 16819, 11585,  5906,
	  19266, 26722, 25172, 22654, 19266, 15137, 10426,  5315,
	  16384, 22725, 21407, 19266, 16384, 12873,  8867,  4520,
	  12873, 17855, 16819, 15137, 12873, 10114,  6967,  3552,
	   8867, 12299, 11585, 10426,  8867,  6967,  4799,  2446,
	   4520,  6270,  5906,  5315,  4520,  3552,  2446,  1247
	};
	SHIFT_TEMPS

	for (i = 0; i < DCTSIZE2; i++) {
	  ifmtbl[i] = (IFAST_MULT_TYPE)
	    DESCALE(MULTIPLY16V16((INT32) qtbl->quantval[i],
				  (INT32) aanscales[i]),
		    CONST_BITS-IFAST_SCALE_BITS);
	}
      }
      break;
#endif
#ifdef DCT_FLOAT_SUPPORTED
    case JDCT_FLOAT:
      {
	/* For float AA&N IDCT method, multipliers are equal to quantization
	 * coefficients scaled by scalefactor[row]*scalefactor[col], where
	 *   scalefactor[0] = 1
	 *   scalefactor[k] = cos(k*PI/16) * sqrt(2)    for k=1..7
	 * We apply a further scale factor of 1/8.
	 */
	FLOAT_MULT_TYPE * fmtbl = (FLOAT_MULT_TYPE *) compptr->dct_table;
	int row, col;
	static const double aanscalefactor[DCTSIZE] = {
	  1.0, 1.387039845, 1.306562965, 1.175875602,
	  1.0, 0.785694958, 0.541196100, 0.275899379
	};

	i = 0;
	for (row = 0; row < DCTSIZE; row++) {
	  for (col = 0; col < DCTSIZE; col++) {
	    fmtbl[i] = (FLOAT_MULT_TYPE)
	      ((double) qtbl->quantval[i] *
	       aanscalefactor[row] * aanscalefactor[col] * 0.125);
	    i++;
	  }
	}
      }
      break;
#endif
    default:
      ERREXIT(cinfo, JERR_NOT_COMPILED);
      break;
    }
  }
}


/*
 * Initialize IDCT manager.
 */

GLOBAL(void)
jinit_inverse_dct (j_decompress_ptr cinfo)
{
  my_idct_ptr idct;
  int ci;
  jpeg_component_info *compptr;

  idct = (my_idct_ptr)
    (*cinfo->mem->alloc_small) ((j_common_ptr) cinfo, JPOOL_IMAGE,
				SIZEOF(my_idct_controller));
  cinfo->idct = (struct jpeg_inverse_dct *) idct;
  idct->pub.start_pass = start_pass;

  for (ci = 0, compptr = cinfo->comp_info; ci < cinfo->num_components;
       ci++, compptr++) {
    /* Allocate and pre-zero a multiplier table for each component */
    compptr->dct_table =
      (*cinfo->mem->alloc_small) ((j_common_ptr) cinfo, JPOOL_IMAGE,
				  SIZEOF(multiplier_table));
    MEMZERO(compptr->dct_table, SIZEOF(multiplier_table));
    /* Mark multiplier table not yet set up for any method */
    idct->cur_method[ci] = -1;
  }
}<|MERGE_RESOLUTION|>--- conflicted
+++ resolved
@@ -2,11 +2,8 @@
  * jddctmgr.c
  *
  * Copyright (C) 1994-1996, Thomas G. Lane.
-<<<<<<< HEAD
  * Copyright 2009 Pierre Ossman <ossman@cendio.se> for Cendio AB
-=======
- * Modified 2002-2010 by Guido Vollbeding.
->>>>>>> a4ecaacd
+ * Copyright (C) 2010, D. R. Commander.
  * This file is part of the Independent JPEG Group's software.
  * For conditions of distribution and use, see the accompanying README file.
  *
@@ -25,6 +22,7 @@
 #include "jpeglib.h"
 #include "jdct.h"		/* Private declarations for DCT subsystem */
 #include "jsimddct.h"
+#include "jpegcomp.h"
 
 
 /*
@@ -104,13 +102,12 @@
   for (ci = 0, compptr = cinfo->comp_info; ci < cinfo->num_components;
        ci++, compptr++) {
     /* Select the proper IDCT routine for this component's scaling */
-    switch ((compptr->DCT_h_scaled_size << 8) + compptr->DCT_v_scaled_size) {
+    switch (_DCT_scaled_size) {
 #ifdef IDCT_SCALING_SUPPORTED
-    case ((1 << 8) + 1):
+    case 1:
       method_ptr = jpeg_idct_1x1;
-      method = JDCT_ISLOW;	/* jidctint uses islow-style table */
-      break;
-<<<<<<< HEAD
+      method = JDCT_ISLOW;	/* jidctred uses islow-style table */
+      break;
     case 2:
       if (jsimd_can_idct_2x2())
         method_ptr = jsimd_idct_2x2;
@@ -124,130 +121,9 @@
       else
         method_ptr = jpeg_idct_4x4;
       method = JDCT_ISLOW;	/* jidctred uses islow-style table */
-=======
-    case ((2 << 8) + 2):
-      method_ptr = jpeg_idct_2x2;
-      method = JDCT_ISLOW;	/* jidctint uses islow-style table */
-      break;
-    case ((3 << 8) + 3):
-      method_ptr = jpeg_idct_3x3;
-      method = JDCT_ISLOW;	/* jidctint uses islow-style table */
-      break;
-    case ((4 << 8) + 4):
-      method_ptr = jpeg_idct_4x4;
-      method = JDCT_ISLOW;	/* jidctint uses islow-style table */
-      break;
-    case ((5 << 8) + 5):
-      method_ptr = jpeg_idct_5x5;
-      method = JDCT_ISLOW;	/* jidctint uses islow-style table */
-      break;
-    case ((6 << 8) + 6):
-      method_ptr = jpeg_idct_6x6;
-      method = JDCT_ISLOW;	/* jidctint uses islow-style table */
-      break;
-    case ((7 << 8) + 7):
-      method_ptr = jpeg_idct_7x7;
-      method = JDCT_ISLOW;	/* jidctint uses islow-style table */
-      break;
-    case ((9 << 8) + 9):
-      method_ptr = jpeg_idct_9x9;
-      method = JDCT_ISLOW;	/* jidctint uses islow-style table */
-      break;
-    case ((10 << 8) + 10):
-      method_ptr = jpeg_idct_10x10;
-      method = JDCT_ISLOW;	/* jidctint uses islow-style table */
-      break;
-    case ((11 << 8) + 11):
-      method_ptr = jpeg_idct_11x11;
-      method = JDCT_ISLOW;	/* jidctint uses islow-style table */
-      break;
-    case ((12 << 8) + 12):
-      method_ptr = jpeg_idct_12x12;
-      method = JDCT_ISLOW;	/* jidctint uses islow-style table */
-      break;
-    case ((13 << 8) + 13):
-      method_ptr = jpeg_idct_13x13;
-      method = JDCT_ISLOW;	/* jidctint uses islow-style table */
-      break;
-    case ((14 << 8) + 14):
-      method_ptr = jpeg_idct_14x14;
-      method = JDCT_ISLOW;	/* jidctint uses islow-style table */
-      break;
-    case ((15 << 8) + 15):
-      method_ptr = jpeg_idct_15x15;
-      method = JDCT_ISLOW;	/* jidctint uses islow-style table */
-      break;
-    case ((16 << 8) + 16):
-      method_ptr = jpeg_idct_16x16;
-      method = JDCT_ISLOW;	/* jidctint uses islow-style table */
-      break;
-    case ((16 << 8) + 8):
-      method_ptr = jpeg_idct_16x8;
-      method = JDCT_ISLOW;	/* jidctint uses islow-style table */
-      break;
-    case ((14 << 8) + 7):
-      method_ptr = jpeg_idct_14x7;
-      method = JDCT_ISLOW;	/* jidctint uses islow-style table */
-      break;
-    case ((12 << 8) + 6):
-      method_ptr = jpeg_idct_12x6;
-      method = JDCT_ISLOW;	/* jidctint uses islow-style table */
-      break;
-    case ((10 << 8) + 5):
-      method_ptr = jpeg_idct_10x5;
-      method = JDCT_ISLOW;	/* jidctint uses islow-style table */
-      break;
-    case ((8 << 8) + 4):
-      method_ptr = jpeg_idct_8x4;
-      method = JDCT_ISLOW;	/* jidctint uses islow-style table */
-      break;
-    case ((6 << 8) + 3):
-      method_ptr = jpeg_idct_6x3;
-      method = JDCT_ISLOW;	/* jidctint uses islow-style table */
-      break;
-    case ((4 << 8) + 2):
-      method_ptr = jpeg_idct_4x2;
-      method = JDCT_ISLOW;	/* jidctint uses islow-style table */
-      break;
-    case ((2 << 8) + 1):
-      method_ptr = jpeg_idct_2x1;
-      method = JDCT_ISLOW;	/* jidctint uses islow-style table */
-      break;
-    case ((8 << 8) + 16):
-      method_ptr = jpeg_idct_8x16;
-      method = JDCT_ISLOW;	/* jidctint uses islow-style table */
-      break;
-    case ((7 << 8) + 14):
-      method_ptr = jpeg_idct_7x14;
-      method = JDCT_ISLOW;	/* jidctint uses islow-style table */
-      break;
-    case ((6 << 8) + 12):
-      method_ptr = jpeg_idct_6x12;
-      method = JDCT_ISLOW;	/* jidctint uses islow-style table */
-      break;
-    case ((5 << 8) + 10):
-      method_ptr = jpeg_idct_5x10;
-      method = JDCT_ISLOW;	/* jidctint uses islow-style table */
-      break;
-    case ((4 << 8) + 8):
-      method_ptr = jpeg_idct_4x8;
-      method = JDCT_ISLOW;	/* jidctint uses islow-style table */
-      break;
-    case ((3 << 8) + 6):
-      method_ptr = jpeg_idct_3x6;
-      method = JDCT_ISLOW;	/* jidctint uses islow-style table */
-      break;
-    case ((2 << 8) + 4):
-      method_ptr = jpeg_idct_2x4;
-      method = JDCT_ISLOW;	/* jidctint uses islow-style table */
-      break;
-    case ((1 << 8) + 2):
-      method_ptr = jpeg_idct_1x2;
-      method = JDCT_ISLOW;	/* jidctint uses islow-style table */
->>>>>>> a4ecaacd
-      break;
-#endif
-    case ((DCTSIZE << 8) + DCTSIZE):
+      break;
+#endif
+    case DCTSIZE:
       switch (cinfo->dct_method) {
 #ifdef DCT_ISLOW_SUPPORTED
       case JDCT_ISLOW:
@@ -282,8 +158,7 @@
       }
       break;
     default:
-      ERREXIT2(cinfo, JERR_BAD_DCTSIZE,
-	       compptr->DCT_h_scaled_size, compptr->DCT_v_scaled_size);
+      ERREXIT1(cinfo, JERR_BAD_DCTSIZE, _DCT_scaled_size);
       break;
     }
     idct->pub.inverse_DCT[ci] = method_ptr;
@@ -355,7 +230,6 @@
 	 * coefficients scaled by scalefactor[row]*scalefactor[col], where
 	 *   scalefactor[0] = 1
 	 *   scalefactor[k] = cos(k*PI/16) * sqrt(2)    for k=1..7
-	 * We apply a further scale factor of 1/8.
 	 */
 	FLOAT_MULT_TYPE * fmtbl = (FLOAT_MULT_TYPE *) compptr->dct_table;
 	int row, col;
@@ -369,7 +243,7 @@
 	  for (col = 0; col < DCTSIZE; col++) {
 	    fmtbl[i] = (FLOAT_MULT_TYPE)
 	      ((double) qtbl->quantval[i] *
-	       aanscalefactor[row] * aanscalefactor[col] * 0.125);
+	       aanscalefactor[row] * aanscalefactor[col]);
 	    i++;
 	  }
 	}
