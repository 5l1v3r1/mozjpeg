/*
 * jcmarker.c
 *
 * This file was part of the Independent JPEG Group's software:
 * Copyright (C) 1991-1998, Thomas G. Lane.
 * Modified 2003-2010 by Guido Vollbeding.
 * libjpeg-turbo Modifications:
 * Copyright (C) 2010, D. R. Commander.
 * For conditions of distribution and use, see the accompanying README file.
 *
 * This file contains routines to write JPEG datastream markers.
 */

#define JPEG_INTERNALS
#include "jinclude.h"
#include "jpeglib.h"
#include "jpegcomp.h"


typedef enum {                  /* JPEG marker codes */
  M_SOF0  = 0xc0,
  M_SOF1  = 0xc1,
  M_SOF2  = 0xc2,
  M_SOF3  = 0xc3,

  M_SOF5  = 0xc5,
  M_SOF6  = 0xc6,
  M_SOF7  = 0xc7,

  M_JPG   = 0xc8,
  M_SOF9  = 0xc9,
  M_SOF10 = 0xca,
  M_SOF11 = 0xcb,

  M_SOF13 = 0xcd,
  M_SOF14 = 0xce,
  M_SOF15 = 0xcf,

  M_DHT   = 0xc4,

  M_DAC   = 0xcc,

  M_RST0  = 0xd0,
  M_RST1  = 0xd1,
  M_RST2  = 0xd2,
  M_RST3  = 0xd3,
  M_RST4  = 0xd4,
  M_RST5  = 0xd5,
  M_RST6  = 0xd6,
  M_RST7  = 0xd7,

  M_SOI   = 0xd8,
  M_EOI   = 0xd9,
  M_SOS   = 0xda,
  M_DQT   = 0xdb,
  M_DNL   = 0xdc,
  M_DRI   = 0xdd,
  M_DHP   = 0xde,
  M_EXP   = 0xdf,

  M_APP0  = 0xe0,
  M_APP1  = 0xe1,
  M_APP2  = 0xe2,
  M_APP3  = 0xe3,
  M_APP4  = 0xe4,
  M_APP5  = 0xe5,
  M_APP6  = 0xe6,
  M_APP7  = 0xe7,
  M_APP8  = 0xe8,
  M_APP9  = 0xe9,
  M_APP10 = 0xea,
  M_APP11 = 0xeb,
  M_APP12 = 0xec,
  M_APP13 = 0xed,
  M_APP14 = 0xee,
  M_APP15 = 0xef,

  M_JPG0  = 0xf0,
  M_JPG13 = 0xfd,
  M_COM   = 0xfe,

  M_TEM   = 0x01,

  M_ERROR = 0x100
} JPEG_MARKER;


/* Private state */

typedef struct {
  struct jpeg_marker_writer pub; /* public fields */

  unsigned int last_restart_interval; /* last DRI value emitted; 0 after SOI */
} my_marker_writer;

typedef my_marker_writer * my_marker_ptr;


/*
 * Basic output routines.
 *
 * Note that we do not support suspension while writing a marker.
 * Therefore, an application using suspension must ensure that there is
 * enough buffer space for the initial markers (typ. 600-700 bytes) before
 * calling jpeg_start_compress, and enough space to write the trailing EOI
 * (a few bytes) before calling jpeg_finish_compress.  Multipass compression
 * modes are not supported at all with suspension, so those two are the only
 * points where markers will be written.
 */

LOCAL(void)
emit_byte (j_compress_ptr cinfo, int val)
/* Emit a byte */
{
  struct jpeg_destination_mgr * dest = cinfo->dest;

  *(dest->next_output_byte)++ = (JOCTET) val;
  if (--dest->free_in_buffer == 0) {
    if (! (*dest->empty_output_buffer) (cinfo))
      ERREXIT(cinfo, JERR_CANT_SUSPEND);
  }
}


LOCAL(void)
emit_marker (j_compress_ptr cinfo, JPEG_MARKER mark)
/* Emit a marker code */
{
  emit_byte(cinfo, 0xFF);
  emit_byte(cinfo, (int) mark);
}


LOCAL(void)
emit_2bytes (j_compress_ptr cinfo, int value)
/* Emit a 2-byte integer; these are always MSB first in JPEG files */
{
  emit_byte(cinfo, (value >> 8) & 0xFF);
  emit_byte(cinfo, value & 0xFF);
}


/*
 * Routines to write specific marker types.
 */

LOCAL(int)
emit_dqt (j_compress_ptr cinfo, int index)
/* Emit a DQT marker */
/* Returns the precision used (0 = 8bits, 1 = 16bits) for baseline checking */
{
  JQUANT_TBL * qtbl = cinfo->quant_tbl_ptrs[index];
  int prec;
  int i;

  if (qtbl == NULL)
    ERREXIT1(cinfo, JERR_NO_QUANT_TABLE, index);

  prec = 0;
  for (i = 0; i < DCTSIZE2; i++) {
    if (qtbl->quantval[i] > 255)
      prec = 1;
  }

  if (! qtbl->sent_table) {
    emit_marker(cinfo, M_DQT);

    emit_2bytes(cinfo, prec ? DCTSIZE2*2 + 1 + 2 : DCTSIZE2 + 1 + 2);

    emit_byte(cinfo, index + (prec<<4));

    for (i = 0; i < DCTSIZE2; i++) {
      /* The table entries must be emitted in zigzag order. */
      unsigned int qval = qtbl->quantval[jpeg_natural_order[i]];
      if (prec)
        emit_byte(cinfo, (int) (qval >> 8));
      emit_byte(cinfo, (int) (qval & 0xFF));
    }

    qtbl->sent_table = TRUE;
  }

  return prec;
}

LOCAL(int)
emit_multi_dqt (j_compress_ptr cinfo)
/* Emits a DQT marker containing all quantization tables */
/* Returns number of emitted 16-bit tables, or -1 for failed for baseline checking. */
{
  int prec[MAX_COMPONENTS];
  int seen[MAX_COMPONENTS] = { 0 };
  int fin_prec = 0;
  int ci;

  for (ci = 0; ci < cinfo->num_components; ci++) {
    int tbl_num = cinfo->comp_info[ci].quant_tbl_no;
    int i;
    JQUANT_TBL * qtbl = cinfo->quant_tbl_ptrs[tbl_num];

    if (qtbl == NULL || qtbl->sent_table == TRUE)
      return -1;

    prec[ci] = 0;
    for (i = 0; i < DCTSIZE2; i++)
      prec[ci] = !!(prec[ci] + (qtbl->quantval[i] > 255));

    fin_prec += prec[ci];
  }

  emit_marker(cinfo, M_DQT);

  int size = 0;
  for (ci = 0; ci < cinfo->num_components; ci++) {
    int tbl_num = cinfo->comp_info[ci].quant_tbl_no;

    if (!seen[tbl_num]) {
      size += DCTSIZE2 * (prec[ci] + 1) + 1;
      seen[tbl_num] = 1;
    }
  }
  size += 2;

  emit_2bytes(cinfo, size);

  for (ci = 0; ci < cinfo->num_components; ci++) {
    int tbl_num = cinfo->comp_info[ci].quant_tbl_no;
    int i;
    JQUANT_TBL * qtbl = cinfo->quant_tbl_ptrs[tbl_num];

    if (qtbl->sent_table == TRUE)
        continue;

    emit_byte(cinfo, tbl_num + (prec[ci] << 4));

    for (i = 0; i < DCTSIZE2; i++) {
      unsigned int qval = qtbl->quantval[jpeg_natural_order[i]];

      if (prec[ci])
        emit_byte(cinfo, (int) (qval >> 8));
      emit_byte(cinfo, (int) (qval & 0xFF));
    }

    qtbl->sent_table = TRUE;
  }

  return fin_prec;
}

LOCAL(void)
emit_dht (j_compress_ptr cinfo, int index, boolean is_ac)
/* Emit a DHT marker */
{
  JHUFF_TBL * htbl;
  int length, i;

  if (is_ac) {
    htbl = cinfo->ac_huff_tbl_ptrs[index];
    index += 0x10;              /* output index has AC bit set */
  } else {
    htbl = cinfo->dc_huff_tbl_ptrs[index];
  }

  if (htbl == NULL)
    ERREXIT1(cinfo, JERR_NO_HUFF_TABLE, index);

  if (! htbl->sent_table) {
    emit_marker(cinfo, M_DHT);

    length = 0;
    for (i = 1; i <= 16; i++)
      length += htbl->bits[i];

    emit_2bytes(cinfo, length + 2 + 1 + 16);
    emit_byte(cinfo, index);

    for (i = 1; i <= 16; i++)
      emit_byte(cinfo, htbl->bits[i]);

    for (i = 0; i < length; i++)
      emit_byte(cinfo, htbl->huffval[i]);

    htbl->sent_table = TRUE;
  }
}

LOCAL(boolean)
emit_multi_dht (j_compress_ptr cinfo)
/* Emit all DHT markers */
/* Returns FALSE on failure, TRUE otherwise. */
{
  int i, j;
  int length = 2;
  int dclens[NUM_HUFF_TBLS] = { 0 };
  int aclens[NUM_HUFF_TBLS] = { 0 };
  JHUFF_TBL *dcseen[NUM_HUFF_TBLS] = { NULL };
  JHUFF_TBL *acseen[NUM_HUFF_TBLS] = { NULL };

  /* Calclate the total length. */
  for (i = 0; i < cinfo->comps_in_scan; i++) {
    jpeg_component_info *compptr = cinfo->cur_comp_info[i];
    int dcidx = compptr->dc_tbl_no;
    int acidx = compptr->ac_tbl_no;
    JHUFF_TBL *dctbl = cinfo->dc_huff_tbl_ptrs[dcidx];
    JHUFF_TBL *actbl = cinfo->ac_huff_tbl_ptrs[acidx];
    int seen = 0;

    /* Handle DC table lenghts */
    if (cinfo->Ss == 0 && cinfo->Ah == 0) {
      if (dctbl == NULL)
        ERREXIT1(cinfo, JERR_NO_HUFF_TABLE, dcidx);

      if (dctbl->sent_table)
          continue;

      for (j = 0; j < NUM_HUFF_TBLS; j++)
          seen += (dctbl == dcseen[j]);
      if (seen)
          continue;
      dcseen[i] = dctbl;

      for (j = 1; j <= 16; j++)
        dclens[i] += dctbl->bits[j];
      length += dclens[i] + 16 + 1;
    }

    /* Handle AC table lengths */
    if (cinfo->Se) {
      if (actbl == NULL)
        ERREXIT1(cinfo, JERR_NO_HUFF_TABLE, acidx + 0x10);

      if (actbl->sent_table)
          continue;

      seen = 0;
      for (j = 0; j < NUM_HUFF_TBLS; j++)
          seen += (actbl == acseen[j]);
      if (seen)
          continue;
      acseen[i] = actbl;

      for (j = 1; j <= 16; j++)
        aclens[i] += actbl->bits[j];
      length += aclens[i] + 16 + 1;

    }
  }

  /* Make sure we can fit it all into one DHT marker */
  if (length > (1 << 16) - 1)
    return FALSE;

  emit_marker(cinfo, M_DHT);
  emit_2bytes(cinfo, length);

  for (i = 0; i < cinfo->comps_in_scan; i++) {
    jpeg_component_info *compptr = cinfo->cur_comp_info[i];
    int dcidx = compptr->dc_tbl_no;
    int acidx = compptr->ac_tbl_no;
    JHUFF_TBL *dctbl = cinfo->dc_huff_tbl_ptrs[dcidx];
    JHUFF_TBL *actbl = cinfo->ac_huff_tbl_ptrs[acidx];

    acidx += 0x10;

    /* DC */
    if (cinfo->Ss == 0 && cinfo->Ah == 0 && !dctbl->sent_table) {
      emit_byte(cinfo, dcidx);

      for (j = 1; j <= 16; j++)
        emit_byte(cinfo, dctbl->bits[j]);

      for (j = 0; j < dclens[i]; j++)
        emit_byte(cinfo, dctbl->huffval[j]);

      dctbl->sent_table = TRUE;
    }

    if (cinfo->Se && !actbl->sent_table) {
      emit_byte(cinfo, acidx);

      for (j = 1; j <= 16; j++)
        emit_byte(cinfo, actbl->bits[j]);

      for (j = 0; j < aclens[i]; j++)
        emit_byte(cinfo, actbl->huffval[j]);

      actbl->sent_table = TRUE;
    }
  }

  return TRUE;
}

LOCAL(void)
emit_dac (j_compress_ptr cinfo)
/* Emit a DAC marker */
/* Since the useful info is so small, we want to emit all the tables in */
/* one DAC marker.  Therefore this routine does its own scan of the table. */
{
#ifdef C_ARITH_CODING_SUPPORTED
  char dc_in_use[NUM_ARITH_TBLS];
  char ac_in_use[NUM_ARITH_TBLS];
  int length, i;
  jpeg_component_info *compptr;

  for (i = 0; i < NUM_ARITH_TBLS; i++)
    dc_in_use[i] = ac_in_use[i] = 0;

  for (i = 0; i < cinfo->comps_in_scan; i++) {
    compptr = cinfo->cur_comp_info[i];
    /* DC needs no table for refinement scan */
    if (cinfo->Ss == 0 && cinfo->Ah == 0)
      dc_in_use[compptr->dc_tbl_no] = 1;
    /* AC needs no table when not present */
    if (cinfo->Se)
      ac_in_use[compptr->ac_tbl_no] = 1;
  }

  length = 0;
  for (i = 0; i < NUM_ARITH_TBLS; i++)
    length += dc_in_use[i] + ac_in_use[i];

  if (length) {
    emit_marker(cinfo, M_DAC);

    emit_2bytes(cinfo, length*2 + 2);

    for (i = 0; i < NUM_ARITH_TBLS; i++) {
      if (dc_in_use[i]) {
        emit_byte(cinfo, i);
        emit_byte(cinfo, cinfo->arith_dc_L[i] + (cinfo->arith_dc_U[i]<<4));
      }
      if (ac_in_use[i]) {
        emit_byte(cinfo, i + 0x10);
        emit_byte(cinfo, cinfo->arith_ac_K[i]);
      }
    }
  }
#endif /* C_ARITH_CODING_SUPPORTED */
}


LOCAL(void)
emit_dri (j_compress_ptr cinfo)
/* Emit a DRI marker */
{
  emit_marker(cinfo, M_DRI);

  emit_2bytes(cinfo, 4);        /* fixed length */

  emit_2bytes(cinfo, (int) cinfo->restart_interval);
}


LOCAL(void)
emit_sof (j_compress_ptr cinfo, JPEG_MARKER code)
/* Emit a SOF marker */
{
  int ci;
  jpeg_component_info *compptr;

  emit_marker(cinfo, code);

  emit_2bytes(cinfo, 3 * cinfo->num_components + 2 + 5 + 1); /* length */

  /* Make sure image isn't bigger than SOF field can handle */
  if ((long) cinfo->_jpeg_height > 65535L ||
      (long) cinfo->_jpeg_width > 65535L)
    ERREXIT1(cinfo, JERR_IMAGE_TOO_BIG, (unsigned int) 65535);

  emit_byte(cinfo, cinfo->data_precision);
  emit_2bytes(cinfo, (int) cinfo->_jpeg_height);
  emit_2bytes(cinfo, (int) cinfo->_jpeg_width);

  emit_byte(cinfo, cinfo->num_components);

  for (ci = 0, compptr = cinfo->comp_info; ci < cinfo->num_components;
       ci++, compptr++) {
    emit_byte(cinfo, compptr->component_id);
    emit_byte(cinfo, (compptr->h_samp_factor << 4) + compptr->v_samp_factor);
    emit_byte(cinfo, compptr->quant_tbl_no);
  }
}


LOCAL(void)
emit_sos (j_compress_ptr cinfo)
/* Emit a SOS marker */
{
  int i, td, ta;
  jpeg_component_info *compptr;

  emit_marker(cinfo, M_SOS);

  emit_2bytes(cinfo, 2 * cinfo->comps_in_scan + 2 + 1 + 3); /* length */

  emit_byte(cinfo, cinfo->comps_in_scan);

  for (i = 0; i < cinfo->comps_in_scan; i++) {
    compptr = cinfo->cur_comp_info[i];
    emit_byte(cinfo, compptr->component_id);

    /* We emit 0 for unused field(s); this is recommended by the P&M text
     * but does not seem to be specified in the standard.
     */

    /* DC needs no table for refinement scan */
    td = cinfo->Ss == 0 && cinfo->Ah == 0 ? compptr->dc_tbl_no : 0;
    /* AC needs no table when not present */
    ta = cinfo->Se ? compptr->ac_tbl_no : 0;

    emit_byte(cinfo, (td << 4) + ta);
  }

  emit_byte(cinfo, cinfo->Ss);
  emit_byte(cinfo, cinfo->Se);
  emit_byte(cinfo, (cinfo->Ah << 4) + cinfo->Al);
}


LOCAL(void)
emit_jfif_app0 (j_compress_ptr cinfo)
/* Emit a JFIF-compliant APP0 marker */
{
  /*
   * Length of APP0 block       (2 bytes)
   * Block ID                   (4 bytes - ASCII "JFIF")
   * Zero byte                  (1 byte to terminate the ID string)
   * Version Major, Minor       (2 bytes - major first)
   * Units                      (1 byte - 0x00 = none, 0x01 = inch, 0x02 = cm)
   * Xdpu                       (2 bytes - dots per unit horizontal)
   * Ydpu                       (2 bytes - dots per unit vertical)
   * Thumbnail X size           (1 byte)
   * Thumbnail Y size           (1 byte)
   */

  emit_marker(cinfo, M_APP0);

  emit_2bytes(cinfo, 2 + 4 + 1 + 2 + 1 + 2 + 2 + 1 + 1); /* length */

  emit_byte(cinfo, 0x4A);       /* Identifier: ASCII "JFIF" */
  emit_byte(cinfo, 0x46);
  emit_byte(cinfo, 0x49);
  emit_byte(cinfo, 0x46);
  emit_byte(cinfo, 0);
  emit_byte(cinfo, cinfo->JFIF_major_version); /* Version fields */
  emit_byte(cinfo, cinfo->JFIF_minor_version);
  emit_byte(cinfo, cinfo->density_unit); /* Pixel size information */
  emit_2bytes(cinfo, (int) cinfo->X_density);
  emit_2bytes(cinfo, (int) cinfo->Y_density);
  emit_byte(cinfo, 0);          /* No thumbnail image */
  emit_byte(cinfo, 0);
}


LOCAL(void)
emit_adobe_app14 (j_compress_ptr cinfo)
/* Emit an Adobe APP14 marker */
{
  /*
   * Length of APP14 block      (2 bytes)
   * Block ID                   (5 bytes - ASCII "Adobe")
   * Version Number             (2 bytes - currently 100)
   * Flags0                     (2 bytes - currently 0)
   * Flags1                     (2 bytes - currently 0)
   * Color transform            (1 byte)
   *
   * Although Adobe TN 5116 mentions Version = 101, all the Adobe files
   * now in circulation seem to use Version = 100, so that's what we write.
   *
   * We write the color transform byte as 1 if the JPEG color space is
   * YCbCr, 2 if it's YCCK, 0 otherwise.  Adobe's definition has to do with
   * whether the encoder performed a transformation, which is pretty useless.
   */

  emit_marker(cinfo, M_APP14);

  emit_2bytes(cinfo, 2 + 5 + 2 + 2 + 2 + 1); /* length */

  emit_byte(cinfo, 0x41);       /* Identifier: ASCII "Adobe" */
  emit_byte(cinfo, 0x64);
  emit_byte(cinfo, 0x6F);
  emit_byte(cinfo, 0x62);
  emit_byte(cinfo, 0x65);
  emit_2bytes(cinfo, 100);      /* Version */
  emit_2bytes(cinfo, 0);        /* Flags0 */
  emit_2bytes(cinfo, 0);        /* Flags1 */
  switch (cinfo->jpeg_color_space) {
  case JCS_YCbCr:
    emit_byte(cinfo, 1);        /* Color transform = 1 */
    break;
  case JCS_YCCK:
    emit_byte(cinfo, 2);        /* Color transform = 2 */
    break;
  default:
    emit_byte(cinfo, 0);        /* Color transform = 0 */
    break;
  }
}


/*
 * These routines allow writing an arbitrary marker with parameters.
 * The only intended use is to emit COM or APPn markers after calling
 * write_file_header and before calling write_frame_header.
 * Other uses are not guaranteed to produce desirable results.
 * Counting the parameter bytes properly is the caller's responsibility.
 */

METHODDEF(void)
write_marker_header (j_compress_ptr cinfo, int marker, unsigned int datalen)
/* Emit an arbitrary marker header */
{
  if (datalen > (unsigned int) 65533)           /* safety check */
    ERREXIT(cinfo, JERR_BAD_LENGTH);

  emit_marker(cinfo, (JPEG_MARKER) marker);

  emit_2bytes(cinfo, (int) (datalen + 2));      /* total length */
}

METHODDEF(void)
write_marker_byte (j_compress_ptr cinfo, int val)
/* Emit one byte of marker parameters following write_marker_header */
{
  emit_byte(cinfo, val);
}


/*
 * Write datastream header.
 * This consists of an SOI and optional APPn markers.
 * We recommend use of the JFIF marker, but not the Adobe marker,
 * when using YCbCr or grayscale data.  The JFIF marker should NOT
 * be used for any other JPEG colorspace.  The Adobe marker is helpful
 * to distinguish RGB, CMYK, and YCCK colorspaces.
 * Note that an application can write additional header markers after
 * jpeg_start_compress returns.
 */

METHODDEF(void)
write_file_header (j_compress_ptr cinfo)
{
  my_marker_ptr marker = (my_marker_ptr) cinfo->marker;

  emit_marker(cinfo, M_SOI);    /* first the SOI */

  /* SOI is defined to reset restart interval to 0 */
  marker->last_restart_interval = 0;

  if (cinfo->write_JFIF_header) /* next an optional JFIF APP0 */
    emit_jfif_app0(cinfo);
  if (cinfo->write_Adobe_marker) /* next an optional Adobe APP14 */
    emit_adobe_app14(cinfo);
}


/*
 * Write frame header.
 * This consists of DQT and SOFn markers.
 * Note that we do not emit the SOF until we have emitted the DQT(s).
 * This avoids compatibility problems with incorrect implementations that
 * try to error-check the quant table numbers as soon as they see the SOF.
 */

METHODDEF(void)
write_frame_header (j_compress_ptr cinfo)
{
  int ci, prec;
  boolean is_baseline;
  jpeg_component_info *compptr;

  /* Emit DQT for each quantization table.
   * Note that emit_dqt() suppresses any duplicate tables.
   */
  prec = emit_multi_dqt(cinfo);
  if (prec == -1) {
    prec = 0;
    for (ci = 0, compptr = cinfo->comp_info; ci < cinfo->num_components;
         ci++, compptr++) {
      prec += emit_dqt(cinfo, compptr->quant_tbl_no);
    }
  }
  /* now prec is nonzero iff there are any 16-bit quant tables. */

  /* Check for a non-baseline specification.
   * Note we assume that Huffman table numbers won't be changed later.
   */
  if (cinfo->arith_code || cinfo->progressive_mode ||
      cinfo->data_precision != 8) {
    is_baseline = FALSE;
  } else {
    is_baseline = TRUE;
    for (ci = 0, compptr = cinfo->comp_info; ci < cinfo->num_components;
         ci++, compptr++) {
      if (compptr->dc_tbl_no > 1 || compptr->ac_tbl_no > 1)
        is_baseline = FALSE;
    }
    if (prec && is_baseline) {
      is_baseline = FALSE;
      /* If it's baseline except for quantizer size, warn the user */
      TRACEMS(cinfo, 0, JTRC_16BIT_TABLES);
    }
  }

  /* Emit the proper SOF marker */
  if (cinfo->arith_code) {
    if (cinfo->progressive_mode)
      emit_sof(cinfo, M_SOF10); /* SOF code for progressive arithmetic */
    else
      emit_sof(cinfo, M_SOF9);  /* SOF code for sequential arithmetic */
  } else {
    if (cinfo->progressive_mode)
      emit_sof(cinfo, M_SOF2);  /* SOF code for progressive Huffman */
    else if (is_baseline)
      emit_sof(cinfo, M_SOF0);  /* SOF code for baseline implementation */
    else
      emit_sof(cinfo, M_SOF1);  /* SOF code for non-baseline Huffman file */
  }
}


/*
 * Write scan header.
 * This consists of DHT or DAC markers, optional DRI, and SOS.
 * Compressed data will be written following the SOS.
 */

METHODDEF(void)
write_scan_header (j_compress_ptr cinfo)
{
  my_marker_ptr marker = (my_marker_ptr) cinfo->marker;
  int i;
  jpeg_component_info *compptr;

  if (cinfo->arith_code) {
    /* Emit arith conditioning info.  We may have some duplication
     * if the file has multiple scans, but it's so small it's hardly
     * worth worrying about.
     */
    emit_dac(cinfo);
  } else {
    /* Emit Huffman tables.
     * Note that emit_dht() suppresses any duplicate tables.
     */
<<<<<<< HEAD
    for (i = 0; i < cinfo->comps_in_scan; i++) {
      compptr = cinfo->cur_comp_info[i];
      /* DC needs no table for refinement scan */
      if (cinfo->Ss == 0 && cinfo->Ah == 0)
        emit_dht(cinfo, compptr->dc_tbl_no, FALSE);
      /* AC needs no table when not present */
      if (cinfo->Se)
        emit_dht(cinfo, compptr->ac_tbl_no, TRUE);
=======
    if (!emit_multi_dht(cinfo)) {
      for (i = 0; i < cinfo->comps_in_scan; i++) {
        compptr = cinfo->cur_comp_info[i];
        /* DC needs no table for refinement scan */
        if (cinfo->Ss == 0 && cinfo->Ah == 0)
          emit_dht(cinfo, compptr->dc_tbl_no, FALSE);
        /* AC needs no table when not present */
        if (cinfo->Se)
          emit_dht(cinfo, compptr->ac_tbl_no, TRUE);
      }
>>>>>>> c0756e61
    }
  }

  /* Emit DRI if required --- note that DRI value could change for each scan.
   * We avoid wasting space with unnecessary DRIs, however.
   */
  if (cinfo->restart_interval != marker->last_restart_interval) {
    emit_dri(cinfo);
    marker->last_restart_interval = cinfo->restart_interval;
  }

  emit_sos(cinfo);
}


/*
 * Write datastream trailer.
 */

METHODDEF(void)
write_file_trailer (j_compress_ptr cinfo)
{
  emit_marker(cinfo, M_EOI);
}


/*
 * Write an abbreviated table-specification datastream.
 * This consists of SOI, DQT and DHT tables, and EOI.
 * Any table that is defined and not marked sent_table = TRUE will be
 * emitted.  Note that all tables will be marked sent_table = TRUE at exit.
 */

METHODDEF(void)
write_tables_only (j_compress_ptr cinfo)
{
  int i;

  emit_marker(cinfo, M_SOI);

  for (i = 0; i < NUM_QUANT_TBLS; i++) {
    if (cinfo->quant_tbl_ptrs[i] != NULL)
      (void) emit_dqt(cinfo, i);
  }

  if (! cinfo->arith_code) {
    for (i = 0; i < NUM_HUFF_TBLS; i++) {
      if (cinfo->dc_huff_tbl_ptrs[i] != NULL)
        emit_dht(cinfo, i, FALSE);
      if (cinfo->ac_huff_tbl_ptrs[i] != NULL)
        emit_dht(cinfo, i, TRUE);
    }
  }

  emit_marker(cinfo, M_EOI);
}


/*
 * Initialize the marker writer module.
 */

GLOBAL(void)
jinit_marker_writer (j_compress_ptr cinfo)
{
  my_marker_ptr marker;

  /* Create the subobject */
  marker = (my_marker_ptr)
    (*cinfo->mem->alloc_small) ((j_common_ptr) cinfo, JPOOL_IMAGE,
                                sizeof(my_marker_writer));
  cinfo->marker = (struct jpeg_marker_writer *) marker;
  /* Initialize method pointers */
  marker->pub.write_file_header = write_file_header;
  marker->pub.write_frame_header = write_frame_header;
  marker->pub.write_scan_header = write_scan_header;
  marker->pub.write_file_trailer = write_file_trailer;
  marker->pub.write_tables_only = write_tables_only;
  marker->pub.write_marker_header = write_marker_header;
  marker->pub.write_marker_byte = write_marker_byte;
  /* Initialize private state */
  marker->last_restart_interval = 0;
}<|MERGE_RESOLUTION|>--- conflicted
+++ resolved
@@ -17,7 +17,7 @@
 #include "jpegcomp.h"
 
 
-typedef enum {                  /* JPEG marker codes */
+typedef enum {			/* JPEG marker codes */
   M_SOF0  = 0xc0,
   M_SOF1  = 0xc1,
   M_SOF2  = 0xc2,
@@ -173,7 +173,7 @@
       /* The table entries must be emitted in zigzag order. */
       unsigned int qval = qtbl->quantval[jpeg_natural_order[i]];
       if (prec)
-        emit_byte(cinfo, (int) (qval >> 8));
+	emit_byte(cinfo, (int) (qval >> 8));
       emit_byte(cinfo, (int) (qval & 0xFF));
     }
 
@@ -253,33 +253,33 @@
 {
   JHUFF_TBL * htbl;
   int length, i;
-
+  
   if (is_ac) {
     htbl = cinfo->ac_huff_tbl_ptrs[index];
-    index += 0x10;              /* output index has AC bit set */
+    index += 0x10;		/* output index has AC bit set */
   } else {
     htbl = cinfo->dc_huff_tbl_ptrs[index];
   }
 
   if (htbl == NULL)
     ERREXIT1(cinfo, JERR_NO_HUFF_TABLE, index);
-
+  
   if (! htbl->sent_table) {
     emit_marker(cinfo, M_DHT);
-
+    
     length = 0;
     for (i = 1; i <= 16; i++)
       length += htbl->bits[i];
-
+    
     emit_2bytes(cinfo, length + 2 + 1 + 16);
     emit_byte(cinfo, index);
-
+    
     for (i = 1; i <= 16; i++)
       emit_byte(cinfo, htbl->bits[i]);
-
+    
     for (i = 0; i < length; i++)
       emit_byte(cinfo, htbl->huffval[i]);
-
+    
     htbl->sent_table = TRUE;
   }
 }
@@ -427,12 +427,12 @@
 
     for (i = 0; i < NUM_ARITH_TBLS; i++) {
       if (dc_in_use[i]) {
-        emit_byte(cinfo, i);
-        emit_byte(cinfo, cinfo->arith_dc_L[i] + (cinfo->arith_dc_U[i]<<4));
+	emit_byte(cinfo, i);
+	emit_byte(cinfo, cinfo->arith_dc_L[i] + (cinfo->arith_dc_U[i]<<4));
       }
       if (ac_in_use[i]) {
-        emit_byte(cinfo, i + 0x10);
-        emit_byte(cinfo, cinfo->arith_ac_K[i]);
+	emit_byte(cinfo, i + 0x10);
+	emit_byte(cinfo, cinfo->arith_ac_K[i]);
       }
     }
   }
@@ -445,8 +445,8 @@
 /* Emit a DRI marker */
 {
   emit_marker(cinfo, M_DRI);
-
-  emit_2bytes(cinfo, 4);        /* fixed length */
+  
+  emit_2bytes(cinfo, 4);	/* fixed length */
 
   emit_2bytes(cinfo, (int) cinfo->restart_interval);
 }
@@ -458,9 +458,9 @@
 {
   int ci;
   jpeg_component_info *compptr;
-
+  
   emit_marker(cinfo, code);
-
+  
   emit_2bytes(cinfo, 3 * cinfo->num_components + 2 + 5 + 1); /* length */
 
   /* Make sure image isn't bigger than SOF field can handle */
@@ -489,13 +489,13 @@
 {
   int i, td, ta;
   jpeg_component_info *compptr;
-
+  
   emit_marker(cinfo, M_SOS);
-
+  
   emit_2bytes(cinfo, 2 * cinfo->comps_in_scan + 2 + 1 + 3); /* length */
-
+  
   emit_byte(cinfo, cinfo->comps_in_scan);
-
+  
   for (i = 0; i < cinfo->comps_in_scan; i++) {
     compptr = cinfo->cur_comp_info[i];
     emit_byte(cinfo, compptr->component_id);
@@ -523,22 +523,22 @@
 /* Emit a JFIF-compliant APP0 marker */
 {
   /*
-   * Length of APP0 block       (2 bytes)
-   * Block ID                   (4 bytes - ASCII "JFIF")
-   * Zero byte                  (1 byte to terminate the ID string)
-   * Version Major, Minor       (2 bytes - major first)
-   * Units                      (1 byte - 0x00 = none, 0x01 = inch, 0x02 = cm)
-   * Xdpu                       (2 bytes - dots per unit horizontal)
-   * Ydpu                       (2 bytes - dots per unit vertical)
-   * Thumbnail X size           (1 byte)
-   * Thumbnail Y size           (1 byte)
+   * Length of APP0 block	(2 bytes)
+   * Block ID			(4 bytes - ASCII "JFIF")
+   * Zero byte			(1 byte to terminate the ID string)
+   * Version Major, Minor	(2 bytes - major first)
+   * Units			(1 byte - 0x00 = none, 0x01 = inch, 0x02 = cm)
+   * Xdpu			(2 bytes - dots per unit horizontal)
+   * Ydpu			(2 bytes - dots per unit vertical)
+   * Thumbnail X size		(1 byte)
+   * Thumbnail Y size		(1 byte)
    */
-
+  
   emit_marker(cinfo, M_APP0);
-
+  
   emit_2bytes(cinfo, 2 + 4 + 1 + 2 + 1 + 2 + 2 + 1 + 1); /* length */
 
-  emit_byte(cinfo, 0x4A);       /* Identifier: ASCII "JFIF" */
+  emit_byte(cinfo, 0x4A);	/* Identifier: ASCII "JFIF" */
   emit_byte(cinfo, 0x46);
   emit_byte(cinfo, 0x49);
   emit_byte(cinfo, 0x46);
@@ -548,7 +548,7 @@
   emit_byte(cinfo, cinfo->density_unit); /* Pixel size information */
   emit_2bytes(cinfo, (int) cinfo->X_density);
   emit_2bytes(cinfo, (int) cinfo->Y_density);
-  emit_byte(cinfo, 0);          /* No thumbnail image */
+  emit_byte(cinfo, 0);		/* No thumbnail image */
   emit_byte(cinfo, 0);
 }
 
@@ -558,12 +558,12 @@
 /* Emit an Adobe APP14 marker */
 {
   /*
-   * Length of APP14 block      (2 bytes)
-   * Block ID                   (5 bytes - ASCII "Adobe")
-   * Version Number             (2 bytes - currently 100)
-   * Flags0                     (2 bytes - currently 0)
-   * Flags1                     (2 bytes - currently 0)
-   * Color transform            (1 byte)
+   * Length of APP14 block	(2 bytes)
+   * Block ID			(5 bytes - ASCII "Adobe")
+   * Version Number		(2 bytes - currently 100)
+   * Flags0			(2 bytes - currently 0)
+   * Flags1			(2 bytes - currently 0)
+   * Color transform		(1 byte)
    *
    * Although Adobe TN 5116 mentions Version = 101, all the Adobe files
    * now in circulation seem to use Version = 100, so that's what we write.
@@ -572,28 +572,28 @@
    * YCbCr, 2 if it's YCCK, 0 otherwise.  Adobe's definition has to do with
    * whether the encoder performed a transformation, which is pretty useless.
    */
-
+  
   emit_marker(cinfo, M_APP14);
-
+  
   emit_2bytes(cinfo, 2 + 5 + 2 + 2 + 2 + 1); /* length */
 
-  emit_byte(cinfo, 0x41);       /* Identifier: ASCII "Adobe" */
+  emit_byte(cinfo, 0x41);	/* Identifier: ASCII "Adobe" */
   emit_byte(cinfo, 0x64);
   emit_byte(cinfo, 0x6F);
   emit_byte(cinfo, 0x62);
   emit_byte(cinfo, 0x65);
-  emit_2bytes(cinfo, 100);      /* Version */
-  emit_2bytes(cinfo, 0);        /* Flags0 */
-  emit_2bytes(cinfo, 0);        /* Flags1 */
+  emit_2bytes(cinfo, 100);	/* Version */
+  emit_2bytes(cinfo, 0);	/* Flags0 */
+  emit_2bytes(cinfo, 0);	/* Flags1 */
   switch (cinfo->jpeg_color_space) {
   case JCS_YCbCr:
-    emit_byte(cinfo, 1);        /* Color transform = 1 */
+    emit_byte(cinfo, 1);	/* Color transform = 1 */
     break;
   case JCS_YCCK:
-    emit_byte(cinfo, 2);        /* Color transform = 2 */
+    emit_byte(cinfo, 2);	/* Color transform = 2 */
     break;
   default:
-    emit_byte(cinfo, 0);        /* Color transform = 0 */
+    emit_byte(cinfo, 0);	/* Color transform = 0 */
     break;
   }
 }
@@ -611,12 +611,12 @@
 write_marker_header (j_compress_ptr cinfo, int marker, unsigned int datalen)
 /* Emit an arbitrary marker header */
 {
-  if (datalen > (unsigned int) 65533)           /* safety check */
+  if (datalen > (unsigned int) 65533)		/* safety check */
     ERREXIT(cinfo, JERR_BAD_LENGTH);
 
   emit_marker(cinfo, (JPEG_MARKER) marker);
 
-  emit_2bytes(cinfo, (int) (datalen + 2));      /* total length */
+  emit_2bytes(cinfo, (int) (datalen + 2));	/* total length */
 }
 
 METHODDEF(void)
@@ -643,12 +643,12 @@
 {
   my_marker_ptr marker = (my_marker_ptr) cinfo->marker;
 
-  emit_marker(cinfo, M_SOI);    /* first the SOI */
+  emit_marker(cinfo, M_SOI);	/* first the SOI */
 
   /* SOI is defined to reset restart interval to 0 */
   marker->last_restart_interval = 0;
 
-  if (cinfo->write_JFIF_header) /* next an optional JFIF APP0 */
+  if (cinfo->write_JFIF_header)	/* next an optional JFIF APP0 */
     emit_jfif_app0(cinfo);
   if (cinfo->write_Adobe_marker) /* next an optional Adobe APP14 */
     emit_adobe_app14(cinfo);
@@ -669,7 +669,7 @@
   int ci, prec;
   boolean is_baseline;
   jpeg_component_info *compptr;
-
+  
   /* Emit DQT for each quantization table.
    * Note that emit_dqt() suppresses any duplicate tables.
    */
@@ -692,9 +692,9 @@
   } else {
     is_baseline = TRUE;
     for (ci = 0, compptr = cinfo->comp_info; ci < cinfo->num_components;
-         ci++, compptr++) {
+	 ci++, compptr++) {
       if (compptr->dc_tbl_no > 1 || compptr->ac_tbl_no > 1)
-        is_baseline = FALSE;
+	is_baseline = FALSE;
     }
     if (prec && is_baseline) {
       is_baseline = FALSE;
@@ -711,11 +711,11 @@
       emit_sof(cinfo, M_SOF9);  /* SOF code for sequential arithmetic */
   } else {
     if (cinfo->progressive_mode)
-      emit_sof(cinfo, M_SOF2);  /* SOF code for progressive Huffman */
+      emit_sof(cinfo, M_SOF2);	/* SOF code for progressive Huffman */
     else if (is_baseline)
-      emit_sof(cinfo, M_SOF0);  /* SOF code for baseline implementation */
+      emit_sof(cinfo, M_SOF0);	/* SOF code for baseline implementation */
     else
-      emit_sof(cinfo, M_SOF1);  /* SOF code for non-baseline Huffman file */
+      emit_sof(cinfo, M_SOF1);	/* SOF code for non-baseline Huffman file */
   }
 }
 
@@ -743,16 +743,6 @@
     /* Emit Huffman tables.
      * Note that emit_dht() suppresses any duplicate tables.
      */
-<<<<<<< HEAD
-    for (i = 0; i < cinfo->comps_in_scan; i++) {
-      compptr = cinfo->cur_comp_info[i];
-      /* DC needs no table for refinement scan */
-      if (cinfo->Ss == 0 && cinfo->Ah == 0)
-        emit_dht(cinfo, compptr->dc_tbl_no, FALSE);
-      /* AC needs no table when not present */
-      if (cinfo->Se)
-        emit_dht(cinfo, compptr->ac_tbl_no, TRUE);
-=======
     if (!emit_multi_dht(cinfo)) {
       for (i = 0; i < cinfo->comps_in_scan; i++) {
         compptr = cinfo->cur_comp_info[i];
@@ -763,7 +753,6 @@
         if (cinfo->Se)
           emit_dht(cinfo, compptr->ac_tbl_no, TRUE);
       }
->>>>>>> c0756e61
     }
   }
 
@@ -812,9 +801,9 @@
   if (! cinfo->arith_code) {
     for (i = 0; i < NUM_HUFF_TBLS; i++) {
       if (cinfo->dc_huff_tbl_ptrs[i] != NULL)
-        emit_dht(cinfo, i, FALSE);
+	emit_dht(cinfo, i, FALSE);
       if (cinfo->ac_huff_tbl_ptrs[i] != NULL)
-        emit_dht(cinfo, i, TRUE);
+	emit_dht(cinfo, i, TRUE);
     }
   }
 
