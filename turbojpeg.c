--- conflicted
+++ resolved
@@ -1,11 +1,7 @@
 /*
-<<<<<<< HEAD
- * Copyright (C)2009-2014 D. R. Commander.  All Rights Reserved.
+ * Copyright (C)2009-2015 D. R. Commander.  All Rights Reserved.
  * mozjpeg Modifications:
  * Copyright (C) 2014, Mozilla Corporation.
-=======
- * Copyright (C)2009-2015 D. R. Commander.  All Rights Reserved.
->>>>>>> a8af7243
  *
  * Redistribution and use in source and binary forms, with or without
  * modification, are permitted provided that the following conditions are met:
@@ -137,32 +133,20 @@
 	j_compress_ptr cinfo=NULL;  j_decompress_ptr dinfo=NULL;  \
 	if(!this) {snprintf(errStr, JMSG_LENGTH_MAX, "Invalid handle");  \
 		return -1;}  \
-<<<<<<< HEAD
-	cinfo=&this->cinfo;  dinfo=&this->dinfo;
-=======
 	cinfo=&this->cinfo;  dinfo=&this->dinfo;  \
 	this->jerr.warning=FALSE;
->>>>>>> a8af7243
 #define getcinstance(handle) tjinstance *this=(tjinstance *)handle;  \
 	j_compress_ptr cinfo=NULL;  \
 	if(!this) {snprintf(errStr, JMSG_LENGTH_MAX, "Invalid handle");  \
 		return -1;}  \
-<<<<<<< HEAD
-	cinfo=&this->cinfo;
-=======
 	cinfo=&this->cinfo;  \
 	this->jerr.warning=FALSE;
->>>>>>> a8af7243
 #define getdinstance(handle) tjinstance *this=(tjinstance *)handle;  \
 	j_decompress_ptr dinfo=NULL;  \
 	if(!this) {snprintf(errStr, JMSG_LENGTH_MAX, "Invalid handle");  \
 		return -1;}  \
-<<<<<<< HEAD
-	dinfo=&this->dinfo;
-=======
 	dinfo=&this->dinfo;  \
 	this->jerr.warning=FALSE;
->>>>>>> a8af7243
 
 static int getPixelFormat(int pixelSize, int flags)
 {
@@ -238,10 +222,7 @@
 		cinfo->master->compress_profile=JCP_FASTEST;
 	jpeg_set_defaults(cinfo);
 
-<<<<<<< HEAD
-=======
 #ifndef NO_GETENV
->>>>>>> a8af7243
 	if((env=getenv("TJ_OPTIMIZE"))!=NULL && strlen(env)>0 && !strcmp(env, "1"))
 		cinfo->optimize_coding=TRUE;
 	if((env=getenv("TJ_ARITHMETIC"))!=NULL && strlen(env)>0	&& !strcmp(env, "1"))
@@ -260,10 +241,7 @@
 				cinfo->restart_in_rows=temp;
 		}
 	}
-<<<<<<< HEAD
-=======
 #endif
->>>>>>> a8af7243
 
 	if(jpegQual>=0)
 	{
@@ -277,17 +255,15 @@
 		jpeg_set_colorspace(cinfo, JCS_YCCK);
 	else jpeg_set_colorspace(cinfo, JCS_YCbCr);
 
-<<<<<<< HEAD
-	/* Set scan pattern again as colorspace might have changed */
-	if(cinfo->master->compress_profile == JCP_MAX_COMPRESSION)
-		jpeg_simple_progression(cinfo);
-=======
 #ifndef NO_GETENV
 	if((env=getenv("TJ_PROGRESSIVE"))!=NULL && strlen(env)>0
 		&& !strcmp(env, "1"))
 		jpeg_simple_progression(cinfo);
 #endif
->>>>>>> a8af7243
+
+	/* Set scan pattern again as colorspace might have changed */
+	if(cinfo->master->compress_profile == JCP_MAX_COMPRESSION)
+		jpeg_simple_progression(cinfo);
 
 	cinfo->comp_info[0].h_samp_factor=tjMCUWidth[subsamp]/8;
 	cinfo->comp_info[1].h_samp_factor=1;
@@ -1200,10 +1176,7 @@
 		if(inbuf[i]) free(inbuf[i]);
 	}
 	if(_tmpbuf) free(_tmpbuf);
-<<<<<<< HEAD
-=======
 	if(this->jerr.warning) retval=-1;
->>>>>>> a8af7243
 	return retval;
 }
 
@@ -1603,10 +1576,7 @@
 		retval=-1;  goto bailout;
 	}
 	dinfo->do_fancy_upsampling=FALSE;
-<<<<<<< HEAD
-=======
 	dinfo->Se=DCTSIZE2-1;
->>>>>>> a8af7243
 	jinit_master_decompress(dinfo);
 	(*dinfo->upsample->start_pass)(dinfo);
 
@@ -1695,10 +1665,7 @@
 		if(_tmpbuf[i]!=NULL) free(_tmpbuf[i]);
 		if(inbuf[i]!=NULL) free(inbuf[i]);
 	}
-<<<<<<< HEAD
-=======
 	if(this->jerr.warning) retval=-1;
->>>>>>> a8af7243
 	return retval;
 }
 
