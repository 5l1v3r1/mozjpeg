/*
<<<<<<< HEAD
 * Copyright (C)2009-2018 D. R. Commander.  All Rights Reserved.
 * mozjpeg Modifications:
 * Copyright (C) 2014, Mozilla Corporation.
=======
 * Copyright (C)2009-2019 D. R. Commander.  All Rights Reserved.
>>>>>>> 70327296
 *
 * Redistribution and use in source and binary forms, with or without
 * modification, are permitted provided that the following conditions are met:
 *
 * - Redistributions of source code must retain the above copyright notice,
 *   this list of conditions and the following disclaimer.
 * - Redistributions in binary form must reproduce the above copyright notice,
 *   this list of conditions and the following disclaimer in the documentation
 *   and/or other materials provided with the distribution.
 * - Neither the name of the libjpeg-turbo Project nor the names of its
 *   contributors may be used to endorse or promote products derived from this
 *   software without specific prior written permission.
 *
 * THIS SOFTWARE IS PROVIDED BY THE COPYRIGHT HOLDERS AND CONTRIBUTORS "AS IS",
 * AND ANY EXPRESS OR IMPLIED WARRANTIES, INCLUDING, BUT NOT LIMITED TO, THE
 * IMPLIED WARRANTIES OF MERCHANTABILITY AND FITNESS FOR A PARTICULAR PURPOSE
 * ARE DISCLAIMED.  IN NO EVENT SHALL THE COPYRIGHT HOLDERS OR CONTRIBUTORS BE
 * LIABLE FOR ANY DIRECT, INDIRECT, INCIDENTAL, SPECIAL, EXEMPLARY, OR
 * CONSEQUENTIAL DAMAGES (INCLUDING, BUT NOT LIMITED TO, PROCUREMENT OF
 * SUBSTITUTE GOODS OR SERVICES; LOSS OF USE, DATA, OR PROFITS; OR BUSINESS
 * INTERRUPTION) HOWEVER CAUSED AND ON ANY THEORY OF LIABILITY, WHETHER IN
 * CONTRACT, STRICT LIABILITY, OR TORT (INCLUDING NEGLIGENCE OR OTHERWISE)
 * ARISING IN ANY WAY OUT OF THE USE OF THIS SOFTWARE, EVEN IF ADVISED OF THE
 * POSSIBILITY OF SUCH DAMAGE.
 */

/* TurboJPEG/LJT:  this implements the TurboJPEG API using libjpeg or
   libjpeg-turbo */

#include <stdio.h>
#include <stdlib.h>
#include <ctype.h>
#include <jinclude.h>
#define JPEG_INTERNALS
#include <jpeglib.h>
#include <jerror.h>
#include <setjmp.h>
#include <errno.h>
#include "./turbojpeg.h"
#include "./tjutil.h"
#include "transupp.h"
#include "./jpegcomp.h"
#include "./cdjpeg.h"

extern void jpeg_mem_dest_tj(j_compress_ptr, unsigned char **, unsigned long *,
                             boolean);
extern void jpeg_mem_src_tj(j_decompress_ptr, const unsigned char *,
	unsigned long);

<<<<<<< HEAD
#define PAD(v, p) ((v+(p)-1)&(~((p)-1)))
#define isPow2(x) (((x)&(x-1))==0)
=======
#define PAD(v, p)  ((v + (p) - 1) & (~((p) - 1)))
#define IS_POW2(x)  (((x) & (x - 1)) == 0)
>>>>>>> 70327296


/* Error handling (based on example in example.txt) */

static char errStr[JMSG_LENGTH_MAX]="No error";

struct my_error_mgr {
	struct jpeg_error_mgr pub;
	jmp_buf setjmp_buffer;
	void (*emit_message)(j_common_ptr, int);
  boolean warning, stopOnWarning;
};
typedef struct my_error_mgr *my_error_ptr;

#define JMESSAGE(code, string)  string,
static const char *turbojpeg_message_table[] = {
#include "cderror.h"
  NULL
};

static void my_error_exit(j_common_ptr cinfo)
{
	my_error_ptr myerr=(my_error_ptr)cinfo->err;

	(*cinfo->err->output_message)(cinfo);
	longjmp(myerr->setjmp_buffer, 1);
}

/* Based on output_message() in jerror.c */

static void my_output_message(j_common_ptr cinfo)
{
	(*cinfo->err->format_message)(cinfo, errStr);
}

static void my_emit_message(j_common_ptr cinfo, int msg_level)
{
	my_error_ptr myerr=(my_error_ptr)cinfo->err;

	myerr->emit_message(cinfo, msg_level);
  if (msg_level < 0) {
    myerr->warning = TRUE;
    if (myerr->stopOnWarning) longjmp(myerr->setjmp_buffer, 1);
  }
}


/* Global structures, macros, etc. */

enum {COMPRESS=1, DECOMPRESS=2};

typedef struct _tjinstance {
	struct jpeg_compress_struct cinfo;
	struct jpeg_decompress_struct dinfo;
	struct my_error_mgr jerr;
	int init, headerRead;
  char errStr[JMSG_LENGTH_MAX];
  boolean isInstanceError;
} tjinstance;

static const int pixelsize[TJ_NUMSAMP]={3, 3, 3, 1, 3, 3};

static const JXFORM_CODE xformtypes[TJ_NUMXOP] = {
	JXFORM_NONE, JXFORM_FLIP_H, JXFORM_FLIP_V, JXFORM_TRANSPOSE,
	JXFORM_TRANSVERSE, JXFORM_ROT_90, JXFORM_ROT_180, JXFORM_ROT_270
};

#define NUMSF 16
static const tjscalingfactor sf[NUMSF]={
	{2, 1},
	{15, 8},
	{7, 4},
	{13, 8},
	{3, 2},
	{11, 8},
	{5, 4},
	{9, 8},
	{1, 1},
	{7, 8},
	{3, 4},
	{5, 8},
	{1, 2},
	{3, 8},
	{1, 4},
	{1, 8}
};

static J_COLOR_SPACE pf2cs[TJ_NUMPF] = {
  JCS_EXT_RGB, JCS_EXT_BGR, JCS_EXT_RGBX, JCS_EXT_BGRX, JCS_EXT_XBGR,
  JCS_EXT_XRGB, JCS_GRAYSCALE, JCS_EXT_RGBA, JCS_EXT_BGRA, JCS_EXT_ABGR,
  JCS_EXT_ARGB, JCS_CMYK
};

static int cs2pf[JPEG_NUMCS] = {
  TJPF_UNKNOWN, TJPF_GRAY,
#if RGB_RED == 0 && RGB_GREEN == 1 && RGB_BLUE == 2 && RGB_PIXELSIZE == 3
  TJPF_RGB,
#elif RGB_RED == 2 && RGB_GREEN == 1 && RGB_BLUE == 0 && RGB_PIXELSIZE == 3
  TJPF_BGR,
#elif RGB_RED == 0 && RGB_GREEN == 1 && RGB_BLUE == 2 && RGB_PIXELSIZE == 4
  TJPF_RGBX,
#elif RGB_RED == 2 && RGB_GREEN == 1 && RGB_BLUE == 0 && RGB_PIXELSIZE == 4
  TJPF_BGRX,
#elif RGB_RED == 3 && RGB_GREEN == 2 && RGB_BLUE == 1 && RGB_PIXELSIZE == 4
  TJPF_XBGR,
#elif RGB_RED == 1 && RGB_GREEN == 2 && RGB_BLUE == 3 && RGB_PIXELSIZE == 4
  TJPF_XRGB,
#endif
  TJPF_UNKNOWN, TJPF_CMYK, TJPF_UNKNOWN, TJPF_RGB, TJPF_RGBX, TJPF_BGR,
  TJPF_BGRX, TJPF_XBGR, TJPF_XRGB, TJPF_RGBA, TJPF_BGRA, TJPF_ABGR, TJPF_ARGB,
  TJPF_UNKNOWN
};

#define THROWG(m) { \
  snprintf(errStr, JMSG_LENGTH_MAX, "%s", m); \
  retval = -1;  goto bailout; \
}
#define THROW_UNIX(m) { \
  snprintf(errStr, JMSG_LENGTH_MAX, "%s\n%s", m, strerror(errno)); \
  retval = -1;  goto bailout; \
}
#define THROW(m) { \
  snprintf(this->errStr, JMSG_LENGTH_MAX, "%s", m); \
  this->isInstanceError = TRUE;  THROWG(m) \
}

#define GET_INSTANCE(handle) \
  tjinstance *this = (tjinstance *)handle; \
  j_compress_ptr cinfo = NULL; \
  j_decompress_ptr dinfo = NULL; \
  \
  if (!this) { \
    snprintf(errStr, JMSG_LENGTH_MAX, "Invalid handle"); \
    return -1; \
  } \
	cinfo=&this->cinfo;  dinfo=&this->dinfo;  \
  this->jerr.warning = FALSE; \
  this->isInstanceError = FALSE;

#define GET_CINSTANCE(handle) \
  tjinstance *this = (tjinstance *)handle; \
	j_compress_ptr cinfo=NULL;  \
  \
  if (!this) { \
    snprintf(errStr, JMSG_LENGTH_MAX, "Invalid handle"); \
    return -1; \
  } \
	cinfo=&this->cinfo;  \
  this->jerr.warning = FALSE; \
  this->isInstanceError = FALSE;

#define GET_DINSTANCE(handle) \
  tjinstance *this = (tjinstance *)handle; \
	j_decompress_ptr dinfo=NULL;  \
  \
  if (!this) { \
    snprintf(errStr, JMSG_LENGTH_MAX, "Invalid handle"); \
    return -1; \
  } \
	dinfo=&this->dinfo;  \
  this->jerr.warning = FALSE; \
  this->isInstanceError = FALSE;

static int getPixelFormat(int pixelSize, int flags)
{
	if(pixelSize==1) return TJPF_GRAY;
  if (pixelSize == 3) {
		if(flags&TJ_BGR) return TJPF_BGR;
		else return TJPF_RGB;
	}
  if (pixelSize == 4) {
    if (flags & TJ_ALPHAFIRST) {
			if(flags&TJ_BGR) return TJPF_XBGR;
			else return TJPF_XRGB;
    } else {
			if(flags&TJ_BGR) return TJPF_BGRX;
			else return TJPF_RGBX;
		}
	}
	return -1;
}

static int setCompDefaults(struct jpeg_compress_struct *cinfo, int pixelFormat,
                           int subsamp, int jpegQual, int flags)
{
<<<<<<< HEAD
	int retval=0;
	char *env=NULL;
=======
  int retval = 0;
#ifndef NO_GETENV
  char *env = NULL;
#endif
>>>>>>> 70327296

  cinfo->in_color_space = pf2cs[pixelFormat];
	cinfo->input_components=tjPixelSize[pixelFormat];
	if((env=getenv("TJ_REVERT"))!=NULL && strlen(env)>0 && !strcmp(env, "1"))
		cinfo->master->compress_profile=JCP_FASTEST;
	jpeg_set_defaults(cinfo);

#ifndef NO_GETENV
  if ((env = getenv("TJ_OPTIMIZE")) != NULL && strlen(env) > 0 &&
      !strcmp(env, "1"))
		cinfo->optimize_coding=TRUE;
  if ((env = getenv("TJ_ARITHMETIC")) != NULL && strlen(env) > 0 &&
      !strcmp(env, "1"))
		cinfo->arith_code=TRUE;
  if ((env = getenv("TJ_RESTART")) != NULL && strlen(env) > 0) {
    int temp = -1;
    char tempc = 0;

    if (sscanf(env, "%d%c", &temp, &tempc) >= 1 && temp >= 0 &&
        temp <= 65535) {
      if (toupper(tempc) == 'B') {
				cinfo->restart_interval=temp;
				cinfo->restart_in_rows=0;
      } else
				cinfo->restart_in_rows=temp;
		}
	}
#endif

  if (jpegQual >= 0) {
		jpeg_set_quality(cinfo, jpegQual, TRUE);
    if (jpegQual >= 96 || flags & TJFLAG_ACCURATEDCT)
      cinfo->dct_method = JDCT_ISLOW;
    else
      cinfo->dct_method = JDCT_FASTEST;
	}
	if(subsamp==TJSAMP_GRAY)
		jpeg_set_colorspace(cinfo, JCS_GRAYSCALE);
	else if(pixelFormat==TJPF_CMYK)
		jpeg_set_colorspace(cinfo, JCS_YCCK);
  else
    jpeg_set_colorspace(cinfo, JCS_YCbCr);

  if (flags & TJFLAG_PROGRESSIVE)
    jpeg_simple_progression(cinfo);
#ifndef NO_GETENV
  else if ((env = getenv("TJ_PROGRESSIVE")) != NULL && strlen(env) > 0 &&
           !strcmp(env, "1"))
		jpeg_simple_progression(cinfo);
#endif

	/* Set scan pattern again as colorspace might have changed */
	if(cinfo->master->compress_profile == JCP_MAX_COMPRESSION)
		jpeg_simple_progression(cinfo);

	cinfo->comp_info[0].h_samp_factor=tjMCUWidth[subsamp]/8;
	cinfo->comp_info[1].h_samp_factor=1;
	cinfo->comp_info[2].h_samp_factor=1;
	if(cinfo->num_components>3)
		cinfo->comp_info[3].h_samp_factor=tjMCUWidth[subsamp]/8;
	cinfo->comp_info[0].v_samp_factor=tjMCUHeight[subsamp]/8;
	cinfo->comp_info[1].v_samp_factor=1;
	cinfo->comp_info[2].v_samp_factor=1;
	if(cinfo->num_components>3)
		cinfo->comp_info[3].v_samp_factor=tjMCUHeight[subsamp]/8;

	return retval;
}


static int getSubsamp(j_decompress_ptr dinfo)
{
	int retval=-1, i, k;

	/* The sampling factors actually have no meaning with grayscale JPEG files,
	   and in fact it's possible to generate grayscale JPEGs with sampling
	   factors > 1 (even though those sampling factors are ignored by the
	   decompressor.)  Thus, we need to treat grayscale as a special case. */
	if(dinfo->num_components==1 && dinfo->jpeg_color_space==JCS_GRAYSCALE)
		return TJSAMP_GRAY;

  for (i = 0; i < NUMSUBOPT; i++) {
    if (dinfo->num_components == pixelsize[i] ||
        ((dinfo->jpeg_color_space == JCS_YCCK ||
          dinfo->jpeg_color_space == JCS_CMYK) &&
         pixelsize[i] == 3 && dinfo->num_components == 4)) {
      if (dinfo->comp_info[0].h_samp_factor == tjMCUWidth[i] / 8 &&
          dinfo->comp_info[0].v_samp_factor == tjMCUHeight[i] / 8) {
				int match=0;

        for (k = 1; k < dinfo->num_components; k++) {
					int href=1, vref=1;

          if ((dinfo->jpeg_color_space == JCS_YCCK ||
               dinfo->jpeg_color_space == JCS_CMYK) && k == 3) {
						href=tjMCUWidth[i]/8;  vref=tjMCUHeight[i]/8;
					}
          if (dinfo->comp_info[k].h_samp_factor == href &&
              dinfo->comp_info[k].v_samp_factor == vref)
						match++;
				}
        if (match == dinfo->num_components - 1) {
					retval=i;  break;
				}
			}
			/* Handle 4:2:2 and 4:4:0 images whose sampling factors are specified
			   in non-standard ways. */
			if(dinfo->comp_info[0].h_samp_factor==2 &&
				dinfo->comp_info[0].v_samp_factor==2 &&
          (i == TJSAMP_422 || i == TJSAMP_440)) {
				int match=0;

        for (k = 1; k < dinfo->num_components; k++) {
					int href=tjMCUHeight[i]/8, vref=tjMCUWidth[i]/8;

          if ((dinfo->jpeg_color_space == JCS_YCCK ||
               dinfo->jpeg_color_space == JCS_CMYK) && k == 3) {
						href=vref=2;
					}
          if (dinfo->comp_info[k].h_samp_factor == href &&
              dinfo->comp_info[k].v_samp_factor == vref)
						match++;
				}
        if (match == dinfo->num_components - 1) {
<<<<<<< HEAD
					retval=i;  break;
				}
			}
		}
	}
	return retval;
=======
          retval = i;  break;
        }
      }
      /* Handle 4:4:4 images whose sampling factors are specified in
         non-standard ways. */
      if (dinfo->comp_info[0].h_samp_factor *
          dinfo->comp_info[0].v_samp_factor <=
          D_MAX_BLOCKS_IN_MCU / pixelsize[i] && i == TJSAMP_444) {
        int match = 0;
        for (k = 1; k < dinfo->num_components; k++) {
          if (dinfo->comp_info[k].h_samp_factor ==
              dinfo->comp_info[0].h_samp_factor &&
              dinfo->comp_info[k].v_samp_factor ==
              dinfo->comp_info[0].v_samp_factor)
            match++;
          if (match == dinfo->num_components - 1) {
            retval = i;  break;
          }
        }
      }
    }
  }
  return retval;
>>>>>>> 70327296
}


/* General API functions */

DLLEXPORT char *tjGetErrorStr2(tjhandle handle)
{
  tjinstance *this = (tjinstance *)handle;

  if (this && this->isInstanceError) {
    this->isInstanceError = FALSE;
    return this->errStr;
  } else
    return errStr;
}


DLLEXPORT char *tjGetErrorStr(void)
{
  return errStr;
}


DLLEXPORT int tjGetErrorCode(tjhandle handle)
{
  tjinstance *this = (tjinstance *)handle;

  if (this && this->jerr.warning) return TJERR_WARNING;
  else return TJERR_FATAL;
}


DLLEXPORT int tjDestroy(tjhandle handle)
{
<<<<<<< HEAD
	getinstance(handle);
=======
  GET_INSTANCE(handle);
>>>>>>> 70327296

	if(setjmp(this->jerr.setjmp_buffer)) return -1;
	if(this->init&COMPRESS) jpeg_destroy_compress(cinfo);
	if(this->init&DECOMPRESS) jpeg_destroy_decompress(dinfo);
	free(this);
	return 0;
}


/* These are exposed mainly because Windows can't malloc() and free() across
   DLL boundaries except when the CRT DLL is used, and we don't use the CRT DLL
   with turbojpeg.dll for compatibility reasons.  However, these functions
   can potentially be used for other purposes by different implementations. */

DLLEXPORT void tjFree(unsigned char *buf)
{
<<<<<<< HEAD
	if(buf) free(buf);
=======
  free(buf);
>>>>>>> 70327296
}


DLLEXPORT unsigned char *tjAlloc(int bytes)
{
	return (unsigned char *)malloc(bytes);
}


/* Compressor  */

static tjhandle _tjInitCompress(tjinstance *this)
{
	static unsigned char buffer[1];
  unsigned char *buf = buffer;
  unsigned long size = 1;

  /* This is also straight out of example.txt */
	this->cinfo.err=jpeg_std_error(&this->jerr.pub);
	this->jerr.pub.error_exit=my_error_exit;
	this->jerr.pub.output_message=my_output_message;
	this->jerr.emit_message=this->jerr.pub.emit_message;
	this->jerr.pub.emit_message=my_emit_message;
  this->jerr.pub.addon_message_table = turbojpeg_message_table;
  this->jerr.pub.first_addon_message = JMSG_FIRSTADDONCODE;
  this->jerr.pub.last_addon_message = JMSG_LASTADDONCODE;

  if (setjmp(this->jerr.setjmp_buffer)) {
<<<<<<< HEAD
		/* If we get here, the JPEG code has signaled an error. */
		if(this) free(this);
		return NULL;
	}
=======
    /* If we get here, the JPEG code has signaled an error. */
    free(this);
    return NULL;
  }
>>>>>>> 70327296

	jpeg_create_compress(&this->cinfo);
	/* Make an initial call so it will create the destination manager */
	jpeg_mem_dest_tj(&this->cinfo, &buf, &size, 0);

	this->init|=COMPRESS;
	return (tjhandle)this;
}

DLLEXPORT tjhandle tjInitCompress(void)
{
	tjinstance *this=NULL;

  if ((this = (tjinstance *)malloc(sizeof(tjinstance))) == NULL) {
		snprintf(errStr, JMSG_LENGTH_MAX,
			"tjInitCompress(): Memory allocation failure");
		return NULL;
	}
	MEMZERO(this, sizeof(tjinstance));
  snprintf(this->errStr, JMSG_LENGTH_MAX, "No error");
	return _tjInitCompress(this);
}


DLLEXPORT unsigned long tjBufSize(int width, int height, int jpegSubsamp)
{
  unsigned long long retval = 0;
  int mcuw, mcuh, chromasf;

<<<<<<< HEAD
	if(width<1 || height<1 || jpegSubsamp<0 || jpegSubsamp>=NUMSUBOPT)
    _throwg("tjBufSize(): Invalid argument");

	/* This allows for rare corner cases in which a JPEG image can actually be
	   larger than the uncompressed input (we wouldn't mention it if it hadn't
	   happened before.) */
	mcuw=tjMCUWidth[jpegSubsamp];
	mcuh=tjMCUHeight[jpegSubsamp];
	chromasf=jpegSubsamp==TJSAMP_GRAY? 0: 4*64/(mcuw*mcuh);
	retval=PAD(width, mcuw) * PAD(height, mcuh) * (2 + chromasf) + 2048;

	bailout:
	return retval;
=======
  if (width < 1 || height < 1 || jpegSubsamp < 0 || jpegSubsamp >= NUMSUBOPT)
    THROWG("tjBufSize(): Invalid argument");

  /* This allows for rare corner cases in which a JPEG image can actually be
     larger than the uncompressed input (we wouldn't mention it if it hadn't
     happened before.) */
  mcuw = tjMCUWidth[jpegSubsamp];
  mcuh = tjMCUHeight[jpegSubsamp];
  chromasf = jpegSubsamp == TJSAMP_GRAY ? 0 : 4 * 64 / (mcuw * mcuh);
  retval = PAD(width, mcuw) * PAD(height, mcuh) * (2ULL + chromasf) + 2048ULL;
  if (retval > (unsigned long long)((unsigned long)-1))
    THROWG("tjBufSize(): Image is too large");

bailout:
  return (unsigned long)retval;
>>>>>>> 70327296
}

DLLEXPORT unsigned long TJBUFSIZE(int width, int height)
{
<<<<<<< HEAD
	unsigned long retval=0;

	if(width<1 || height<1)
    _throwg("TJBUFSIZE(): Invalid argument");

	/* This allows for rare corner cases in which a JPEG image can actually be
	   larger than the uncompressed input (we wouldn't mention it if it hadn't
	   happened before.) */
	retval=PAD(width, 16) * PAD(height, 16) * 6 + 2048;

	bailout:
	return retval;
=======
  unsigned long long retval = 0;

  if (width < 1 || height < 1)
    THROWG("TJBUFSIZE(): Invalid argument");

  /* This allows for rare corner cases in which a JPEG image can actually be
     larger than the uncompressed input (we wouldn't mention it if it hadn't
     happened before.) */
  retval = PAD(width, 16) * PAD(height, 16) * 6ULL + 2048ULL;
  if (retval > (unsigned long long)((unsigned long)-1))
    THROWG("TJBUFSIZE(): Image is too large");

bailout:
  return (unsigned long)retval;
>>>>>>> 70327296
}


DLLEXPORT unsigned long tjBufSizeYUV2(int width, int pad, int height,
	int subsamp)
{
<<<<<<< HEAD
	int retval=0, nc, i;

	if(subsamp<0 || subsamp>=NUMSUBOPT)
    _throwg("tjBufSizeYUV2(): Invalid argument");
=======
  unsigned long long retval = 0;
  int nc, i;

  if (subsamp < 0 || subsamp >= NUMSUBOPT)
    THROWG("tjBufSizeYUV2(): Invalid argument");
>>>>>>> 70327296

	nc=(subsamp==TJSAMP_GRAY? 1:3);
  for (i = 0; i < nc; i++) {
		int pw=tjPlaneWidth(i, width, subsamp);
		int stride=PAD(pw, pad);
		int ph=tjPlaneHeight(i, height, subsamp);

<<<<<<< HEAD
		if(pw<0 || ph<0) return -1;
		else retval+=stride*ph;
	}

	bailout:
	return retval;
=======
    if (pw < 0 || ph < 0) return -1;
    else retval += (unsigned long long)stride * ph;
  }
  if (retval > (unsigned long long)((unsigned long)-1))
    THROWG("tjBufSizeYUV2(): Image is too large");

bailout:
  return (unsigned long)retval;
>>>>>>> 70327296
}

DLLEXPORT unsigned long tjBufSizeYUV(int width, int height, int subsamp)
{
	return tjBufSizeYUV2(width, 4, height, subsamp);
}

DLLEXPORT unsigned long TJBUFSIZEYUV(int width, int height, int subsamp)
{
	return tjBufSizeYUV(width, height, subsamp);
}


DLLEXPORT int tjPlaneWidth(int componentID, int width, int subsamp)
{
	int pw, nc, retval=0;

<<<<<<< HEAD
	if(width<1 || subsamp<0 || subsamp>=TJ_NUMSAMP)
    _throwg("tjPlaneWidth(): Invalid argument");
	nc=(subsamp==TJSAMP_GRAY? 1:3);
	if(componentID<0 || componentID>=nc)
    _throwg("tjPlaneWidth(): Invalid argument");
=======
  if (width < 1 || subsamp < 0 || subsamp >= TJ_NUMSAMP)
    THROWG("tjPlaneWidth(): Invalid argument");
  nc = (subsamp == TJSAMP_GRAY ? 1 : 3);
  if (componentID < 0 || componentID >= nc)
    THROWG("tjPlaneWidth(): Invalid argument");
>>>>>>> 70327296

	pw=PAD(width, tjMCUWidth[subsamp]/8);
	if(componentID==0)
		retval=pw;
	else
		retval=pw*8/tjMCUWidth[subsamp];

	bailout:
	return retval;
}


DLLEXPORT int tjPlaneHeight(int componentID, int height, int subsamp)
{
	int ph, nc, retval=0;

<<<<<<< HEAD
	if(height<1 || subsamp<0 || subsamp>=TJ_NUMSAMP)
    _throwg("tjPlaneHeight(): Invalid argument");
	nc=(subsamp==TJSAMP_GRAY? 1:3);
	if(componentID<0 || componentID>=nc)
    _throwg("tjPlaneHeight(): Invalid argument");
=======
  if (height < 1 || subsamp < 0 || subsamp >= TJ_NUMSAMP)
    THROWG("tjPlaneHeight(): Invalid argument");
  nc = (subsamp == TJSAMP_GRAY ? 1 : 3);
  if (componentID < 0 || componentID >= nc)
    THROWG("tjPlaneHeight(): Invalid argument");
>>>>>>> 70327296

	ph=PAD(height, tjMCUHeight[subsamp]/8);
	if(componentID==0)
		retval=ph;
	else
		retval=ph*8/tjMCUHeight[subsamp];

	bailout:
	return retval;
}


DLLEXPORT unsigned long tjPlaneSizeYUV(int componentID, int width, int stride,
                                       int height, int subsamp)
{
<<<<<<< HEAD
	unsigned long retval=0;
	int pw, ph;

	if(width<1 || height<1 || subsamp<0 || subsamp>=NUMSUBOPT)
    _throwg("tjPlaneSizeYUV(): Invalid argument");
=======
  unsigned long long retval = 0;
  int pw, ph;

  if (width < 1 || height < 1 || subsamp < 0 || subsamp >= NUMSUBOPT)
    THROWG("tjPlaneSizeYUV(): Invalid argument");
>>>>>>> 70327296

	pw=tjPlaneWidth(componentID, width, subsamp);
	ph=tjPlaneHeight(componentID, height, subsamp);
	if(pw<0 || ph<0) return -1;

	if(stride==0) stride=pw;
	else stride=abs(stride);

<<<<<<< HEAD
	retval=stride*(ph-1)+pw;

	bailout:
	return retval;
=======
  retval = (unsigned long long)stride * (ph - 1) + pw;
  if (retval > (unsigned long long)((unsigned long)-1))
    THROWG("tjPlaneSizeYUV(): Image is too large");

bailout:
  return (unsigned long)retval;
>>>>>>> 70327296
}


DLLEXPORT int tjCompress2(tjhandle handle, const unsigned char *srcBuf,
                          int width, int pitch, int height, int pixelFormat,
                          unsigned char **jpegBuf, unsigned long *jpegSize,
                          int jpegSubsamp, int jpegQual, int flags)
{
  int i, retval = 0, alloc = 1;
  JSAMPROW *row_pointer = NULL;

<<<<<<< HEAD
	getcinstance(handle)
  this->jerr.stopOnWarning = (flags & TJFLAG_STOPONWARNING) ? TRUE : FALSE;
	if((this->init&COMPRESS)==0)
		_throw("tjCompress2(): Instance has not been initialized for compression");
=======
  GET_CINSTANCE(handle)
  this->jerr.stopOnWarning = (flags & TJFLAG_STOPONWARNING) ? TRUE : FALSE;
  if ((this->init & COMPRESS) == 0)
    THROW("tjCompress2(): Instance has not been initialized for compression");
>>>>>>> 70327296

  if (srcBuf == NULL || width <= 0 || pitch < 0 || height <= 0 ||
      pixelFormat < 0 || pixelFormat >= TJ_NUMPF || jpegBuf == NULL ||
      jpegSize == NULL || jpegSubsamp < 0 || jpegSubsamp >= NUMSUBOPT ||
      jpegQual < 0 || jpegQual > 100)
<<<<<<< HEAD
		_throw("tjCompress2(): Invalid argument");
=======
    THROW("tjCompress2(): Invalid argument");
>>>>>>> 70327296

	if(pitch==0) pitch=width*tjPixelSize[pixelFormat];

<<<<<<< HEAD
	if((row_pointer=(JSAMPROW *)malloc(sizeof(JSAMPROW)*height))==NULL)
		_throw("tjCompress2(): Memory allocation failure");
=======
  if ((row_pointer = (JSAMPROW *)malloc(sizeof(JSAMPROW) * height)) == NULL)
    THROW("tjCompress2(): Memory allocation failure");
>>>>>>> 70327296

  if (setjmp(this->jerr.setjmp_buffer)) {
		/* If we get here, the JPEG code has signaled an error. */
		retval=-1;  goto bailout;
	}

	cinfo->image_width=width;
	cinfo->image_height=height;

#ifndef NO_PUTENV
	if(flags&TJFLAG_FORCEMMX) putenv("JSIMD_FORCEMMX=1");
	else if(flags&TJFLAG_FORCESSE) putenv("JSIMD_FORCESSE=1");
	else if(flags&TJFLAG_FORCESSE2) putenv("JSIMD_FORCESSE2=1");
#endif

  if (flags & TJFLAG_NOREALLOC) {
		alloc=0;  *jpegSize=tjBufSize(width, height, jpegSubsamp);
	}
	jpeg_mem_dest_tj(cinfo, jpegBuf, jpegSize, alloc);
	if(setCompDefaults(cinfo, pixelFormat, jpegSubsamp, jpegQual, flags)==-1)
		return -1;

	jpeg_start_compress(cinfo, TRUE);
  for (i = 0; i < height; i++) {
<<<<<<< HEAD
		if(flags&TJFLAG_BOTTOMUP)
			row_pointer[i]=(JSAMPROW)&srcBuf[(height-i-1)*pitch];
    else
      row_pointer[i] = (JSAMPROW)&srcBuf[i * pitch];
	}
	while(cinfo->next_scanline<cinfo->image_height)
		jpeg_write_scanlines(cinfo, &row_pointer[cinfo->next_scanline],
			cinfo->image_height-cinfo->next_scanline);
	jpeg_finish_compress(cinfo);

	bailout:
	if(cinfo->global_state>CSTATE_START) jpeg_abort_compress(cinfo);
	if(row_pointer) free(row_pointer);
	if(this->jerr.warning) retval=-1;
=======
    if (flags & TJFLAG_BOTTOMUP)
      row_pointer[i] = (JSAMPROW)&srcBuf[(height - i - 1) * (size_t)pitch];
    else
      row_pointer[i] = (JSAMPROW)&srcBuf[i * (size_t)pitch];
  }
  while (cinfo->next_scanline < cinfo->image_height)
    jpeg_write_scanlines(cinfo, &row_pointer[cinfo->next_scanline],
                         cinfo->image_height - cinfo->next_scanline);
  jpeg_finish_compress(cinfo);

bailout:
  if (cinfo->global_state > CSTATE_START) jpeg_abort_compress(cinfo);
  free(row_pointer);
  if (this->jerr.warning) retval = -1;
>>>>>>> 70327296
  this->jerr.stopOnWarning = FALSE;
	return retval;
}

DLLEXPORT int tjCompress(tjhandle handle, unsigned char *srcBuf, int width,
                         int pitch, int height, int pixelSize,
                         unsigned char *jpegBuf, unsigned long *jpegSize,
                         int jpegSubsamp, int jpegQual, int flags)
{
  int retval = 0;
  unsigned long size;

  if (flags & TJ_YUV) {
		size=tjBufSizeYUV(width, height, jpegSubsamp);
		retval=tjEncodeYUV2(handle, srcBuf, width, pitch, height,
                          getPixelFormat(pixelSize, flags), jpegBuf,
                          jpegSubsamp, flags);
  } else {
		retval=tjCompress2(handle, srcBuf, width, pitch, height,
                         getPixelFormat(pixelSize, flags), &jpegBuf, &size,
                         jpegSubsamp, jpegQual, flags | TJFLAG_NOREALLOC);
	}
	*jpegSize=size;
	return retval;
}


DLLEXPORT int tjEncodeYUVPlanes(tjhandle handle, const unsigned char *srcBuf,
                                int width, int pitch, int height,
                                int pixelFormat, unsigned char **dstPlanes,
                                int *strides, int subsamp, int flags)
{
  JSAMPROW *row_pointer = NULL;
	JSAMPLE *_tmpbuf[MAX_COMPONENTS], *_tmpbuf2[MAX_COMPONENTS];
	JSAMPROW *tmpbuf[MAX_COMPONENTS], *tmpbuf2[MAX_COMPONENTS];
	JSAMPROW *outbuf[MAX_COMPONENTS];
  int i, retval = 0, row, pw0, ph0, pw[MAX_COMPONENTS], ph[MAX_COMPONENTS];
	JSAMPLE *ptr;
	jpeg_component_info *compptr;

<<<<<<< HEAD
	getcinstance(handle);
=======
  GET_CINSTANCE(handle);
>>>>>>> 70327296
  this->jerr.stopOnWarning = (flags & TJFLAG_STOPONWARNING) ? TRUE : FALSE;

  for (i = 0; i < MAX_COMPONENTS; i++) {
		tmpbuf[i]=NULL;  _tmpbuf[i]=NULL;
		tmpbuf2[i]=NULL;  _tmpbuf2[i]=NULL;  outbuf[i]=NULL;
	}

<<<<<<< HEAD
	if((this->init&COMPRESS)==0)
		_throw("tjEncodeYUVPlanes(): Instance has not been initialized for compression");
=======
  if ((this->init & COMPRESS) == 0)
    THROW("tjEncodeYUVPlanes(): Instance has not been initialized for compression");
>>>>>>> 70327296

  if (srcBuf == NULL || width <= 0 || pitch < 0 || height <= 0 ||
      pixelFormat < 0 || pixelFormat >= TJ_NUMPF || !dstPlanes ||
      !dstPlanes[0] || subsamp < 0 || subsamp >= NUMSUBOPT)
<<<<<<< HEAD
		_throw("tjEncodeYUVPlanes(): Invalid argument");
	if(subsamp!=TJSAMP_GRAY && (!dstPlanes[1] || !dstPlanes[2]))
		_throw("tjEncodeYUVPlanes(): Invalid argument");

	if(pixelFormat==TJPF_CMYK)
		_throw("tjEncodeYUVPlanes(): Cannot generate YUV images from CMYK pixels");
=======
    THROW("tjEncodeYUVPlanes(): Invalid argument");
  if (subsamp != TJSAMP_GRAY && (!dstPlanes[1] || !dstPlanes[2]))
    THROW("tjEncodeYUVPlanes(): Invalid argument");

  if (pixelFormat == TJPF_CMYK)
    THROW("tjEncodeYUVPlanes(): Cannot generate YUV images from CMYK pixels");
>>>>>>> 70327296

	if(pitch==0) pitch=width*tjPixelSize[pixelFormat];

  if (setjmp(this->jerr.setjmp_buffer)) {
		/* If we get here, the JPEG code has signaled an error. */
		retval=-1;  goto bailout;
	}

	cinfo->image_width=width;
	cinfo->image_height=height;

#ifndef NO_PUTENV
	if(flags&TJFLAG_FORCEMMX) putenv("JSIMD_FORCEMMX=1");
	else if(flags&TJFLAG_FORCESSE) putenv("JSIMD_FORCESSE=1");
	else if(flags&TJFLAG_FORCESSE2) putenv("JSIMD_FORCESSE2=1");
#endif

<<<<<<< HEAD
	if(setCompDefaults(cinfo, pixelFormat, subsamp, -1, flags)==-1) return -1;

	/* Execute only the parts of jpeg_start_compress() that we need.  If we
	   were to call the whole jpeg_start_compress() function, then it would try
	   to write the file headers, which could overflow the output buffer if the
	   YUV image were very small. */
	if(cinfo->global_state!=CSTATE_START)
		_throw("tjEncodeYUVPlanes(): libjpeg API is in the wrong state");
	(*cinfo->err->reset_error_mgr)((j_common_ptr)cinfo);
	jinit_c_master_control(cinfo, FALSE);
	jinit_color_converter(cinfo);
	jinit_downsampler(cinfo);
	(*cinfo->cconvert->start_pass)(cinfo);

	pw0=PAD(width, cinfo->max_h_samp_factor);
	ph0=PAD(height, cinfo->max_v_samp_factor);

	if((row_pointer=(JSAMPROW *)malloc(sizeof(JSAMPROW)*ph0))==NULL)
		_throw("tjEncodeYUVPlanes(): Memory allocation failure");
  for (i = 0; i < height; i++) {
		if(flags&TJFLAG_BOTTOMUP)
			row_pointer[i]=(JSAMPROW)&srcBuf[(height-i-1)*pitch];
    else
      row_pointer[i] = (JSAMPROW)&srcBuf[i * pitch];
	}
	if(height<ph0)
		for(i=height; i<ph0; i++) row_pointer[i]=row_pointer[height-1];
=======
  if (setCompDefaults(cinfo, pixelFormat, subsamp, -1, flags) == -1) return -1;

  /* Execute only the parts of jpeg_start_compress() that we need.  If we
     were to call the whole jpeg_start_compress() function, then it would try
     to write the file headers, which could overflow the output buffer if the
     YUV image were very small. */
  if (cinfo->global_state != CSTATE_START)
    THROW("tjEncodeYUVPlanes(): libjpeg API is in the wrong state");
  (*cinfo->err->reset_error_mgr) ((j_common_ptr)cinfo);
  jinit_c_master_control(cinfo, FALSE);
  jinit_color_converter(cinfo);
  jinit_downsampler(cinfo);
  (*cinfo->cconvert->start_pass) (cinfo);

  pw0 = PAD(width, cinfo->max_h_samp_factor);
  ph0 = PAD(height, cinfo->max_v_samp_factor);

  if ((row_pointer = (JSAMPROW *)malloc(sizeof(JSAMPROW) * ph0)) == NULL)
    THROW("tjEncodeYUVPlanes(): Memory allocation failure");
  for (i = 0; i < height; i++) {
    if (flags & TJFLAG_BOTTOMUP)
      row_pointer[i] = (JSAMPROW)&srcBuf[(height - i - 1) * (size_t)pitch];
    else
      row_pointer[i] = (JSAMPROW)&srcBuf[i * (size_t)pitch];
  }
  if (height < ph0)
    for (i = height; i < ph0; i++) row_pointer[i] = row_pointer[height - 1];
>>>>>>> 70327296

  for (i = 0; i < cinfo->num_components; i++) {
		compptr=&cinfo->comp_info[i];
		_tmpbuf[i]=(JSAMPLE *)malloc(
      PAD((compptr->width_in_blocks * cinfo->max_h_samp_factor * DCTSIZE) /
          compptr->h_samp_factor, 32) *
      cinfo->max_v_samp_factor + 32);
    if (!_tmpbuf[i])
      THROW("tjEncodeYUVPlanes(): Memory allocation failure");
    tmpbuf[i] =
      (JSAMPROW *)malloc(sizeof(JSAMPROW) * cinfo->max_v_samp_factor);
    if (!tmpbuf[i])
      THROW("tjEncodeYUVPlanes(): Memory allocation failure");
    for (row = 0; row < cinfo->max_v_samp_factor; row++) {
			unsigned char *_tmpbuf_aligned=
        (unsigned char *)PAD((size_t)_tmpbuf[i], 32);

			tmpbuf[i][row]=&_tmpbuf_aligned[
        PAD((compptr->width_in_blocks * cinfo->max_h_samp_factor * DCTSIZE) /
            compptr->h_samp_factor, 32) * row];
		}
    _tmpbuf2[i] =
      (JSAMPLE *)malloc(PAD(compptr->width_in_blocks * DCTSIZE, 32) *
                        compptr->v_samp_factor + 32);
    if (!_tmpbuf2[i])
<<<<<<< HEAD
      _throw("tjEncodeYUVPlanes(): Memory allocation failure");
		tmpbuf2[i]=(JSAMPROW *)malloc(sizeof(JSAMPROW)*compptr->v_samp_factor);
=======
      THROW("tjEncodeYUVPlanes(): Memory allocation failure");
    tmpbuf2[i] = (JSAMPROW *)malloc(sizeof(JSAMPROW) * compptr->v_samp_factor);
>>>>>>> 70327296
    if (!tmpbuf2[i])
      THROW("tjEncodeYUVPlanes(): Memory allocation failure");
    for (row = 0; row < compptr->v_samp_factor; row++) {
			unsigned char *_tmpbuf2_aligned=
        (unsigned char *)PAD((size_t)_tmpbuf2[i], 32);

      tmpbuf2[i][row] =
        &_tmpbuf2_aligned[PAD(compptr->width_in_blocks * DCTSIZE, 32) * row];
		}
		pw[i]=pw0*compptr->h_samp_factor/cinfo->max_h_samp_factor;
		ph[i]=ph0*compptr->v_samp_factor/cinfo->max_v_samp_factor;
		outbuf[i]=(JSAMPROW *)malloc(sizeof(JSAMPROW)*ph[i]);
    if (!outbuf[i])
<<<<<<< HEAD
      _throw("tjEncodeYUVPlanes(): Memory allocation failure");
		ptr=dstPlanes[i];
=======
      THROW("tjEncodeYUVPlanes(): Memory allocation failure");
    ptr = dstPlanes[i];
>>>>>>> 70327296
    for (row = 0; row < ph[i]; row++) {
			outbuf[i][row]=ptr;
			ptr+=(strides && strides[i]!=0)? strides[i]:pw[i];
		}
	}

  if (setjmp(this->jerr.setjmp_buffer)) {
		/* If we get here, the JPEG code has signaled an error. */
		retval=-1;  goto bailout;
	}

  for (row = 0; row < ph0; row += cinfo->max_v_samp_factor) {
		(*cinfo->cconvert->color_convert)(cinfo, &row_pointer[row], tmpbuf, 0,
			cinfo->max_v_samp_factor);
		(cinfo->downsample->downsample)(cinfo, tmpbuf, 0, tmpbuf2, 0);
    for (i = 0, compptr = cinfo->comp_info; i < cinfo->num_components;
         i++, compptr++)
<<<<<<< HEAD
			jcopy_sample_rows(tmpbuf2[i], 0, outbuf[i],
				row*compptr->v_samp_factor/cinfo->max_v_samp_factor,
				compptr->v_samp_factor, pw[i]);
	}
	cinfo->next_scanline+=height;
	jpeg_abort_compress(cinfo);

	bailout:
	if(cinfo->global_state>CSTATE_START) jpeg_abort_compress(cinfo);
	if(row_pointer) free(row_pointer);
  for (i = 0; i < MAX_COMPONENTS; i++) {
		if(tmpbuf[i]!=NULL) free(tmpbuf[i]);
		if(_tmpbuf[i]!=NULL) free(_tmpbuf[i]);
		if(tmpbuf2[i]!=NULL) free(tmpbuf2[i]);
		if(_tmpbuf2[i]!=NULL) free(_tmpbuf2[i]);
		if(outbuf[i]!=NULL) free(outbuf[i]);
	}
	if(this->jerr.warning) retval=-1;
=======
      jcopy_sample_rows(tmpbuf2[i], 0, outbuf[i],
        row * compptr->v_samp_factor / cinfo->max_v_samp_factor,
        compptr->v_samp_factor, pw[i]);
  }
  cinfo->next_scanline += height;
  jpeg_abort_compress(cinfo);

bailout:
  if (cinfo->global_state > CSTATE_START) jpeg_abort_compress(cinfo);
  free(row_pointer);
  for (i = 0; i < MAX_COMPONENTS; i++) {
    free(tmpbuf[i]);
    free(_tmpbuf[i]);
    free(tmpbuf2[i]);
    free(_tmpbuf2[i]);
    free(outbuf[i]);
  }
  if (this->jerr.warning) retval = -1;
>>>>>>> 70327296
  this->jerr.stopOnWarning = FALSE;
	return retval;
}

DLLEXPORT int tjEncodeYUV3(tjhandle handle, const unsigned char *srcBuf,
                           int width, int pitch, int height, int pixelFormat,
                           unsigned char *dstBuf, int pad, int subsamp,
                           int flags)
{
	unsigned char *dstPlanes[3];
	int pw0, ph0, strides[3], retval=-1;
  tjinstance *this = (tjinstance *)handle;

  if (!this) THROWG("tjEncodeYUV3(): Invalid handle");
  this->isInstanceError = FALSE;

<<<<<<< HEAD
  if (width <= 0 || height <= 0 || dstBuf == NULL || pad < 0 || !isPow2(pad) ||
      subsamp < 0 || subsamp >= NUMSUBOPT)
		_throw("tjEncodeYUV3(): Invalid argument");
=======
  if (width <= 0 || height <= 0 || dstBuf == NULL || pad < 0 ||
      !IS_POW2(pad) || subsamp < 0 || subsamp >= NUMSUBOPT)
    THROW("tjEncodeYUV3(): Invalid argument");
>>>>>>> 70327296

	pw0=tjPlaneWidth(0, width, subsamp);
	ph0=tjPlaneHeight(0, height, subsamp);
	dstPlanes[0]=dstBuf;
	strides[0]=PAD(pw0, pad);
  if (subsamp == TJSAMP_GRAY) {
		strides[1]=strides[2]=0;
		dstPlanes[1]=dstPlanes[2]=NULL;
  } else {
		int pw1=tjPlaneWidth(1, width, subsamp);
		int ph1=tjPlaneHeight(1, height, subsamp);

		strides[1]=strides[2]=PAD(pw1, pad);
		dstPlanes[1]=dstPlanes[0]+strides[0]*ph0;
		dstPlanes[2]=dstPlanes[1]+strides[1]*ph1;
	}

	return tjEncodeYUVPlanes(handle, srcBuf, width, pitch, height, pixelFormat,
		dstPlanes, strides, subsamp, flags);

	bailout:
	return retval;
}

DLLEXPORT int tjEncodeYUV2(tjhandle handle, unsigned char *srcBuf, int width,
                           int pitch, int height, int pixelFormat,
                           unsigned char *dstBuf, int subsamp, int flags)
{
	return tjEncodeYUV3(handle, srcBuf, width, pitch, height, pixelFormat,
		dstBuf, 4, subsamp, flags);
}

DLLEXPORT int tjEncodeYUV(tjhandle handle, unsigned char *srcBuf, int width,
                          int pitch, int height, int pixelSize,
                          unsigned char *dstBuf, int subsamp, int flags)
{
	return tjEncodeYUV2(handle, srcBuf, width, pitch, height,
                      getPixelFormat(pixelSize, flags), dstBuf, subsamp,
                      flags);
}


DLLEXPORT int tjCompressFromYUVPlanes(tjhandle handle,
                                      const unsigned char **srcPlanes,
                                      int width, const int *strides,
                                      int height, int subsamp,
                                      unsigned char **jpegBuf,
                                      unsigned long *jpegSize, int jpegQual,
	int flags)
{
  int i, row, retval = 0, alloc = 1;
	int pw[MAX_COMPONENTS], ph[MAX_COMPONENTS], iw[MAX_COMPONENTS],
		tmpbufsize=0, usetmpbuf=0, th[MAX_COMPONENTS];
  JSAMPLE *_tmpbuf = NULL, *ptr;
  JSAMPROW *inbuf[MAX_COMPONENTS], *tmpbuf[MAX_COMPONENTS];

<<<<<<< HEAD
	getcinstance(handle)
=======
  GET_CINSTANCE(handle)
>>>>>>> 70327296
  this->jerr.stopOnWarning = (flags & TJFLAG_STOPONWARNING) ? TRUE : FALSE;

  for (i = 0; i < MAX_COMPONENTS; i++) {
		tmpbuf[i]=NULL;  inbuf[i]=NULL;
	}

<<<<<<< HEAD
	if((this->init&COMPRESS)==0)
		_throw("tjCompressFromYUVPlanes(): Instance has not been initialized for compression");
=======
  if ((this->init & COMPRESS) == 0)
    THROW("tjCompressFromYUVPlanes(): Instance has not been initialized for compression");
>>>>>>> 70327296

  if (!srcPlanes || !srcPlanes[0] || width <= 0 || height <= 0 ||
      subsamp < 0 || subsamp >= NUMSUBOPT || jpegBuf == NULL ||
      jpegSize == NULL || jpegQual < 0 || jpegQual > 100)
<<<<<<< HEAD
		_throw("tjCompressFromYUVPlanes(): Invalid argument");
	if(subsamp!=TJSAMP_GRAY && (!srcPlanes[1] || !srcPlanes[2]))
		_throw("tjCompressFromYUVPlanes(): Invalid argument");
=======
    THROW("tjCompressFromYUVPlanes(): Invalid argument");
  if (subsamp != TJSAMP_GRAY && (!srcPlanes[1] || !srcPlanes[2]))
    THROW("tjCompressFromYUVPlanes(): Invalid argument");
>>>>>>> 70327296

  if (setjmp(this->jerr.setjmp_buffer)) {
		/* If we get here, the JPEG code has signaled an error. */
		retval=-1;  goto bailout;
	}

	cinfo->image_width=width;
	cinfo->image_height=height;

#ifndef NO_PUTENV
	if(flags&TJFLAG_FORCEMMX) putenv("JSIMD_FORCEMMX=1");
	else if(flags&TJFLAG_FORCESSE) putenv("JSIMD_FORCESSE=1");
	else if(flags&TJFLAG_FORCESSE2) putenv("JSIMD_FORCESSE2=1");
#endif

  if (flags & TJFLAG_NOREALLOC) {
		alloc=0;  *jpegSize=tjBufSize(width, height, subsamp);
	}
	jpeg_mem_dest_tj(cinfo, jpegBuf, jpegSize, alloc);
	if(setCompDefaults(cinfo, TJPF_RGB, subsamp, jpegQual, flags)==-1)
		return -1;
	cinfo->raw_data_in=TRUE;

	jpeg_start_compress(cinfo, TRUE);
  for (i = 0; i < cinfo->num_components; i++) {
		jpeg_component_info *compptr=&cinfo->comp_info[i];
		int ih;

		iw[i]=compptr->width_in_blocks*DCTSIZE;
		ih=compptr->height_in_blocks*DCTSIZE;
    pw[i] = PAD(cinfo->image_width, cinfo->max_h_samp_factor) *
            compptr->h_samp_factor / cinfo->max_h_samp_factor;
    ph[i] = PAD(cinfo->image_height, cinfo->max_v_samp_factor) *
            compptr->v_samp_factor / cinfo->max_v_samp_factor;
<<<<<<< HEAD
		if(iw[i]!=pw[i] || ih!=ph[i]) usetmpbuf=1;
		th[i]=compptr->v_samp_factor*DCTSIZE;
		tmpbufsize+=iw[i]*th[i];
		if((inbuf[i]=(JSAMPROW *)malloc(sizeof(JSAMPROW)*ph[i]))==NULL)
			_throw("tjCompressFromYUVPlanes(): Memory allocation failure");
		ptr=(JSAMPLE *)srcPlanes[i];
=======
    if (iw[i] != pw[i] || ih != ph[i]) usetmpbuf = 1;
    th[i] = compptr->v_samp_factor * DCTSIZE;
    tmpbufsize += iw[i] * th[i];
    if ((inbuf[i] = (JSAMPROW *)malloc(sizeof(JSAMPROW) * ph[i])) == NULL)
      THROW("tjCompressFromYUVPlanes(): Memory allocation failure");
    ptr = (JSAMPLE *)srcPlanes[i];
>>>>>>> 70327296
    for (row = 0; row < ph[i]; row++) {
			inbuf[i][row]=ptr;
			ptr+=(strides && strides[i]!=0)? strides[i]:pw[i];
		}
	}
  if (usetmpbuf) {
<<<<<<< HEAD
		if((_tmpbuf=(JSAMPLE *)malloc(sizeof(JSAMPLE)*tmpbufsize))==NULL)
			_throw("tjCompressFromYUVPlanes(): Memory allocation failure");
		ptr=_tmpbuf;
    for (i = 0; i < cinfo->num_components; i++) {
			if((tmpbuf[i]=(JSAMPROW *)malloc(sizeof(JSAMPROW)*th[i]))==NULL)
				_throw("tjCompressFromYUVPlanes(): Memory allocation failure");
=======
    if ((_tmpbuf = (JSAMPLE *)malloc(sizeof(JSAMPLE) * tmpbufsize)) == NULL)
      THROW("tjCompressFromYUVPlanes(): Memory allocation failure");
    ptr = _tmpbuf;
    for (i = 0; i < cinfo->num_components; i++) {
      if ((tmpbuf[i] = (JSAMPROW *)malloc(sizeof(JSAMPROW) * th[i])) == NULL)
        THROW("tjCompressFromYUVPlanes(): Memory allocation failure");
>>>>>>> 70327296
      for (row = 0; row < th[i]; row++) {
				tmpbuf[i][row]=ptr;
				ptr+=iw[i];
			}
		}
	}

  if (setjmp(this->jerr.setjmp_buffer)) {
		/* If we get here, the JPEG code has signaled an error. */
		retval=-1;  goto bailout;
	}

	for(row=0; row<(int)cinfo->image_height;
       row += cinfo->max_v_samp_factor * DCTSIZE) {
		JSAMPARRAY yuvptr[MAX_COMPONENTS];
		int crow[MAX_COMPONENTS];

    for (i = 0; i < cinfo->num_components; i++) {
			jpeg_component_info *compptr=&cinfo->comp_info[i];

			crow[i]=row*compptr->v_samp_factor/cinfo->max_v_samp_factor;
      if (usetmpbuf) {
				int j, k;

        for (j = 0; j < MIN(th[i], ph[i] - crow[i]); j++) {
					memcpy(tmpbuf[i][j], inbuf[i][crow[i]+j], pw[i]);
					/* Duplicate last sample in row to fill out MCU */
          for (k = pw[i]; k < iw[i]; k++)
            tmpbuf[i][j][k] = tmpbuf[i][j][pw[i] - 1];
				}
				/* Duplicate last row to fill out MCU */
				for(j=ph[i]-crow[i]; j<th[i]; j++)
					memcpy(tmpbuf[i][j], tmpbuf[i][ph[i]-crow[i]-1], iw[i]);
				yuvptr[i]=tmpbuf[i];
      } else
				yuvptr[i]=&inbuf[i][crow[i]];
		}
		jpeg_write_raw_data(cinfo, yuvptr, cinfo->max_v_samp_factor*DCTSIZE);
	}
	jpeg_finish_compress(cinfo);

	bailout:
	if(cinfo->global_state>CSTATE_START) jpeg_abort_compress(cinfo);
  for (i = 0; i < MAX_COMPONENTS; i++) {
<<<<<<< HEAD
		if(tmpbuf[i]) free(tmpbuf[i]);
		if(inbuf[i]) free(inbuf[i]);
	}
	if(_tmpbuf) free(_tmpbuf);
	if(this->jerr.warning) retval=-1;
=======
    free(tmpbuf[i]);
    free(inbuf[i]);
  }
  free(_tmpbuf);
  if (this->jerr.warning) retval = -1;
>>>>>>> 70327296
  this->jerr.stopOnWarning = FALSE;
	return retval;
}

DLLEXPORT int tjCompressFromYUV(tjhandle handle, const unsigned char *srcBuf,
                                int width, int pad, int height, int subsamp,
                                unsigned char **jpegBuf,
                                unsigned long *jpegSize, int jpegQual,
                                int flags)
{
	const unsigned char *srcPlanes[3];
	int pw0, ph0, strides[3], retval=-1;
  tjinstance *this = (tjinstance *)handle;

  if (!this) THROWG("tjCompressFromYUV(): Invalid handle");
  this->isInstanceError = FALSE;

  if (srcBuf == NULL || width <= 0 || pad < 1 || height <= 0 || subsamp < 0 ||
      subsamp >= NUMSUBOPT)
<<<<<<< HEAD
		_throw("tjCompressFromYUV(): Invalid argument");
=======
    THROW("tjCompressFromYUV(): Invalid argument");
>>>>>>> 70327296

	pw0=tjPlaneWidth(0, width, subsamp);
	ph0=tjPlaneHeight(0, height, subsamp);
	srcPlanes[0]=srcBuf;
	strides[0]=PAD(pw0, pad);
  if (subsamp == TJSAMP_GRAY) {
		strides[1]=strides[2]=0;
		srcPlanes[1]=srcPlanes[2]=NULL;
  } else {
		int pw1=tjPlaneWidth(1, width, subsamp);
		int ph1=tjPlaneHeight(1, height, subsamp);

		strides[1]=strides[2]=PAD(pw1, pad);
		srcPlanes[1]=srcPlanes[0]+strides[0]*ph0;
		srcPlanes[2]=srcPlanes[1]+strides[1]*ph1;
	}

	return tjCompressFromYUVPlanes(handle, srcPlanes, width, strides, height,
		subsamp, jpegBuf, jpegSize, jpegQual, flags);

	bailout:
	return retval;
}


/* Decompressor */

static tjhandle _tjInitDecompress(tjinstance *this)
{
	static unsigned char buffer[1];

  /* This is also straight out of example.txt */
	this->dinfo.err=jpeg_std_error(&this->jerr.pub);
	this->jerr.pub.error_exit=my_error_exit;
	this->jerr.pub.output_message=my_output_message;
	this->jerr.emit_message=this->jerr.pub.emit_message;
	this->jerr.pub.emit_message=my_emit_message;
  this->jerr.pub.addon_message_table = turbojpeg_message_table;
  this->jerr.pub.first_addon_message = JMSG_FIRSTADDONCODE;
  this->jerr.pub.last_addon_message = JMSG_LASTADDONCODE;

  if (setjmp(this->jerr.setjmp_buffer)) {
<<<<<<< HEAD
		/* If we get here, the JPEG code has signaled an error. */
		if(this) free(this);
		return NULL;
	}
=======
    /* If we get here, the JPEG code has signaled an error. */
    free(this);
    return NULL;
  }
>>>>>>> 70327296

	jpeg_create_decompress(&this->dinfo);
	/* Make an initial call so it will create the source manager */
	jpeg_mem_src_tj(&this->dinfo, buffer, 1);

	this->init|=DECOMPRESS;
	return (tjhandle)this;
}

DLLEXPORT tjhandle tjInitDecompress(void)
{
	tjinstance *this;

  if ((this = (tjinstance *)malloc(sizeof(tjinstance))) == NULL) {
		snprintf(errStr, JMSG_LENGTH_MAX,
			"tjInitDecompress(): Memory allocation failure");
		return NULL;
	}
	MEMZERO(this, sizeof(tjinstance));
  snprintf(this->errStr, JMSG_LENGTH_MAX, "No error");
	return _tjInitDecompress(this);
}


DLLEXPORT int tjDecompressHeader3(tjhandle handle,
                                  const unsigned char *jpegBuf,
                                  unsigned long jpegSize, int *width,
                                  int *height, int *jpegSubsamp,
                                  int *jpegColorspace)
{
	int retval=0;

<<<<<<< HEAD
	getdinstance(handle);
	if((this->init&DECOMPRESS)==0)
		_throw("tjDecompressHeader3(): Instance has not been initialized for decompression");

  if (jpegBuf == NULL || jpegSize <= 0 || width == NULL || height == NULL ||
      jpegSubsamp == NULL || jpegColorspace == NULL)
		_throw("tjDecompressHeader3(): Invalid argument");
=======
  GET_DINSTANCE(handle);
  if ((this->init & DECOMPRESS) == 0)
    THROW("tjDecompressHeader3(): Instance has not been initialized for decompression");

  if (jpegBuf == NULL || jpegSize <= 0 || width == NULL || height == NULL ||
      jpegSubsamp == NULL || jpegColorspace == NULL)
    THROW("tjDecompressHeader3(): Invalid argument");
>>>>>>> 70327296

  if (setjmp(this->jerr.setjmp_buffer)) {
		/* If we get here, the JPEG code has signaled an error. */
		return -1;
	}

	jpeg_mem_src_tj(dinfo, jpegBuf, jpegSize);
	jpeg_read_header(dinfo, TRUE);

	*width=dinfo->image_width;
	*height=dinfo->image_height;
	*jpegSubsamp=getSubsamp(dinfo);
  switch (dinfo->jpeg_color_space) {
<<<<<<< HEAD
		case JCS_GRAYSCALE:  *jpegColorspace=TJCS_GRAY;  break;
		case JCS_RGB:        *jpegColorspace=TJCS_RGB;  break;
		case JCS_YCbCr:      *jpegColorspace=TJCS_YCbCr;  break;
		case JCS_CMYK:       *jpegColorspace=TJCS_CMYK;  break;
		case JCS_YCCK:       *jpegColorspace=TJCS_YCCK;  break;
		default:             *jpegColorspace=-1;  break;
	}

	jpeg_abort_decompress(dinfo);

	if(*jpegSubsamp<0)
		_throw("tjDecompressHeader3(): Could not determine subsampling type for JPEG image");
	if(*jpegColorspace<0)
		_throw("tjDecompressHeader3(): Could not determine colorspace of JPEG image");
	if(*width<1 || *height<1)
		_throw("tjDecompressHeader3(): Invalid data returned in header");

	bailout:
	if(this->jerr.warning) retval=-1;
	return retval;
=======
  case JCS_GRAYSCALE:  *jpegColorspace = TJCS_GRAY;  break;
  case JCS_RGB:        *jpegColorspace = TJCS_RGB;  break;
  case JCS_YCbCr:      *jpegColorspace = TJCS_YCbCr;  break;
  case JCS_CMYK:       *jpegColorspace = TJCS_CMYK;  break;
  case JCS_YCCK:       *jpegColorspace = TJCS_YCCK;  break;
  default:             *jpegColorspace = -1;  break;
  }

  jpeg_abort_decompress(dinfo);

  if (*jpegSubsamp < 0)
    THROW("tjDecompressHeader3(): Could not determine subsampling type for JPEG image");
  if (*jpegColorspace < 0)
    THROW("tjDecompressHeader3(): Could not determine colorspace of JPEG image");
  if (*width < 1 || *height < 1)
    THROW("tjDecompressHeader3(): Invalid data returned in header");

bailout:
  if (this->jerr.warning) retval = -1;
  return retval;
>>>>>>> 70327296
}

DLLEXPORT int tjDecompressHeader2(tjhandle handle, unsigned char *jpegBuf,
                                  unsigned long jpegSize, int *width,
                                  int *height, int *jpegSubsamp)
{
	int jpegColorspace;

	return tjDecompressHeader3(handle, jpegBuf, jpegSize, width, height,
		jpegSubsamp, &jpegColorspace);
}

DLLEXPORT int tjDecompressHeader(tjhandle handle, unsigned char *jpegBuf,
                                 unsigned long jpegSize, int *width,
                                 int *height)
{
	int jpegSubsamp;

	return tjDecompressHeader2(handle, jpegBuf, jpegSize, width, height,
		&jpegSubsamp);
}


DLLEXPORT tjscalingfactor *tjGetScalingFactors(int *numscalingfactors)
{
  if (numscalingfactors == NULL) {
		snprintf(errStr, JMSG_LENGTH_MAX,
			"tjGetScalingFactors(): Invalid argument");
		return NULL;
	}

	*numscalingfactors=NUMSF;
	return (tjscalingfactor *)sf;
}


DLLEXPORT int tjDecompress2(tjhandle handle, const unsigned char *jpegBuf,
                            unsigned long jpegSize, unsigned char *dstBuf,
                            int width, int pitch, int height, int pixelFormat,
                            int flags)
{
  JSAMPROW *row_pointer = NULL;
  int i, retval = 0, jpegwidth, jpegheight, scaledw, scaledh;

<<<<<<< HEAD
	getdinstance(handle);
  this->jerr.stopOnWarning = (flags & TJFLAG_STOPONWARNING) ? TRUE : FALSE;
	if((this->init&DECOMPRESS)==0)
		_throw("tjDecompress2(): Instance has not been initialized for decompression");

  if (jpegBuf == NULL || jpegSize <= 0 || dstBuf == NULL || width < 0 ||
      pitch < 0 || height < 0 || pixelFormat < 0 || pixelFormat >= TJ_NUMPF)
		_throw("tjDecompress2(): Invalid argument");
=======
  GET_DINSTANCE(handle);
  this->jerr.stopOnWarning = (flags & TJFLAG_STOPONWARNING) ? TRUE : FALSE;
  if ((this->init & DECOMPRESS) == 0)
    THROW("tjDecompress2(): Instance has not been initialized for decompression");

  if (jpegBuf == NULL || jpegSize <= 0 || dstBuf == NULL || width < 0 ||
      pitch < 0 || height < 0 || pixelFormat < 0 || pixelFormat >= TJ_NUMPF)
    THROW("tjDecompress2(): Invalid argument");
>>>>>>> 70327296

#ifndef NO_PUTENV
	if(flags&TJFLAG_FORCEMMX) putenv("JSIMD_FORCEMMX=1");
	else if(flags&TJFLAG_FORCESSE) putenv("JSIMD_FORCESSE=1");
	else if(flags&TJFLAG_FORCESSE2) putenv("JSIMD_FORCESSE2=1");
#endif

  if (setjmp(this->jerr.setjmp_buffer)) {
		/* If we get here, the JPEG code has signaled an error. */
		retval=-1;  goto bailout;
	}

	jpeg_mem_src_tj(dinfo, jpegBuf, jpegSize);
	jpeg_read_header(dinfo, TRUE);
  this->dinfo.out_color_space = pf2cs[pixelFormat];
  if (flags & TJFLAG_FASTDCT) this->dinfo.dct_method = JDCT_FASTEST;
	if(flags&TJFLAG_FASTUPSAMPLE) dinfo->do_fancy_upsampling=FALSE;

	jpegwidth=dinfo->image_width;  jpegheight=dinfo->image_height;
	if(width==0) width=jpegwidth;
	if(height==0) height=jpegheight;
  for (i = 0; i < NUMSF; i++) {
<<<<<<< HEAD
		scaledw=TJSCALED(jpegwidth, sf[i]);
		scaledh=TJSCALED(jpegheight, sf[i]);
		if(scaledw<=width && scaledh<=height)
			break;
	}
	if(i>=NUMSF)
		_throw("tjDecompress2(): Could not scale down to desired image dimensions");
	width=scaledw;  height=scaledh;
	dinfo->scale_num=sf[i].num;
	dinfo->scale_denom=sf[i].denom;

	jpeg_start_decompress(dinfo);
	if(pitch==0) pitch=dinfo->output_width*tjPixelSize[pixelFormat];

  if ((row_pointer =
       (JSAMPROW *)malloc(sizeof(JSAMPROW) * dinfo->output_height)) == NULL)
		_throw("tjDecompress2(): Memory allocation failure");
=======
    scaledw = TJSCALED(jpegwidth, sf[i]);
    scaledh = TJSCALED(jpegheight, sf[i]);
    if (scaledw <= width && scaledh <= height)
      break;
  }
  if (i >= NUMSF)
    THROW("tjDecompress2(): Could not scale down to desired image dimensions");
  width = scaledw;  height = scaledh;
  dinfo->scale_num = sf[i].num;
  dinfo->scale_denom = sf[i].denom;

  jpeg_start_decompress(dinfo);
  if (pitch == 0) pitch = dinfo->output_width * tjPixelSize[pixelFormat];

  if ((row_pointer =
       (JSAMPROW *)malloc(sizeof(JSAMPROW) * dinfo->output_height)) == NULL)
    THROW("tjDecompress2(): Memory allocation failure");
>>>>>>> 70327296
  if (setjmp(this->jerr.setjmp_buffer)) {
		/* If we get here, the JPEG code has signaled an error. */
		retval=-1;  goto bailout;
	}
  for (i = 0; i < (int)dinfo->output_height; i++) {
<<<<<<< HEAD
		if(flags&TJFLAG_BOTTOMUP)
			row_pointer[i]=&dstBuf[(dinfo->output_height-i-1)*pitch];
    else
      row_pointer[i] = &dstBuf[i * pitch];
	}
	while(dinfo->output_scanline<dinfo->output_height)
		jpeg_read_scanlines(dinfo, &row_pointer[dinfo->output_scanline],
			dinfo->output_height-dinfo->output_scanline);
	jpeg_finish_decompress(dinfo);

	bailout:
	if(dinfo->global_state>DSTATE_START) jpeg_abort_decompress(dinfo);
	if(row_pointer) free(row_pointer);
	if(this->jerr.warning) retval=-1;
=======
    if (flags & TJFLAG_BOTTOMUP)
      row_pointer[i] = &dstBuf[(dinfo->output_height - i - 1) * (size_t)pitch];
    else
      row_pointer[i] = &dstBuf[i * (size_t)pitch];
  }
  while (dinfo->output_scanline < dinfo->output_height)
    jpeg_read_scanlines(dinfo, &row_pointer[dinfo->output_scanline],
                        dinfo->output_height - dinfo->output_scanline);
  jpeg_finish_decompress(dinfo);

bailout:
  if (dinfo->global_state > DSTATE_START) jpeg_abort_decompress(dinfo);
  free(row_pointer);
  if (this->jerr.warning) retval = -1;
>>>>>>> 70327296
  this->jerr.stopOnWarning = FALSE;
	return retval;
}

DLLEXPORT int tjDecompress(tjhandle handle, unsigned char *jpegBuf,
                           unsigned long jpegSize, unsigned char *dstBuf,
                           int width, int pitch, int height, int pixelSize,
                           int flags)
{
	if(flags&TJ_YUV)
		return tjDecompressToYUV(handle, jpegBuf, jpegSize, dstBuf, flags);
	else
		return tjDecompress2(handle, jpegBuf, jpegSize, dstBuf, width, pitch,
			height, getPixelFormat(pixelSize, flags), flags);
}


static int setDecodeDefaults(struct jpeg_decompress_struct *dinfo,
	int pixelFormat, int subsamp, int flags)
{
	int i;

	dinfo->scale_num=dinfo->scale_denom=1;

  if (subsamp == TJSAMP_GRAY) {
		dinfo->num_components=dinfo->comps_in_scan=1;
		dinfo->jpeg_color_space=JCS_GRAYSCALE;
  } else {
		dinfo->num_components=dinfo->comps_in_scan=3;
		dinfo->jpeg_color_space=JCS_YCbCr;
	}

	dinfo->comp_info=(jpeg_component_info *)
		(*dinfo->mem->alloc_small)((j_common_ptr)dinfo, JPOOL_IMAGE,
                                dinfo->num_components *
                                sizeof(jpeg_component_info));

  for (i = 0; i < dinfo->num_components; i++) {
		jpeg_component_info *compptr=&dinfo->comp_info[i];

		compptr->h_samp_factor=(i==0)? tjMCUWidth[subsamp]/8:1;
		compptr->v_samp_factor=(i==0)? tjMCUHeight[subsamp]/8:1;
		compptr->component_index=i;
		compptr->component_id=i+1;
    compptr->quant_tbl_no = compptr->dc_tbl_no =
      compptr->ac_tbl_no = (i == 0) ? 0 : 1;
		dinfo->cur_comp_info[i]=compptr;
	}
	dinfo->data_precision=8;
  for (i = 0; i < 2; i++) {
		if(dinfo->quant_tbl_ptrs[i]==NULL)
			dinfo->quant_tbl_ptrs[i]=jpeg_alloc_quant_table((j_common_ptr)dinfo);
	}

	return 0;
}


static int my_read_markers(j_decompress_ptr dinfo)
{
	return JPEG_REACHED_SOS;
}

static void my_reset_marker_reader(j_decompress_ptr dinfo)
{
}

DLLEXPORT int tjDecodeYUVPlanes(tjhandle handle,
                                const unsigned char **srcPlanes,
                                const int *strides, int subsamp,
                                unsigned char *dstBuf, int width, int pitch,
                                int height, int pixelFormat, int flags)
{
  JSAMPROW *row_pointer = NULL;
	JSAMPLE *_tmpbuf[MAX_COMPONENTS];
	JSAMPROW *tmpbuf[MAX_COMPONENTS], *inbuf[MAX_COMPONENTS];
  int i, retval = 0, row, pw0, ph0, pw[MAX_COMPONENTS], ph[MAX_COMPONENTS];
	JSAMPLE *ptr;
	jpeg_component_info *compptr;
	int (*old_read_markers)(j_decompress_ptr);
	void (*old_reset_marker_reader)(j_decompress_ptr);

<<<<<<< HEAD
	getdinstance(handle);
=======
  GET_DINSTANCE(handle);
>>>>>>> 70327296
  this->jerr.stopOnWarning = (flags & TJFLAG_STOPONWARNING) ? TRUE : FALSE;

  for (i = 0; i < MAX_COMPONENTS; i++) {
		tmpbuf[i]=NULL;  _tmpbuf[i]=NULL;  inbuf[i]=NULL;
	}

<<<<<<< HEAD
	if((this->init&DECOMPRESS)==0)
		_throw("tjDecodeYUVPlanes(): Instance has not been initialized for decompression");
=======
  if ((this->init & DECOMPRESS) == 0)
    THROW("tjDecodeYUVPlanes(): Instance has not been initialized for decompression");
>>>>>>> 70327296

  if (!srcPlanes || !srcPlanes[0] || subsamp < 0 || subsamp >= NUMSUBOPT ||
      dstBuf == NULL || width <= 0 || pitch < 0 || height <= 0 ||
      pixelFormat < 0 || pixelFormat >= TJ_NUMPF)
<<<<<<< HEAD
		_throw("tjDecodeYUVPlanes(): Invalid argument");
	if(subsamp!=TJSAMP_GRAY && (!srcPlanes[1] || !srcPlanes[2]))
		_throw("tjDecodeYUVPlanes(): Invalid argument");
=======
    THROW("tjDecodeYUVPlanes(): Invalid argument");
  if (subsamp != TJSAMP_GRAY && (!srcPlanes[1] || !srcPlanes[2]))
    THROW("tjDecodeYUVPlanes(): Invalid argument");
>>>>>>> 70327296

  if (setjmp(this->jerr.setjmp_buffer)) {
		/* If we get here, the JPEG code has signaled an error. */
		retval=-1;  goto bailout;
	}

<<<<<<< HEAD
	if(pixelFormat==TJPF_CMYK)
		_throw("tjDecodeYUVPlanes(): Cannot decode YUV images into CMYK pixels.");
=======
  if (pixelFormat == TJPF_CMYK)
    THROW("tjDecodeYUVPlanes(): Cannot decode YUV images into CMYK pixels.");
>>>>>>> 70327296

	if(pitch==0) pitch=width*tjPixelSize[pixelFormat];
	dinfo->image_width=width;
	dinfo->image_height=height;

#ifndef NO_PUTENV
	if(flags&TJFLAG_FORCEMMX) putenv("JSIMD_FORCEMMX=1");
	else if(flags&TJFLAG_FORCESSE) putenv("JSIMD_FORCESSE=1");
	else if(flags&TJFLAG_FORCESSE2) putenv("JSIMD_FORCESSE2=1");
#endif

  dinfo->progressive_mode = dinfo->inputctl->has_multiple_scans = FALSE;
  dinfo->Ss = dinfo->Ah = dinfo->Al = 0;
  dinfo->Se = DCTSIZE2 - 1;
  if (setDecodeDefaults(dinfo, pixelFormat, subsamp, flags) == -1) {
		retval=-1;  goto bailout;
	}
	old_read_markers=dinfo->marker->read_markers;
	dinfo->marker->read_markers=my_read_markers;
	old_reset_marker_reader=dinfo->marker->reset_marker_reader;
	dinfo->marker->reset_marker_reader=my_reset_marker_reader;
	jpeg_read_header(dinfo, TRUE);
	dinfo->marker->read_markers=old_read_markers;
	dinfo->marker->reset_marker_reader=old_reset_marker_reader;

  this->dinfo.out_color_space = pf2cs[pixelFormat];
  if (flags & TJFLAG_FASTDCT) this->dinfo.dct_method = JDCT_FASTEST;
	dinfo->do_fancy_upsampling=FALSE;
	dinfo->Se=DCTSIZE2-1;
	jinit_master_decompress(dinfo);
	(*dinfo->upsample->start_pass)(dinfo);

	pw0=PAD(width, dinfo->max_h_samp_factor);
	ph0=PAD(height, dinfo->max_v_samp_factor);

	if(pitch==0) pitch=dinfo->output_width*tjPixelSize[pixelFormat];

<<<<<<< HEAD
	if((row_pointer=(JSAMPROW *)malloc(sizeof(JSAMPROW)*ph0))==NULL)
		_throw("tjDecodeYUVPlanes(): Memory allocation failure");
=======
  if ((row_pointer = (JSAMPROW *)malloc(sizeof(JSAMPROW) * ph0)) == NULL)
    THROW("tjDecodeYUVPlanes(): Memory allocation failure");
>>>>>>> 70327296
  for (i = 0; i < height; i++) {
    if (flags & TJFLAG_BOTTOMUP)
      row_pointer[i] = &dstBuf[(height - i - 1) * (size_t)pitch];
    else
<<<<<<< HEAD
      row_pointer[i] = &dstBuf[i * pitch];
	}
	if(height<ph0)
		for(i=height; i<ph0; i++) row_pointer[i]=row_pointer[height-1];
=======
      row_pointer[i] = &dstBuf[i * (size_t)pitch];
  }
  if (height < ph0)
    for (i = height; i < ph0; i++) row_pointer[i] = row_pointer[height - 1];
>>>>>>> 70327296

  for (i = 0; i < dinfo->num_components; i++) {
		compptr=&dinfo->comp_info[i];
    _tmpbuf[i] =
      (JSAMPLE *)malloc(PAD(compptr->width_in_blocks * DCTSIZE, 32) *
                        compptr->v_samp_factor + 32);
    if (!_tmpbuf[i])
<<<<<<< HEAD
      _throw("tjDecodeYUVPlanes(): Memory allocation failure");
		tmpbuf[i]=(JSAMPROW *)malloc(sizeof(JSAMPROW)*compptr->v_samp_factor);
=======
      THROW("tjDecodeYUVPlanes(): Memory allocation failure");
    tmpbuf[i] = (JSAMPROW *)malloc(sizeof(JSAMPROW) * compptr->v_samp_factor);
>>>>>>> 70327296
    if (!tmpbuf[i])
      THROW("tjDecodeYUVPlanes(): Memory allocation failure");
    for (row = 0; row < compptr->v_samp_factor; row++) {
			unsigned char *_tmpbuf_aligned=
        (unsigned char *)PAD((size_t)_tmpbuf[i], 32);

      tmpbuf[i][row] =
        &_tmpbuf_aligned[PAD(compptr->width_in_blocks * DCTSIZE, 32) * row];
		}
		pw[i]=pw0*compptr->h_samp_factor/dinfo->max_h_samp_factor;
		ph[i]=ph0*compptr->v_samp_factor/dinfo->max_v_samp_factor;
		inbuf[i]=(JSAMPROW *)malloc(sizeof(JSAMPROW)*ph[i]);
    if (!inbuf[i])
<<<<<<< HEAD
      _throw("tjDecodeYUVPlanes(): Memory allocation failure");
		ptr=(JSAMPLE *)srcPlanes[i];
=======
      THROW("tjDecodeYUVPlanes(): Memory allocation failure");
    ptr = (JSAMPLE *)srcPlanes[i];
>>>>>>> 70327296
    for (row = 0; row < ph[i]; row++) {
			inbuf[i][row]=ptr;
			ptr+=(strides && strides[i]!=0)? strides[i]:pw[i];
		}
	}

  if (setjmp(this->jerr.setjmp_buffer)) {
		/* If we get here, the JPEG code has signaled an error. */
		retval=-1;  goto bailout;
	}

  for (row = 0; row < ph0; row += dinfo->max_v_samp_factor) {
		JDIMENSION inrow=0, outrow=0;

    for (i = 0, compptr = dinfo->comp_info; i < dinfo->num_components;
         i++, compptr++)
			jcopy_sample_rows(inbuf[i],
				row*compptr->v_samp_factor/dinfo->max_v_samp_factor, tmpbuf[i], 0,
				compptr->v_samp_factor, pw[i]);
		(dinfo->upsample->upsample)(dinfo, tmpbuf, &inrow,
                                 dinfo->max_v_samp_factor, &row_pointer[row],
                                 &outrow, dinfo->max_v_samp_factor);
	}
	jpeg_abort_decompress(dinfo);

<<<<<<< HEAD
	bailout:
	if(dinfo->global_state>DSTATE_START) jpeg_abort_decompress(dinfo);
	if(row_pointer) free(row_pointer);
  for (i = 0; i < MAX_COMPONENTS; i++) {
		if(tmpbuf[i]!=NULL) free(tmpbuf[i]);
		if(_tmpbuf[i]!=NULL) free(_tmpbuf[i]);
		if(inbuf[i]!=NULL) free(inbuf[i]);
	}
	if(this->jerr.warning) retval=-1;
=======
bailout:
  if (dinfo->global_state > DSTATE_START) jpeg_abort_decompress(dinfo);
  free(row_pointer);
  for (i = 0; i < MAX_COMPONENTS; i++) {
    free(tmpbuf[i]);
    free(_tmpbuf[i]);
    free(inbuf[i]);
  }
  if (this->jerr.warning) retval = -1;
>>>>>>> 70327296
  this->jerr.stopOnWarning = FALSE;
	return retval;
}

DLLEXPORT int tjDecodeYUV(tjhandle handle, const unsigned char *srcBuf,
                          int pad, int subsamp, unsigned char *dstBuf,
                          int width, int pitch, int height, int pixelFormat,
                          int flags)
{
	const unsigned char *srcPlanes[3];
	int pw0, ph0, strides[3], retval=-1;
  tjinstance *this = (tjinstance *)handle;

  if (!this) THROWG("tjDecodeYUV(): Invalid handle");
  this->isInstanceError = FALSE;

  if (srcBuf == NULL || pad < 0 || !IS_POW2(pad) || subsamp < 0 ||
      subsamp >= NUMSUBOPT || width <= 0 || height <= 0)
<<<<<<< HEAD
		_throw("tjDecodeYUV(): Invalid argument");
=======
    THROW("tjDecodeYUV(): Invalid argument");
>>>>>>> 70327296

	pw0=tjPlaneWidth(0, width, subsamp);
	ph0=tjPlaneHeight(0, height, subsamp);
	srcPlanes[0]=srcBuf;
	strides[0]=PAD(pw0, pad);
  if (subsamp == TJSAMP_GRAY) {
		strides[1]=strides[2]=0;
		srcPlanes[1]=srcPlanes[2]=NULL;
  } else {
		int pw1=tjPlaneWidth(1, width, subsamp);
		int ph1=tjPlaneHeight(1, height, subsamp);

		strides[1]=strides[2]=PAD(pw1, pad);
		srcPlanes[1]=srcPlanes[0]+strides[0]*ph0;
		srcPlanes[2]=srcPlanes[1]+strides[1]*ph1;
	}

	return tjDecodeYUVPlanes(handle, srcPlanes, strides, subsamp, dstBuf, width,
		pitch, height, pixelFormat, flags);

	bailout:
	return retval;
}

DLLEXPORT int tjDecompressToYUVPlanes(tjhandle handle,
                                      const unsigned char *jpegBuf,
                                      unsigned long jpegSize,
                                      unsigned char **dstPlanes, int width,
                                      int *strides, int height, int flags)
{
  int i, sfi, row, retval = 0;
	int jpegwidth, jpegheight, jpegSubsamp, scaledw, scaledh;
	int pw[MAX_COMPONENTS], ph[MAX_COMPONENTS], iw[MAX_COMPONENTS],
		tmpbufsize=0, usetmpbuf=0, th[MAX_COMPONENTS];
  JSAMPLE *_tmpbuf = NULL, *ptr;
  JSAMPROW *outbuf[MAX_COMPONENTS], *tmpbuf[MAX_COMPONENTS];
	int dctsize;

<<<<<<< HEAD
	getdinstance(handle);
=======
  GET_DINSTANCE(handle);
>>>>>>> 70327296
  this->jerr.stopOnWarning = (flags & TJFLAG_STOPONWARNING) ? TRUE : FALSE;

  for (i = 0; i < MAX_COMPONENTS; i++) {
		tmpbuf[i]=NULL;  outbuf[i]=NULL;
	}

<<<<<<< HEAD
	if((this->init&DECOMPRESS)==0)
		_throw("tjDecompressToYUVPlanes(): Instance has not been initialized for decompression");

  if (jpegBuf == NULL || jpegSize <= 0 || !dstPlanes || !dstPlanes[0] ||
      width < 0 || height < 0)
		_throw("tjDecompressToYUVPlanes(): Invalid argument");
=======
  if ((this->init & DECOMPRESS) == 0)
    THROW("tjDecompressToYUVPlanes(): Instance has not been initialized for decompression");

  if (jpegBuf == NULL || jpegSize <= 0 || !dstPlanes || !dstPlanes[0] ||
      width < 0 || height < 0)
    THROW("tjDecompressToYUVPlanes(): Invalid argument");
>>>>>>> 70327296

#ifndef NO_PUTENV
	if(flags&TJFLAG_FORCEMMX) putenv("JSIMD_FORCEMMX=1");
	else if(flags&TJFLAG_FORCESSE) putenv("JSIMD_FORCESSE=1");
	else if(flags&TJFLAG_FORCESSE2) putenv("JSIMD_FORCESSE2=1");
#endif

  if (setjmp(this->jerr.setjmp_buffer)) {
		/* If we get here, the JPEG code has signaled an error. */
		retval=-1;  goto bailout;
	}

  if (!this->headerRead) {
<<<<<<< HEAD
		jpeg_mem_src_tj(dinfo, jpegBuf, jpegSize);
		jpeg_read_header(dinfo, TRUE);
	}
	this->headerRead=0;
	jpegSubsamp=getSubsamp(dinfo);
	if(jpegSubsamp<0)
		_throw("tjDecompressToYUVPlanes(): Could not determine subsampling type for JPEG image");

	if(jpegSubsamp!=TJSAMP_GRAY && (!dstPlanes[1] || !dstPlanes[2]))
		_throw("tjDecompressToYUVPlanes(): Invalid argument");

	jpegwidth=dinfo->image_width;  jpegheight=dinfo->image_height;
	if(width==0) width=jpegwidth;
	if(height==0) height=jpegheight;
  for (i = 0; i < NUMSF; i++) {
		scaledw=TJSCALED(jpegwidth, sf[i]);
		scaledh=TJSCALED(jpegheight, sf[i]);
		if(scaledw<=width && scaledh<=height)
			break;
	}
	if(i>=NUMSF)
		_throw("tjDecompressToYUVPlanes(): Could not scale down to desired image dimensions");
	if(dinfo->num_components>3)
		_throw("tjDecompressToYUVPlanes(): JPEG image must have 3 or fewer components");

	width=scaledw;  height=scaledh;
	dinfo->scale_num=sf[i].num;
	dinfo->scale_denom=sf[i].denom;
	sfi=i;
	jpeg_calc_output_dimensions(dinfo);

	dctsize=DCTSIZE*sf[sfi].num/sf[sfi].denom;
=======
    jpeg_mem_src_tj(dinfo, jpegBuf, jpegSize);
    jpeg_read_header(dinfo, TRUE);
  }
  this->headerRead = 0;
  jpegSubsamp = getSubsamp(dinfo);
  if (jpegSubsamp < 0)
    THROW("tjDecompressToYUVPlanes(): Could not determine subsampling type for JPEG image");

  if (jpegSubsamp != TJSAMP_GRAY && (!dstPlanes[1] || !dstPlanes[2]))
    THROW("tjDecompressToYUVPlanes(): Invalid argument");

  jpegwidth = dinfo->image_width;  jpegheight = dinfo->image_height;
  if (width == 0) width = jpegwidth;
  if (height == 0) height = jpegheight;
  for (i = 0; i < NUMSF; i++) {
    scaledw = TJSCALED(jpegwidth, sf[i]);
    scaledh = TJSCALED(jpegheight, sf[i]);
    if (scaledw <= width && scaledh <= height)
      break;
  }
  if (i >= NUMSF)
    THROW("tjDecompressToYUVPlanes(): Could not scale down to desired image dimensions");
  if (dinfo->num_components > 3)
    THROW("tjDecompressToYUVPlanes(): JPEG image must have 3 or fewer components");

  width = scaledw;  height = scaledh;
  dinfo->scale_num = sf[i].num;
  dinfo->scale_denom = sf[i].denom;
  sfi = i;
  jpeg_calc_output_dimensions(dinfo);

  dctsize = DCTSIZE * sf[sfi].num / sf[sfi].denom;
>>>>>>> 70327296

  for (i = 0; i < dinfo->num_components; i++) {
		jpeg_component_info *compptr=&dinfo->comp_info[i];
		int ih;

<<<<<<< HEAD
		iw[i]=compptr->width_in_blocks*dctsize;
		ih=compptr->height_in_blocks*dctsize;
    pw[i] = PAD(dinfo->output_width, dinfo->max_h_samp_factor) *
            compptr->h_samp_factor / dinfo->max_h_samp_factor;
    ph[i] = PAD(dinfo->output_height, dinfo->max_v_samp_factor) *
            compptr->v_samp_factor / dinfo->max_v_samp_factor;
		if(iw[i]!=pw[i] || ih!=ph[i]) usetmpbuf=1;
		th[i]=compptr->v_samp_factor*dctsize;
		tmpbufsize+=iw[i]*th[i];
		if((outbuf[i]=(JSAMPROW *)malloc(sizeof(JSAMPROW)*ph[i]))==NULL)
			_throw("tjDecompressToYUVPlanes(): Memory allocation failure");
		ptr=dstPlanes[i];
=======
    iw[i] = compptr->width_in_blocks * dctsize;
    ih = compptr->height_in_blocks * dctsize;
    pw[i] = tjPlaneWidth(i, dinfo->output_width, jpegSubsamp);
    ph[i] = tjPlaneHeight(i, dinfo->output_height, jpegSubsamp);
    if (iw[i] != pw[i] || ih != ph[i]) usetmpbuf = 1;
    th[i] = compptr->v_samp_factor * dctsize;
    tmpbufsize += iw[i] * th[i];
    if ((outbuf[i] = (JSAMPROW *)malloc(sizeof(JSAMPROW) * ph[i])) == NULL)
      THROW("tjDecompressToYUVPlanes(): Memory allocation failure");
    ptr = dstPlanes[i];
>>>>>>> 70327296
    for (row = 0; row < ph[i]; row++) {
			outbuf[i][row]=ptr;
			ptr+=(strides && strides[i]!=0)? strides[i]:pw[i];
		}
	}
  if (usetmpbuf) {
<<<<<<< HEAD
		if((_tmpbuf=(JSAMPLE *)malloc(sizeof(JSAMPLE)*tmpbufsize))==NULL)
			_throw("tjDecompressToYUVPlanes(): Memory allocation failure");
		ptr=_tmpbuf;
    for (i = 0; i < dinfo->num_components; i++) {
			if((tmpbuf[i]=(JSAMPROW *)malloc(sizeof(JSAMPROW)*th[i]))==NULL)
				_throw("tjDecompressToYUVPlanes(): Memory allocation failure");
=======
    if ((_tmpbuf = (JSAMPLE *)malloc(sizeof(JSAMPLE) * tmpbufsize)) == NULL)
      THROW("tjDecompressToYUVPlanes(): Memory allocation failure");
    ptr = _tmpbuf;
    for (i = 0; i < dinfo->num_components; i++) {
      if ((tmpbuf[i] = (JSAMPROW *)malloc(sizeof(JSAMPROW) * th[i])) == NULL)
        THROW("tjDecompressToYUVPlanes(): Memory allocation failure");
>>>>>>> 70327296
      for (row = 0; row < th[i]; row++) {
				tmpbuf[i][row]=ptr;
				ptr+=iw[i];
			}
		}
	}

  if (setjmp(this->jerr.setjmp_buffer)) {
		/* If we get here, the JPEG code has signaled an error. */
		retval=-1;  goto bailout;
	}

	if(flags&TJFLAG_FASTUPSAMPLE) dinfo->do_fancy_upsampling=FALSE;
	if(flags&TJFLAG_FASTDCT) dinfo->dct_method=JDCT_FASTEST;
	dinfo->raw_data_out=TRUE;

	jpeg_start_decompress(dinfo);
	for(row=0; row<(int)dinfo->output_height;
       row += dinfo->max_v_samp_factor * dinfo->_min_DCT_scaled_size) {
		JSAMPARRAY yuvptr[MAX_COMPONENTS];
		int crow[MAX_COMPONENTS];

    for (i = 0; i < dinfo->num_components; i++) {
			jpeg_component_info *compptr=&dinfo->comp_info[i];

      if (jpegSubsamp == TJ_420) {
				/* When 4:2:0 subsampling is used with IDCT scaling, libjpeg will try
				   to be clever and use the IDCT to perform upsampling on the U and V
				   planes.  For instance, if the output image is to be scaled by 1/2
				   relative to the JPEG image, then the scaling factor and upsampling
				   effectively cancel each other, so a normal 8x8 IDCT can be used.
				   However, this is not desirable when using the decompress-to-YUV
				   functionality in TurboJPEG, since we want to output the U and V
				   planes in their subsampled form.  Thus, we have to override some
				   internal libjpeg parameters to force it to use the "scaled" IDCT
				   functions on the U and V planes. */
				compptr->_DCT_scaled_size=dctsize;
				compptr->MCU_sample_width=tjMCUWidth[jpegSubsamp]*
					sf[sfi].num/sf[sfi].denom*
					compptr->v_samp_factor/dinfo->max_v_samp_factor;
				dinfo->idct->inverse_DCT[i] = dinfo->idct->inverse_DCT[0];
			}
			crow[i]=row*compptr->v_samp_factor/dinfo->max_v_samp_factor;
			if(usetmpbuf) yuvptr[i]=tmpbuf[i];
			else yuvptr[i]=&outbuf[i][crow[i]];
		}
		jpeg_read_raw_data(dinfo, yuvptr,
			dinfo->max_v_samp_factor*dinfo->_min_DCT_scaled_size);
    if (usetmpbuf) {
			int j;

      for (i = 0; i < dinfo->num_components; i++) {
        for (j = 0; j < MIN(th[i], ph[i] - crow[i]); j++) {
					memcpy(outbuf[i][crow[i]+j], tmpbuf[i][j], pw[i]);
				}
			}
		}
	}
	jpeg_finish_decompress(dinfo);

	bailout:
	if(dinfo->global_state>DSTATE_START) jpeg_abort_decompress(dinfo);
  for (i = 0; i < MAX_COMPONENTS; i++) {
<<<<<<< HEAD
		if(tmpbuf[i]) free(tmpbuf[i]);
		if(outbuf[i]) free(outbuf[i]);
	}
	if(_tmpbuf) free(_tmpbuf);
	if(this->jerr.warning) retval=-1;
=======
    free(tmpbuf[i]);
    free(outbuf[i]);
  }
  free(_tmpbuf);
  if (this->jerr.warning) retval = -1;
>>>>>>> 70327296
  this->jerr.stopOnWarning = FALSE;
	return retval;
}

DLLEXPORT int tjDecompressToYUV2(tjhandle handle, const unsigned char *jpegBuf,
                                 unsigned long jpegSize, unsigned char *dstBuf,
	int width, int pad, int height, int flags)
{
	unsigned char *dstPlanes[3];
	int pw0, ph0, strides[3], retval=-1, jpegSubsamp=-1;
	int i, jpegwidth, jpegheight, scaledw, scaledh;

<<<<<<< HEAD
	getdinstance(handle);
  this->jerr.stopOnWarning = (flags & TJFLAG_STOPONWARNING) ? TRUE : FALSE;

  if (jpegBuf == NULL || jpegSize <= 0 || dstBuf == NULL || width < 0 ||
      pad < 1 || !isPow2(pad) || height < 0)
		_throw("tjDecompressToYUV2(): Invalid argument");
=======
  GET_DINSTANCE(handle);
  this->jerr.stopOnWarning = (flags & TJFLAG_STOPONWARNING) ? TRUE : FALSE;

  if (jpegBuf == NULL || jpegSize <= 0 || dstBuf == NULL || width < 0 ||
      pad < 1 || !IS_POW2(pad) || height < 0)
    THROW("tjDecompressToYUV2(): Invalid argument");
>>>>>>> 70327296

  if (setjmp(this->jerr.setjmp_buffer)) {
		/* If we get here, the JPEG code has signaled an error. */
		return -1;
	}

<<<<<<< HEAD
	jpeg_mem_src_tj(dinfo, jpegBuf, jpegSize);
	jpeg_read_header(dinfo, TRUE);
	jpegSubsamp=getSubsamp(dinfo);
	if(jpegSubsamp<0)
		_throw("tjDecompressToYUV2(): Could not determine subsampling type for JPEG image");
=======
  jpeg_mem_src_tj(dinfo, jpegBuf, jpegSize);
  jpeg_read_header(dinfo, TRUE);
  jpegSubsamp = getSubsamp(dinfo);
  if (jpegSubsamp < 0)
    THROW("tjDecompressToYUV2(): Could not determine subsampling type for JPEG image");
>>>>>>> 70327296

	jpegwidth=dinfo->image_width;  jpegheight=dinfo->image_height;
	if(width==0) width=jpegwidth;
	if(height==0) height=jpegheight;

  for (i = 0; i < NUMSF; i++) {
<<<<<<< HEAD
		scaledw=TJSCALED(jpegwidth, sf[i]);
		scaledh=TJSCALED(jpegheight, sf[i]);
		if(scaledw<=width && scaledh<=height)
			break;
	}
	if(i>=NUMSF)
		_throw("tjDecompressToYUV2(): Could not scale down to desired image dimensions");

	pw0=tjPlaneWidth(0, width, jpegSubsamp);
	ph0=tjPlaneHeight(0, height, jpegSubsamp);
	dstPlanes[0]=dstBuf;
	strides[0]=PAD(pw0, pad);
=======
    scaledw = TJSCALED(jpegwidth, sf[i]);
    scaledh = TJSCALED(jpegheight, sf[i]);
    if (scaledw <= width && scaledh <= height)
      break;
  }
  if (i >= NUMSF)
    THROW("tjDecompressToYUV2(): Could not scale down to desired image dimensions");

  pw0 = tjPlaneWidth(0, width, jpegSubsamp);
  ph0 = tjPlaneHeight(0, height, jpegSubsamp);
  dstPlanes[0] = dstBuf;
  strides[0] = PAD(pw0, pad);
>>>>>>> 70327296
  if (jpegSubsamp == TJSAMP_GRAY) {
		strides[1]=strides[2]=0;
		dstPlanes[1]=dstPlanes[2]=NULL;
  } else {
		int pw1=tjPlaneWidth(1, width, jpegSubsamp);
		int ph1=tjPlaneHeight(1, height, jpegSubsamp);

		strides[1]=strides[2]=PAD(pw1, pad);
		dstPlanes[1]=dstPlanes[0]+strides[0]*ph0;
		dstPlanes[2]=dstPlanes[1]+strides[1]*ph1;
	}

	this->headerRead=1;
	return tjDecompressToYUVPlanes(handle, jpegBuf, jpegSize, dstPlanes, width,
		strides, height, flags);

	bailout:
  this->jerr.stopOnWarning = FALSE;
	return retval;
}

DLLEXPORT int tjDecompressToYUV(tjhandle handle, unsigned char *jpegBuf,
                                unsigned long jpegSize, unsigned char *dstBuf,
	int flags)
{
	return tjDecompressToYUV2(handle, jpegBuf, jpegSize, dstBuf, 0, 4, 0, flags);
}


/* Transformer */

DLLEXPORT tjhandle tjInitTransform(void)
{
  tjinstance *this = NULL;
  tjhandle handle = NULL;

  if ((this = (tjinstance *)malloc(sizeof(tjinstance))) == NULL) {
		snprintf(errStr, JMSG_LENGTH_MAX,
			"tjInitTransform(): Memory allocation failure");
		return NULL;
	}
	MEMZERO(this, sizeof(tjinstance));
  snprintf(this->errStr, JMSG_LENGTH_MAX, "No error");
	handle=_tjInitCompress(this);
	if(!handle) return NULL;
	handle=_tjInitDecompress(this);
	return handle;
}


DLLEXPORT int tjTransform(tjhandle handle, const unsigned char *jpegBuf,
                          unsigned long jpegSize, int n,
                          unsigned char **dstBufs, unsigned long *dstSizes,
                          tjtransform *t, int flags)
{
	jpeg_transform_info *xinfo=NULL;
	jvirt_barray_ptr *srccoefs, *dstcoefs;
  int retval = 0, i, jpegSubsamp, saveMarkers = 0;

<<<<<<< HEAD
	getinstance(handle);
  this->jerr.stopOnWarning = (flags & TJFLAG_STOPONWARNING) ? TRUE : FALSE;
	if((this->init&COMPRESS)==0 || (this->init&DECOMPRESS)==0)
		_throw("tjTransform(): Instance has not been initialized for transformation");

  if (jpegBuf == NULL || jpegSize <= 0 || n < 1 || dstBufs == NULL ||
      dstSizes == NULL || t == NULL || flags < 0)
		_throw("tjTransform(): Invalid argument");
=======
  GET_INSTANCE(handle);
  this->jerr.stopOnWarning = (flags & TJFLAG_STOPONWARNING) ? TRUE : FALSE;
  if ((this->init & COMPRESS) == 0 || (this->init & DECOMPRESS) == 0)
    THROW("tjTransform(): Instance has not been initialized for transformation");

  if (jpegBuf == NULL || jpegSize <= 0 || n < 1 || dstBufs == NULL ||
      dstSizes == NULL || t == NULL || flags < 0)
    THROW("tjTransform(): Invalid argument");
>>>>>>> 70327296

#ifndef NO_PUTENV
	if(flags&TJFLAG_FORCEMMX) putenv("JSIMD_FORCEMMX=1");
	else if(flags&TJFLAG_FORCESSE) putenv("JSIMD_FORCESSE=1");
	else if(flags&TJFLAG_FORCESSE2) putenv("JSIMD_FORCESSE2=1");
#endif

  if ((xinfo =
       (jpeg_transform_info *)malloc(sizeof(jpeg_transform_info) * n)) == NULL)
<<<<<<< HEAD
		_throw("tjTransform(): Memory allocation failure");
	MEMZERO(xinfo, sizeof(jpeg_transform_info)*n);
=======
    THROW("tjTransform(): Memory allocation failure");
  MEMZERO(xinfo, sizeof(jpeg_transform_info) * n);
>>>>>>> 70327296

  if (setjmp(this->jerr.setjmp_buffer)) {
		/* If we get here, the JPEG code has signaled an error. */
		retval=-1;  goto bailout;
	}

	jpeg_mem_src_tj(dinfo, jpegBuf, jpegSize);

  for (i = 0; i < n; i++) {
		xinfo[i].transform=xformtypes[t[i].op];
		xinfo[i].perfect=(t[i].options&TJXOPT_PERFECT)? 1:0;
		xinfo[i].trim=(t[i].options&TJXOPT_TRIM)? 1:0;
		xinfo[i].force_grayscale=(t[i].options&TJXOPT_GRAY)? 1:0;
		xinfo[i].crop=(t[i].options&TJXOPT_CROP)? 1:0;
		if(n!=1 && t[i].op==TJXOP_HFLIP) xinfo[i].slow_hflip=1;
		else xinfo[i].slow_hflip=0;

    if (xinfo[i].crop) {
			xinfo[i].crop_xoffset=t[i].r.x;  xinfo[i].crop_xoffset_set=JCROP_POS;
			xinfo[i].crop_yoffset=t[i].r.y;  xinfo[i].crop_yoffset_set=JCROP_POS;
      if (t[i].r.w != 0) {
				xinfo[i].crop_width=t[i].r.w;  xinfo[i].crop_width_set=JCROP_POS;
      } else
        xinfo[i].crop_width = JCROP_UNSET;
      if (t[i].r.h != 0) {
				xinfo[i].crop_height=t[i].r.h;  xinfo[i].crop_height_set=JCROP_POS;
      } else
        xinfo[i].crop_height = JCROP_UNSET;
			}
    if (!(t[i].options & TJXOPT_COPYNONE)) saveMarkers = 1;
	}

  jcopy_markers_setup(dinfo, saveMarkers ? JCOPYOPT_ALL : JCOPYOPT_NONE);
<<<<<<< HEAD
	jpeg_read_header(dinfo, TRUE);
	jpegSubsamp=getSubsamp(dinfo);
	if(jpegSubsamp<0)
		_throw("tjTransform(): Could not determine subsampling type for JPEG image");

  for (i = 0; i < n; i++) {
		if(!jtransform_request_workspace(dinfo, &xinfo[i]))
			_throw("tjTransform(): Transform is not perfect");
=======
  jpeg_read_header(dinfo, TRUE);
  jpegSubsamp = getSubsamp(dinfo);
  if (jpegSubsamp < 0)
    THROW("tjTransform(): Could not determine subsampling type for JPEG image");

  for (i = 0; i < n; i++) {
    if (!jtransform_request_workspace(dinfo, &xinfo[i]))
      THROW("tjTransform(): Transform is not perfect");
>>>>>>> 70327296

    if (xinfo[i].crop) {
      if ((t[i].r.x % xinfo[i].iMCU_sample_width) != 0 ||
          (t[i].r.y % xinfo[i].iMCU_sample_height) != 0) {
<<<<<<< HEAD
				snprintf(errStr, JMSG_LENGTH_MAX,
					"To crop this JPEG image, x must be a multiple of %d\n"
					"and y must be a multiple of %d.\n",
					xinfo[i].iMCU_sample_width, xinfo[i].iMCU_sample_height);
				retval=-1;  goto bailout;
			}
		}
	}
=======
        snprintf(this->errStr, JMSG_LENGTH_MAX,
                 "To crop this JPEG image, x must be a multiple of %d\n"
                 "and y must be a multiple of %d.\n",
                 xinfo[i].iMCU_sample_width, xinfo[i].iMCU_sample_height);
        this->isInstanceError = TRUE;
        retval = -1;  goto bailout;
      }
    }
  }
>>>>>>> 70327296

	srccoefs=jpeg_read_coefficients(dinfo);

  for (i = 0; i < n; i++) {
		int w, h, alloc=1;

    if (!xinfo[i].crop) {
			w=dinfo->image_width;  h=dinfo->image_height;
    } else {
			w=xinfo[i].crop_width;  h=xinfo[i].crop_height;
		}
    if (flags & TJFLAG_NOREALLOC) {
			alloc=0;  dstSizes[i]=tjBufSize(w, h, jpegSubsamp);
		}
		if(!(t[i].options&TJXOPT_NOOUTPUT))
			jpeg_mem_dest_tj(cinfo, &dstBufs[i], &dstSizes[i], alloc);
		jpeg_copy_critical_parameters(dinfo, cinfo);
    dstcoefs = jtransform_adjust_parameters(dinfo, cinfo, srccoefs, &xinfo[i]);
    if (flags & TJFLAG_PROGRESSIVE || t[i].options & TJXOPT_PROGRESSIVE)
				jpeg_simple_progression(cinfo);
    if (!(t[i].options & TJXOPT_NOOUTPUT)) {
			jpeg_write_coefficients(cinfo, dstcoefs);
      jcopy_markers_execute(dinfo, cinfo, t[i].options & TJXOPT_COPYNONE ?
                                          JCOPYOPT_NONE : JCOPYOPT_ALL);
    } else
      jinit_c_master_control(cinfo, TRUE);
    jtransform_execute_transformation(dinfo, cinfo, srccoefs, &xinfo[i]);
    if (t[i].customFilter) {
      int ci, y;
      JDIMENSION by;

      for (ci = 0; ci < cinfo->num_components; ci++) {
				jpeg_component_info *compptr=&cinfo->comp_info[ci];
        tjregion arrayRegion = {
          0, 0, compptr->width_in_blocks * DCTSIZE, DCTSIZE
        };
        tjregion planeRegion = {
          0, 0, compptr->width_in_blocks * DCTSIZE,
          compptr->height_in_blocks * DCTSIZE
        };

        for (by = 0; by < compptr->height_in_blocks;
             by += compptr->v_samp_factor) {
					JBLOCKARRAY barray=(dinfo->mem->access_virt_barray)
						((j_common_ptr)dinfo, dstcoefs[ci], by, compptr->v_samp_factor,
						TRUE);

          for (y = 0; y < compptr->v_samp_factor; y++) {
            if (t[i].customFilter(barray[y][0], arrayRegion, planeRegion, ci,
                                  i, &t[i]) == -1)
<<<<<<< HEAD
							_throw("tjTransform(): Error in custom filter");
						arrayRegion.y+=DCTSIZE;
					}
				}
			}
		}
		if(!(t[i].options&TJXOPT_NOOUTPUT)) jpeg_finish_compress(cinfo);
	}

	jpeg_finish_decompress(dinfo);

	bailout:
	if(cinfo->global_state>CSTATE_START) jpeg_abort_compress(cinfo);
	if(dinfo->global_state>DSTATE_START) jpeg_abort_decompress(dinfo);
	if(xinfo) free(xinfo);
	if(this->jerr.warning) retval=-1;
=======
              THROW("tjTransform(): Error in custom filter");
            arrayRegion.y += DCTSIZE;
          }
        }
      }
    }
    if (!(t[i].options & TJXOPT_NOOUTPUT)) jpeg_finish_compress(cinfo);
  }

  jpeg_finish_decompress(dinfo);

bailout:
  if (cinfo->global_state > CSTATE_START) jpeg_abort_compress(cinfo);
  if (dinfo->global_state > DSTATE_START) jpeg_abort_decompress(dinfo);
  free(xinfo);
  if (this->jerr.warning) retval = -1;
>>>>>>> 70327296
  this->jerr.stopOnWarning = FALSE;
  return retval;
}


DLLEXPORT unsigned char *tjLoadImage(const char *filename, int *width,
                                     int align, int *height, int *pixelFormat,
                                     int flags)
{
  int retval = 0, tempc;
  size_t pitch;
  tjhandle handle = NULL;
  tjinstance *this;
  j_compress_ptr cinfo = NULL;
  cjpeg_source_ptr src;
  unsigned char *dstBuf = NULL;
  FILE *file = NULL;
  boolean invert;

  if (!filename || !width || align < 1 || !height || !pixelFormat ||
      *pixelFormat < TJPF_UNKNOWN || *pixelFormat >= TJ_NUMPF)
    THROWG("tjLoadImage(): Invalid argument");
  if ((align & (align - 1)) != 0)
    THROWG("tjLoadImage(): Alignment must be a power of 2");

  if ((handle = tjInitCompress()) == NULL) return NULL;
  this = (tjinstance *)handle;
  cinfo = &this->cinfo;

  if ((file = fopen(filename, "rb")) == NULL)
    THROW_UNIX("tjLoadImage(): Cannot open input file");

  if ((tempc = getc(file)) < 0 || ungetc(tempc, file) == EOF)
    THROW_UNIX("tjLoadImage(): Could not read input file")
  else if (tempc == EOF)
    THROWG("tjLoadImage(): Input file contains no data");

  if (setjmp(this->jerr.setjmp_buffer)) {
    /* If we get here, the JPEG code has signaled an error. */
    retval = -1;  goto bailout;
  }

  if (*pixelFormat == TJPF_UNKNOWN) cinfo->in_color_space = JCS_UNKNOWN;
  else cinfo->in_color_space = pf2cs[*pixelFormat];
  if (tempc == 'B') {
    if ((src = jinit_read_bmp(cinfo, FALSE)) == NULL)
      THROWG("tjLoadImage(): Could not initialize bitmap loader");
    invert = (flags & TJFLAG_BOTTOMUP) == 0;
  } else if (tempc == 'P') {
    if ((src = jinit_read_ppm(cinfo)) == NULL)
      THROWG("tjLoadImage(): Could not initialize bitmap loader");
    invert = (flags & TJFLAG_BOTTOMUP) != 0;
  } else
    THROWG("tjLoadImage(): Unsupported file type");

  src->input_file = file;
  (*src->start_input) (cinfo, src);
  (*cinfo->mem->realize_virt_arrays) ((j_common_ptr)cinfo);

  *width = cinfo->image_width;  *height = cinfo->image_height;
  *pixelFormat = cs2pf[cinfo->in_color_space];

  pitch = PAD((*width) * tjPixelSize[*pixelFormat], align);
  if ((unsigned long long)pitch * (unsigned long long)(*height) >
      (unsigned long long)((size_t)-1) ||
      (dstBuf = (unsigned char *)malloc(pitch * (*height))) == NULL)
    THROWG("tjLoadImage(): Memory allocation failure");

  if (setjmp(this->jerr.setjmp_buffer)) {
    /* If we get here, the JPEG code has signaled an error. */
    retval = -1;  goto bailout;
  }

  while (cinfo->next_scanline < cinfo->image_height) {
    int i, nlines = (*src->get_pixel_rows) (cinfo, src);

    for (i = 0; i < nlines; i++) {
      unsigned char *dstptr;
      int row;

      row = cinfo->next_scanline + i;
      if (invert) dstptr = &dstBuf[((*height) - row - 1) * pitch];
      else dstptr = &dstBuf[row * pitch];
      memcpy(dstptr, src->buffer[i], (*width) * tjPixelSize[*pixelFormat]);
    }
    cinfo->next_scanline += nlines;
  }

  (*src->finish_input) (cinfo, src);

bailout:
  if (handle) tjDestroy(handle);
  if (file) fclose(file);
  if (retval < 0) { free(dstBuf);  dstBuf = NULL; }
  return dstBuf;
}


DLLEXPORT int tjSaveImage(const char *filename, unsigned char *buffer,
                          int width, int pitch, int height, int pixelFormat,
                          int flags)
{
  int retval = 0;
  tjhandle handle = NULL;
  tjinstance *this;
  j_decompress_ptr dinfo = NULL;
  djpeg_dest_ptr dst;
  FILE *file = NULL;
  char *ptr = NULL;
  boolean invert;

  if (!filename || !buffer || width < 1 || pitch < 0 || height < 1 ||
      pixelFormat < 0 || pixelFormat >= TJ_NUMPF)
    THROWG("tjSaveImage(): Invalid argument");

  if ((handle = tjInitDecompress()) == NULL)
    return -1;
  this = (tjinstance *)handle;
  dinfo = &this->dinfo;

  if ((file = fopen(filename, "wb")) == NULL)
    THROW_UNIX("tjSaveImage(): Cannot open output file");

  if (setjmp(this->jerr.setjmp_buffer)) {
    /* If we get here, the JPEG code has signaled an error. */
    retval = -1;  goto bailout;
  }

  this->dinfo.out_color_space = pf2cs[pixelFormat];
  dinfo->image_width = width;  dinfo->image_height = height;
  dinfo->global_state = DSTATE_READY;
  dinfo->scale_num = dinfo->scale_denom = 1;

  ptr = strrchr(filename, '.');
  if (ptr && !strcasecmp(ptr, ".bmp")) {
    if ((dst = jinit_write_bmp(dinfo, FALSE, FALSE)) == NULL)
      THROWG("tjSaveImage(): Could not initialize bitmap writer");
    invert = (flags & TJFLAG_BOTTOMUP) == 0;
  } else {
    if ((dst = jinit_write_ppm(dinfo)) == NULL)
      THROWG("tjSaveImage(): Could not initialize PPM writer");
    invert = (flags & TJFLAG_BOTTOMUP) != 0;
  }

  dst->output_file = file;
  (*dst->start_output) (dinfo, dst);
  (*dinfo->mem->realize_virt_arrays) ((j_common_ptr)dinfo);

  if (pitch == 0) pitch = width * tjPixelSize[pixelFormat];

  while (dinfo->output_scanline < dinfo->output_height) {
    unsigned char *rowptr;

    if (invert)
      rowptr = &buffer[(height - dinfo->output_scanline - 1) * pitch];
    else
      rowptr = &buffer[dinfo->output_scanline * pitch];
    memcpy(dst->buffer[0], rowptr, width * tjPixelSize[pixelFormat]);
    (*dst->put_pixel_rows) (dinfo, dst, 1);
    dinfo->output_scanline++;
  }

  (*dst->finish_output) (dinfo, dst);

bailout:
  if (handle) tjDestroy(handle);
  if (file) fclose(file);
	return retval;
}<|MERGE_RESOLUTION|>--- conflicted
+++ resolved
@@ -1,11 +1,5 @@
 /*
-<<<<<<< HEAD
- * Copyright (C)2009-2018 D. R. Commander.  All Rights Reserved.
- * mozjpeg Modifications:
- * Copyright (C) 2014, Mozilla Corporation.
-=======
  * Copyright (C)2009-2019 D. R. Commander.  All Rights Reserved.
->>>>>>> 70327296
  *
  * Redistribution and use in source and binary forms, with or without
  * modification, are permitted provided that the following conditions are met:
@@ -53,25 +47,20 @@
 extern void jpeg_mem_dest_tj(j_compress_ptr, unsigned char **, unsigned long *,
                              boolean);
 extern void jpeg_mem_src_tj(j_decompress_ptr, const unsigned char *,
-	unsigned long);
-
-<<<<<<< HEAD
-#define PAD(v, p) ((v+(p)-1)&(~((p)-1)))
-#define isPow2(x) (((x)&(x-1))==0)
-=======
+                            unsigned long);
+
 #define PAD(v, p)  ((v + (p) - 1) & (~((p) - 1)))
 #define IS_POW2(x)  (((x) & (x - 1)) == 0)
->>>>>>> 70327296
 
 
 /* Error handling (based on example in example.txt) */
 
-static char errStr[JMSG_LENGTH_MAX]="No error";
+static char errStr[JMSG_LENGTH_MAX] = "No error";
 
 struct my_error_mgr {
-	struct jpeg_error_mgr pub;
-	jmp_buf setjmp_buffer;
-	void (*emit_message)(j_common_ptr, int);
+  struct jpeg_error_mgr pub;
+  jmp_buf setjmp_buffer;
+  void (*emit_message) (j_common_ptr, int);
   boolean warning, stopOnWarning;
 };
 typedef struct my_error_mgr *my_error_ptr;
@@ -84,24 +73,24 @@
 
 static void my_error_exit(j_common_ptr cinfo)
 {
-	my_error_ptr myerr=(my_error_ptr)cinfo->err;
-
-	(*cinfo->err->output_message)(cinfo);
-	longjmp(myerr->setjmp_buffer, 1);
+  my_error_ptr myerr = (my_error_ptr)cinfo->err;
+
+  (*cinfo->err->output_message) (cinfo);
+  longjmp(myerr->setjmp_buffer, 1);
 }
 
 /* Based on output_message() in jerror.c */
 
 static void my_output_message(j_common_ptr cinfo)
 {
-	(*cinfo->err->format_message)(cinfo, errStr);
+  (*cinfo->err->format_message) (cinfo, errStr);
 }
 
 static void my_emit_message(j_common_ptr cinfo, int msg_level)
 {
-	my_error_ptr myerr=(my_error_ptr)cinfo->err;
-
-	myerr->emit_message(cinfo, msg_level);
+  my_error_ptr myerr = (my_error_ptr)cinfo->err;
+
+  myerr->emit_message(cinfo, msg_level);
   if (msg_level < 0) {
     myerr->warning = TRUE;
     if (myerr->stopOnWarning) longjmp(myerr->setjmp_buffer, 1);
@@ -111,42 +100,42 @@
 
 /* Global structures, macros, etc. */
 
-enum {COMPRESS=1, DECOMPRESS=2};
+enum { COMPRESS = 1, DECOMPRESS = 2 };
 
 typedef struct _tjinstance {
-	struct jpeg_compress_struct cinfo;
-	struct jpeg_decompress_struct dinfo;
-	struct my_error_mgr jerr;
-	int init, headerRead;
+  struct jpeg_compress_struct cinfo;
+  struct jpeg_decompress_struct dinfo;
+  struct my_error_mgr jerr;
+  int init, headerRead;
   char errStr[JMSG_LENGTH_MAX];
   boolean isInstanceError;
 } tjinstance;
 
-static const int pixelsize[TJ_NUMSAMP]={3, 3, 3, 1, 3, 3};
+static const int pixelsize[TJ_NUMSAMP] = { 3, 3, 3, 1, 3, 3 };
 
 static const JXFORM_CODE xformtypes[TJ_NUMXOP] = {
-	JXFORM_NONE, JXFORM_FLIP_H, JXFORM_FLIP_V, JXFORM_TRANSPOSE,
-	JXFORM_TRANSVERSE, JXFORM_ROT_90, JXFORM_ROT_180, JXFORM_ROT_270
+  JXFORM_NONE, JXFORM_FLIP_H, JXFORM_FLIP_V, JXFORM_TRANSPOSE,
+  JXFORM_TRANSVERSE, JXFORM_ROT_90, JXFORM_ROT_180, JXFORM_ROT_270
 };
 
-#define NUMSF 16
-static const tjscalingfactor sf[NUMSF]={
-	{2, 1},
-	{15, 8},
-	{7, 4},
-	{13, 8},
-	{3, 2},
-	{11, 8},
-	{5, 4},
-	{9, 8},
-	{1, 1},
-	{7, 8},
-	{3, 4},
-	{5, 8},
-	{1, 2},
-	{3, 8},
-	{1, 4},
-	{1, 8}
+#define NUMSF  16
+static const tjscalingfactor sf[NUMSF] = {
+  { 2, 1 },
+  { 15, 8 },
+  { 7, 4 },
+  { 13, 8 },
+  { 3, 2 },
+  { 11, 8 },
+  { 5, 4 },
+  { 9, 8 },
+  { 1, 1 },
+  { 7, 8 },
+  { 3, 4 },
+  { 5, 8 },
+  { 1, 2 },
+  { 3, 8 },
+  { 1, 4 },
+  { 1, 8 }
 };
 
 static J_COLOR_SPACE pf2cs[TJ_NUMPF] = {
@@ -197,79 +186,72 @@
     snprintf(errStr, JMSG_LENGTH_MAX, "Invalid handle"); \
     return -1; \
   } \
-	cinfo=&this->cinfo;  dinfo=&this->dinfo;  \
+  cinfo = &this->cinfo;  dinfo = &this->dinfo; \
   this->jerr.warning = FALSE; \
   this->isInstanceError = FALSE;
 
 #define GET_CINSTANCE(handle) \
   tjinstance *this = (tjinstance *)handle; \
-	j_compress_ptr cinfo=NULL;  \
+  j_compress_ptr cinfo = NULL; \
   \
   if (!this) { \
     snprintf(errStr, JMSG_LENGTH_MAX, "Invalid handle"); \
     return -1; \
   } \
-	cinfo=&this->cinfo;  \
+  cinfo = &this->cinfo; \
   this->jerr.warning = FALSE; \
   this->isInstanceError = FALSE;
 
 #define GET_DINSTANCE(handle) \
   tjinstance *this = (tjinstance *)handle; \
-	j_decompress_ptr dinfo=NULL;  \
+  j_decompress_ptr dinfo = NULL; \
   \
   if (!this) { \
     snprintf(errStr, JMSG_LENGTH_MAX, "Invalid handle"); \
     return -1; \
   } \
-	dinfo=&this->dinfo;  \
+  dinfo = &this->dinfo; \
   this->jerr.warning = FALSE; \
   this->isInstanceError = FALSE;
 
 static int getPixelFormat(int pixelSize, int flags)
 {
-	if(pixelSize==1) return TJPF_GRAY;
+  if (pixelSize == 1) return TJPF_GRAY;
   if (pixelSize == 3) {
-		if(flags&TJ_BGR) return TJPF_BGR;
-		else return TJPF_RGB;
-	}
+    if (flags & TJ_BGR) return TJPF_BGR;
+    else return TJPF_RGB;
+  }
   if (pixelSize == 4) {
     if (flags & TJ_ALPHAFIRST) {
-			if(flags&TJ_BGR) return TJPF_XBGR;
-			else return TJPF_XRGB;
+      if (flags & TJ_BGR) return TJPF_XBGR;
+      else return TJPF_XRGB;
     } else {
-			if(flags&TJ_BGR) return TJPF_BGRX;
-			else return TJPF_RGBX;
-		}
-	}
-	return -1;
+      if (flags & TJ_BGR) return TJPF_BGRX;
+      else return TJPF_RGBX;
+    }
+  }
+  return -1;
 }
 
 static int setCompDefaults(struct jpeg_compress_struct *cinfo, int pixelFormat,
                            int subsamp, int jpegQual, int flags)
 {
-<<<<<<< HEAD
-	int retval=0;
-	char *env=NULL;
-=======
   int retval = 0;
 #ifndef NO_GETENV
   char *env = NULL;
 #endif
->>>>>>> 70327296
 
   cinfo->in_color_space = pf2cs[pixelFormat];
-	cinfo->input_components=tjPixelSize[pixelFormat];
-	if((env=getenv("TJ_REVERT"))!=NULL && strlen(env)>0 && !strcmp(env, "1"))
-		cinfo->master->compress_profile=JCP_FASTEST;
-	jpeg_set_defaults(cinfo);
+  cinfo->input_components = tjPixelSize[pixelFormat];
+  jpeg_set_defaults(cinfo);
 
 #ifndef NO_GETENV
   if ((env = getenv("TJ_OPTIMIZE")) != NULL && strlen(env) > 0 &&
       !strcmp(env, "1"))
-		cinfo->optimize_coding=TRUE;
+    cinfo->optimize_coding = TRUE;
   if ((env = getenv("TJ_ARITHMETIC")) != NULL && strlen(env) > 0 &&
       !strcmp(env, "1"))
-		cinfo->arith_code=TRUE;
+    cinfo->arith_code = TRUE;
   if ((env = getenv("TJ_RESTART")) != NULL && strlen(env) > 0) {
     int temp = -1;
     char tempc = 0;
@@ -277,25 +259,25 @@
     if (sscanf(env, "%d%c", &temp, &tempc) >= 1 && temp >= 0 &&
         temp <= 65535) {
       if (toupper(tempc) == 'B') {
-				cinfo->restart_interval=temp;
-				cinfo->restart_in_rows=0;
+        cinfo->restart_interval = temp;
+        cinfo->restart_in_rows = 0;
       } else
-				cinfo->restart_in_rows=temp;
-		}
-	}
+        cinfo->restart_in_rows = temp;
+    }
+  }
 #endif
 
   if (jpegQual >= 0) {
-		jpeg_set_quality(cinfo, jpegQual, TRUE);
+    jpeg_set_quality(cinfo, jpegQual, TRUE);
     if (jpegQual >= 96 || flags & TJFLAG_ACCURATEDCT)
       cinfo->dct_method = JDCT_ISLOW;
     else
       cinfo->dct_method = JDCT_FASTEST;
-	}
-	if(subsamp==TJSAMP_GRAY)
-		jpeg_set_colorspace(cinfo, JCS_GRAYSCALE);
-	else if(pixelFormat==TJPF_CMYK)
-		jpeg_set_colorspace(cinfo, JCS_YCCK);
+  }
+  if (subsamp == TJSAMP_GRAY)
+    jpeg_set_colorspace(cinfo, JCS_GRAYSCALE);
+  else if (pixelFormat == TJPF_CMYK)
+    jpeg_set_colorspace(cinfo, JCS_YCCK);
   else
     jpeg_set_colorspace(cinfo, JCS_YCbCr);
 
@@ -304,38 +286,34 @@
 #ifndef NO_GETENV
   else if ((env = getenv("TJ_PROGRESSIVE")) != NULL && strlen(env) > 0 &&
            !strcmp(env, "1"))
-		jpeg_simple_progression(cinfo);
+    jpeg_simple_progression(cinfo);
 #endif
 
-	/* Set scan pattern again as colorspace might have changed */
-	if(cinfo->master->compress_profile == JCP_MAX_COMPRESSION)
-		jpeg_simple_progression(cinfo);
-
-	cinfo->comp_info[0].h_samp_factor=tjMCUWidth[subsamp]/8;
-	cinfo->comp_info[1].h_samp_factor=1;
-	cinfo->comp_info[2].h_samp_factor=1;
-	if(cinfo->num_components>3)
-		cinfo->comp_info[3].h_samp_factor=tjMCUWidth[subsamp]/8;
-	cinfo->comp_info[0].v_samp_factor=tjMCUHeight[subsamp]/8;
-	cinfo->comp_info[1].v_samp_factor=1;
-	cinfo->comp_info[2].v_samp_factor=1;
-	if(cinfo->num_components>3)
-		cinfo->comp_info[3].v_samp_factor=tjMCUHeight[subsamp]/8;
-
-	return retval;
+  cinfo->comp_info[0].h_samp_factor = tjMCUWidth[subsamp] / 8;
+  cinfo->comp_info[1].h_samp_factor = 1;
+  cinfo->comp_info[2].h_samp_factor = 1;
+  if (cinfo->num_components > 3)
+    cinfo->comp_info[3].h_samp_factor = tjMCUWidth[subsamp] / 8;
+  cinfo->comp_info[0].v_samp_factor = tjMCUHeight[subsamp] / 8;
+  cinfo->comp_info[1].v_samp_factor = 1;
+  cinfo->comp_info[2].v_samp_factor = 1;
+  if (cinfo->num_components > 3)
+    cinfo->comp_info[3].v_samp_factor = tjMCUHeight[subsamp] / 8;
+
+  return retval;
 }
 
 
 static int getSubsamp(j_decompress_ptr dinfo)
 {
-	int retval=-1, i, k;
-
-	/* The sampling factors actually have no meaning with grayscale JPEG files,
-	   and in fact it's possible to generate grayscale JPEGs with sampling
-	   factors > 1 (even though those sampling factors are ignored by the
-	   decompressor.)  Thus, we need to treat grayscale as a special case. */
-	if(dinfo->num_components==1 && dinfo->jpeg_color_space==JCS_GRAYSCALE)
-		return TJSAMP_GRAY;
+  int retval = -1, i, k;
+
+  /* The sampling factors actually have no meaning with grayscale JPEG files,
+     and in fact it's possible to generate grayscale JPEGs with sampling
+     factors > 1 (even though those sampling factors are ignored by the
+     decompressor.)  Thus, we need to treat grayscale as a special case. */
+  if (dinfo->num_components == 1 && dinfo->jpeg_color_space == JCS_GRAYSCALE)
+    return TJSAMP_GRAY;
 
   for (i = 0; i < NUMSUBOPT; i++) {
     if (dinfo->num_components == pixelsize[i] ||
@@ -344,50 +322,42 @@
          pixelsize[i] == 3 && dinfo->num_components == 4)) {
       if (dinfo->comp_info[0].h_samp_factor == tjMCUWidth[i] / 8 &&
           dinfo->comp_info[0].v_samp_factor == tjMCUHeight[i] / 8) {
-				int match=0;
+        int match = 0;
 
         for (k = 1; k < dinfo->num_components; k++) {
-					int href=1, vref=1;
+          int href = 1, vref = 1;
 
           if ((dinfo->jpeg_color_space == JCS_YCCK ||
                dinfo->jpeg_color_space == JCS_CMYK) && k == 3) {
-						href=tjMCUWidth[i]/8;  vref=tjMCUHeight[i]/8;
-					}
+            href = tjMCUWidth[i] / 8;  vref = tjMCUHeight[i] / 8;
+          }
           if (dinfo->comp_info[k].h_samp_factor == href &&
               dinfo->comp_info[k].v_samp_factor == vref)
-						match++;
-				}
+            match++;
+        }
         if (match == dinfo->num_components - 1) {
-					retval=i;  break;
-				}
-			}
-			/* Handle 4:2:2 and 4:4:0 images whose sampling factors are specified
-			   in non-standard ways. */
-			if(dinfo->comp_info[0].h_samp_factor==2 &&
-				dinfo->comp_info[0].v_samp_factor==2 &&
+          retval = i;  break;
+        }
+      }
+      /* Handle 4:2:2 and 4:4:0 images whose sampling factors are specified
+         in non-standard ways. */
+      if (dinfo->comp_info[0].h_samp_factor == 2 &&
+          dinfo->comp_info[0].v_samp_factor == 2 &&
           (i == TJSAMP_422 || i == TJSAMP_440)) {
-				int match=0;
+        int match = 0;
 
         for (k = 1; k < dinfo->num_components; k++) {
-					int href=tjMCUHeight[i]/8, vref=tjMCUWidth[i]/8;
+          int href = tjMCUHeight[i] / 8, vref = tjMCUWidth[i] / 8;
 
           if ((dinfo->jpeg_color_space == JCS_YCCK ||
                dinfo->jpeg_color_space == JCS_CMYK) && k == 3) {
-						href=vref=2;
-					}
+            href = vref = 2;
+          }
           if (dinfo->comp_info[k].h_samp_factor == href &&
               dinfo->comp_info[k].v_samp_factor == vref)
-						match++;
-				}
+            match++;
+        }
         if (match == dinfo->num_components - 1) {
-<<<<<<< HEAD
-					retval=i;  break;
-				}
-			}
-		}
-	}
-	return retval;
-=======
           retval = i;  break;
         }
       }
@@ -407,11 +377,10 @@
             retval = i;  break;
           }
         }
-      }
     }
   }
+  }
   return retval;
->>>>>>> 70327296
 }
 
 
@@ -446,17 +415,13 @@
 
 DLLEXPORT int tjDestroy(tjhandle handle)
 {
-<<<<<<< HEAD
-	getinstance(handle);
-=======
   GET_INSTANCE(handle);
->>>>>>> 70327296
-
-	if(setjmp(this->jerr.setjmp_buffer)) return -1;
-	if(this->init&COMPRESS) jpeg_destroy_compress(cinfo);
-	if(this->init&DECOMPRESS) jpeg_destroy_decompress(dinfo);
-	free(this);
-	return 0;
+
+  if (setjmp(this->jerr.setjmp_buffer)) return -1;
+  if (this->init & COMPRESS) jpeg_destroy_compress(cinfo);
+  if (this->init & DECOMPRESS) jpeg_destroy_decompress(dinfo);
+  free(this);
+  return 0;
 }
 
 
@@ -467,17 +432,13 @@
 
 DLLEXPORT void tjFree(unsigned char *buf)
 {
-<<<<<<< HEAD
-	if(buf) free(buf);
-=======
   free(buf);
->>>>>>> 70327296
 }
 
 
 DLLEXPORT unsigned char *tjAlloc(int bytes)
 {
-	return (unsigned char *)malloc(bytes);
+  return (unsigned char *)malloc(bytes);
 }
 
 
@@ -485,53 +446,46 @@
 
 static tjhandle _tjInitCompress(tjinstance *this)
 {
-	static unsigned char buffer[1];
+  static unsigned char buffer[1];
   unsigned char *buf = buffer;
   unsigned long size = 1;
 
   /* This is also straight out of example.txt */
-	this->cinfo.err=jpeg_std_error(&this->jerr.pub);
-	this->jerr.pub.error_exit=my_error_exit;
-	this->jerr.pub.output_message=my_output_message;
-	this->jerr.emit_message=this->jerr.pub.emit_message;
-	this->jerr.pub.emit_message=my_emit_message;
+  this->cinfo.err = jpeg_std_error(&this->jerr.pub);
+  this->jerr.pub.error_exit = my_error_exit;
+  this->jerr.pub.output_message = my_output_message;
+  this->jerr.emit_message = this->jerr.pub.emit_message;
+  this->jerr.pub.emit_message = my_emit_message;
   this->jerr.pub.addon_message_table = turbojpeg_message_table;
   this->jerr.pub.first_addon_message = JMSG_FIRSTADDONCODE;
   this->jerr.pub.last_addon_message = JMSG_LASTADDONCODE;
 
   if (setjmp(this->jerr.setjmp_buffer)) {
-<<<<<<< HEAD
-		/* If we get here, the JPEG code has signaled an error. */
-		if(this) free(this);
-		return NULL;
-	}
-=======
     /* If we get here, the JPEG code has signaled an error. */
     free(this);
     return NULL;
   }
->>>>>>> 70327296
-
-	jpeg_create_compress(&this->cinfo);
-	/* Make an initial call so it will create the destination manager */
-	jpeg_mem_dest_tj(&this->cinfo, &buf, &size, 0);
-
-	this->init|=COMPRESS;
-	return (tjhandle)this;
+
+  jpeg_create_compress(&this->cinfo);
+  /* Make an initial call so it will create the destination manager */
+  jpeg_mem_dest_tj(&this->cinfo, &buf, &size, 0);
+
+  this->init |= COMPRESS;
+  return (tjhandle)this;
 }
 
 DLLEXPORT tjhandle tjInitCompress(void)
 {
-	tjinstance *this=NULL;
+  tjinstance *this = NULL;
 
   if ((this = (tjinstance *)malloc(sizeof(tjinstance))) == NULL) {
-		snprintf(errStr, JMSG_LENGTH_MAX,
-			"tjInitCompress(): Memory allocation failure");
-		return NULL;
-	}
-	MEMZERO(this, sizeof(tjinstance));
+    snprintf(errStr, JMSG_LENGTH_MAX,
+             "tjInitCompress(): Memory allocation failure");
+    return NULL;
+  }
+  MEMZERO(this, sizeof(tjinstance));
   snprintf(this->errStr, JMSG_LENGTH_MAX, "No error");
-	return _tjInitCompress(this);
+  return _tjInitCompress(this);
 }
 
 
@@ -540,21 +494,6 @@
   unsigned long long retval = 0;
   int mcuw, mcuh, chromasf;
 
-<<<<<<< HEAD
-	if(width<1 || height<1 || jpegSubsamp<0 || jpegSubsamp>=NUMSUBOPT)
-    _throwg("tjBufSize(): Invalid argument");
-
-	/* This allows for rare corner cases in which a JPEG image can actually be
-	   larger than the uncompressed input (we wouldn't mention it if it hadn't
-	   happened before.) */
-	mcuw=tjMCUWidth[jpegSubsamp];
-	mcuh=tjMCUHeight[jpegSubsamp];
-	chromasf=jpegSubsamp==TJSAMP_GRAY? 0: 4*64/(mcuw*mcuh);
-	retval=PAD(width, mcuw) * PAD(height, mcuh) * (2 + chromasf) + 2048;
-
-	bailout:
-	return retval;
-=======
   if (width < 1 || height < 1 || jpegSubsamp < 0 || jpegSubsamp >= NUMSUBOPT)
     THROWG("tjBufSize(): Invalid argument");
 
@@ -570,25 +509,10 @@
 
 bailout:
   return (unsigned long)retval;
->>>>>>> 70327296
 }
 
 DLLEXPORT unsigned long TJBUFSIZE(int width, int height)
 {
-<<<<<<< HEAD
-	unsigned long retval=0;
-
-	if(width<1 || height<1)
-    _throwg("TJBUFSIZE(): Invalid argument");
-
-	/* This allows for rare corner cases in which a JPEG image can actually be
-	   larger than the uncompressed input (we wouldn't mention it if it hadn't
-	   happened before.) */
-	retval=PAD(width, 16) * PAD(height, 16) * 6 + 2048;
-
-	bailout:
-	return retval;
-=======
   unsigned long long retval = 0;
 
   if (width < 1 || height < 1)
@@ -603,40 +527,24 @@
 
 bailout:
   return (unsigned long)retval;
->>>>>>> 70327296
 }
 
 
 DLLEXPORT unsigned long tjBufSizeYUV2(int width, int pad, int height,
-	int subsamp)
-{
-<<<<<<< HEAD
-	int retval=0, nc, i;
-
-	if(subsamp<0 || subsamp>=NUMSUBOPT)
-    _throwg("tjBufSizeYUV2(): Invalid argument");
-=======
+                                      int subsamp)
+{
   unsigned long long retval = 0;
   int nc, i;
 
   if (subsamp < 0 || subsamp >= NUMSUBOPT)
     THROWG("tjBufSizeYUV2(): Invalid argument");
->>>>>>> 70327296
-
-	nc=(subsamp==TJSAMP_GRAY? 1:3);
+
+  nc = (subsamp == TJSAMP_GRAY ? 1 : 3);
   for (i = 0; i < nc; i++) {
-		int pw=tjPlaneWidth(i, width, subsamp);
-		int stride=PAD(pw, pad);
-		int ph=tjPlaneHeight(i, height, subsamp);
-
-<<<<<<< HEAD
-		if(pw<0 || ph<0) return -1;
-		else retval+=stride*ph;
-	}
-
-	bailout:
-	return retval;
-=======
+    int pw = tjPlaneWidth(i, width, subsamp);
+    int stride = PAD(pw, pad);
+    int ph = tjPlaneHeight(i, height, subsamp);
+
     if (pw < 0 || ph < 0) return -1;
     else retval += (unsigned long long)stride * ph;
   }
@@ -645,115 +553,83 @@
 
 bailout:
   return (unsigned long)retval;
->>>>>>> 70327296
 }
 
 DLLEXPORT unsigned long tjBufSizeYUV(int width, int height, int subsamp)
 {
-	return tjBufSizeYUV2(width, 4, height, subsamp);
+  return tjBufSizeYUV2(width, 4, height, subsamp);
 }
 
 DLLEXPORT unsigned long TJBUFSIZEYUV(int width, int height, int subsamp)
 {
-	return tjBufSizeYUV(width, height, subsamp);
+  return tjBufSizeYUV(width, height, subsamp);
 }
 
 
 DLLEXPORT int tjPlaneWidth(int componentID, int width, int subsamp)
 {
-	int pw, nc, retval=0;
-
-<<<<<<< HEAD
-	if(width<1 || subsamp<0 || subsamp>=TJ_NUMSAMP)
-    _throwg("tjPlaneWidth(): Invalid argument");
-	nc=(subsamp==TJSAMP_GRAY? 1:3);
-	if(componentID<0 || componentID>=nc)
-    _throwg("tjPlaneWidth(): Invalid argument");
-=======
+  int pw, nc, retval = 0;
+
   if (width < 1 || subsamp < 0 || subsamp >= TJ_NUMSAMP)
     THROWG("tjPlaneWidth(): Invalid argument");
   nc = (subsamp == TJSAMP_GRAY ? 1 : 3);
   if (componentID < 0 || componentID >= nc)
     THROWG("tjPlaneWidth(): Invalid argument");
->>>>>>> 70327296
-
-	pw=PAD(width, tjMCUWidth[subsamp]/8);
-	if(componentID==0)
-		retval=pw;
-	else
-		retval=pw*8/tjMCUWidth[subsamp];
-
-	bailout:
-	return retval;
+
+  pw = PAD(width, tjMCUWidth[subsamp] / 8);
+  if (componentID == 0)
+    retval = pw;
+  else
+    retval = pw * 8 / tjMCUWidth[subsamp];
+
+bailout:
+  return retval;
 }
 
 
 DLLEXPORT int tjPlaneHeight(int componentID, int height, int subsamp)
 {
-	int ph, nc, retval=0;
-
-<<<<<<< HEAD
-	if(height<1 || subsamp<0 || subsamp>=TJ_NUMSAMP)
-    _throwg("tjPlaneHeight(): Invalid argument");
-	nc=(subsamp==TJSAMP_GRAY? 1:3);
-	if(componentID<0 || componentID>=nc)
-    _throwg("tjPlaneHeight(): Invalid argument");
-=======
+  int ph, nc, retval = 0;
+
   if (height < 1 || subsamp < 0 || subsamp >= TJ_NUMSAMP)
     THROWG("tjPlaneHeight(): Invalid argument");
   nc = (subsamp == TJSAMP_GRAY ? 1 : 3);
   if (componentID < 0 || componentID >= nc)
     THROWG("tjPlaneHeight(): Invalid argument");
->>>>>>> 70327296
-
-	ph=PAD(height, tjMCUHeight[subsamp]/8);
-	if(componentID==0)
-		retval=ph;
-	else
-		retval=ph*8/tjMCUHeight[subsamp];
-
-	bailout:
-	return retval;
+
+  ph = PAD(height, tjMCUHeight[subsamp] / 8);
+  if (componentID == 0)
+    retval = ph;
+  else
+    retval = ph * 8 / tjMCUHeight[subsamp];
+
+bailout:
+  return retval;
 }
 
 
 DLLEXPORT unsigned long tjPlaneSizeYUV(int componentID, int width, int stride,
                                        int height, int subsamp)
 {
-<<<<<<< HEAD
-	unsigned long retval=0;
-	int pw, ph;
-
-	if(width<1 || height<1 || subsamp<0 || subsamp>=NUMSUBOPT)
-    _throwg("tjPlaneSizeYUV(): Invalid argument");
-=======
   unsigned long long retval = 0;
   int pw, ph;
 
   if (width < 1 || height < 1 || subsamp < 0 || subsamp >= NUMSUBOPT)
     THROWG("tjPlaneSizeYUV(): Invalid argument");
->>>>>>> 70327296
-
-	pw=tjPlaneWidth(componentID, width, subsamp);
-	ph=tjPlaneHeight(componentID, height, subsamp);
-	if(pw<0 || ph<0) return -1;
-
-	if(stride==0) stride=pw;
-	else stride=abs(stride);
-
-<<<<<<< HEAD
-	retval=stride*(ph-1)+pw;
-
-	bailout:
-	return retval;
-=======
+
+  pw = tjPlaneWidth(componentID, width, subsamp);
+  ph = tjPlaneHeight(componentID, height, subsamp);
+  if (pw < 0 || ph < 0) return -1;
+
+  if (stride == 0) stride = pw;
+  else stride = abs(stride);
+
   retval = (unsigned long long)stride * (ph - 1) + pw;
   if (retval > (unsigned long long)((unsigned long)-1))
     THROWG("tjPlaneSizeYUV(): Image is too large");
 
 bailout:
   return (unsigned long)retval;
->>>>>>> 70327296
 }
 
 
@@ -765,77 +641,45 @@
   int i, retval = 0, alloc = 1;
   JSAMPROW *row_pointer = NULL;
 
-<<<<<<< HEAD
-	getcinstance(handle)
-  this->jerr.stopOnWarning = (flags & TJFLAG_STOPONWARNING) ? TRUE : FALSE;
-	if((this->init&COMPRESS)==0)
-		_throw("tjCompress2(): Instance has not been initialized for compression");
-=======
   GET_CINSTANCE(handle)
   this->jerr.stopOnWarning = (flags & TJFLAG_STOPONWARNING) ? TRUE : FALSE;
   if ((this->init & COMPRESS) == 0)
     THROW("tjCompress2(): Instance has not been initialized for compression");
->>>>>>> 70327296
 
   if (srcBuf == NULL || width <= 0 || pitch < 0 || height <= 0 ||
       pixelFormat < 0 || pixelFormat >= TJ_NUMPF || jpegBuf == NULL ||
       jpegSize == NULL || jpegSubsamp < 0 || jpegSubsamp >= NUMSUBOPT ||
       jpegQual < 0 || jpegQual > 100)
-<<<<<<< HEAD
-		_throw("tjCompress2(): Invalid argument");
-=======
     THROW("tjCompress2(): Invalid argument");
->>>>>>> 70327296
-
-	if(pitch==0) pitch=width*tjPixelSize[pixelFormat];
-
-<<<<<<< HEAD
-	if((row_pointer=(JSAMPROW *)malloc(sizeof(JSAMPROW)*height))==NULL)
-		_throw("tjCompress2(): Memory allocation failure");
-=======
+
+  if (pitch == 0) pitch = width * tjPixelSize[pixelFormat];
+
   if ((row_pointer = (JSAMPROW *)malloc(sizeof(JSAMPROW) * height)) == NULL)
     THROW("tjCompress2(): Memory allocation failure");
->>>>>>> 70327296
 
   if (setjmp(this->jerr.setjmp_buffer)) {
-		/* If we get here, the JPEG code has signaled an error. */
-		retval=-1;  goto bailout;
-	}
-
-	cinfo->image_width=width;
-	cinfo->image_height=height;
+    /* If we get here, the JPEG code has signaled an error. */
+    retval = -1;  goto bailout;
+  }
+
+  cinfo->image_width = width;
+  cinfo->image_height = height;
 
 #ifndef NO_PUTENV
-	if(flags&TJFLAG_FORCEMMX) putenv("JSIMD_FORCEMMX=1");
-	else if(flags&TJFLAG_FORCESSE) putenv("JSIMD_FORCESSE=1");
-	else if(flags&TJFLAG_FORCESSE2) putenv("JSIMD_FORCESSE2=1");
+  if (flags & TJFLAG_FORCEMMX) putenv("JSIMD_FORCEMMX=1");
+  else if (flags & TJFLAG_FORCESSE) putenv("JSIMD_FORCESSE=1");
+  else if (flags & TJFLAG_FORCESSE2) putenv("JSIMD_FORCESSE2=1");
 #endif
 
   if (flags & TJFLAG_NOREALLOC) {
-		alloc=0;  *jpegSize=tjBufSize(width, height, jpegSubsamp);
-	}
-	jpeg_mem_dest_tj(cinfo, jpegBuf, jpegSize, alloc);
-	if(setCompDefaults(cinfo, pixelFormat, jpegSubsamp, jpegQual, flags)==-1)
-		return -1;
-
-	jpeg_start_compress(cinfo, TRUE);
+    alloc = 0;  *jpegSize = tjBufSize(width, height, jpegSubsamp);
+  }
+  jpeg_mem_dest_tj(cinfo, jpegBuf, jpegSize, alloc);
+  if (setCompDefaults(cinfo, pixelFormat, jpegSubsamp, jpegQual, flags) == -1)
+    return -1;
+
+  jpeg_start_compress(cinfo, TRUE);
   for (i = 0; i < height; i++) {
-<<<<<<< HEAD
-		if(flags&TJFLAG_BOTTOMUP)
-			row_pointer[i]=(JSAMPROW)&srcBuf[(height-i-1)*pitch];
-    else
-      row_pointer[i] = (JSAMPROW)&srcBuf[i * pitch];
-	}
-	while(cinfo->next_scanline<cinfo->image_height)
-		jpeg_write_scanlines(cinfo, &row_pointer[cinfo->next_scanline],
-			cinfo->image_height-cinfo->next_scanline);
-	jpeg_finish_compress(cinfo);
-
-	bailout:
-	if(cinfo->global_state>CSTATE_START) jpeg_abort_compress(cinfo);
-	if(row_pointer) free(row_pointer);
-	if(this->jerr.warning) retval=-1;
-=======
     if (flags & TJFLAG_BOTTOMUP)
       row_pointer[i] = (JSAMPROW)&srcBuf[(height - i - 1) * (size_t)pitch];
     else
@@ -850,9 +694,8 @@
   if (cinfo->global_state > CSTATE_START) jpeg_abort_compress(cinfo);
   free(row_pointer);
   if (this->jerr.warning) retval = -1;
->>>>>>> 70327296
   this->jerr.stopOnWarning = FALSE;
-	return retval;
+  return retval;
 }
 
 DLLEXPORT int tjCompress(tjhandle handle, unsigned char *srcBuf, int width,
@@ -864,17 +707,17 @@
   unsigned long size;
 
   if (flags & TJ_YUV) {
-		size=tjBufSizeYUV(width, height, jpegSubsamp);
-		retval=tjEncodeYUV2(handle, srcBuf, width, pitch, height,
+    size = tjBufSizeYUV(width, height, jpegSubsamp);
+    retval = tjEncodeYUV2(handle, srcBuf, width, pitch, height,
                           getPixelFormat(pixelSize, flags), jpegBuf,
                           jpegSubsamp, flags);
   } else {
-		retval=tjCompress2(handle, srcBuf, width, pitch, height,
+    retval = tjCompress2(handle, srcBuf, width, pitch, height,
                          getPixelFormat(pixelSize, flags), &jpegBuf, &size,
                          jpegSubsamp, jpegQual, flags | TJFLAG_NOREALLOC);
-	}
-	*jpegSize=size;
-	return retval;
+  }
+  *jpegSize = size;
+  return retval;
 }
 
 
@@ -884,97 +727,50 @@
                                 int *strides, int subsamp, int flags)
 {
   JSAMPROW *row_pointer = NULL;
-	JSAMPLE *_tmpbuf[MAX_COMPONENTS], *_tmpbuf2[MAX_COMPONENTS];
-	JSAMPROW *tmpbuf[MAX_COMPONENTS], *tmpbuf2[MAX_COMPONENTS];
-	JSAMPROW *outbuf[MAX_COMPONENTS];
+  JSAMPLE *_tmpbuf[MAX_COMPONENTS], *_tmpbuf2[MAX_COMPONENTS];
+  JSAMPROW *tmpbuf[MAX_COMPONENTS], *tmpbuf2[MAX_COMPONENTS];
+  JSAMPROW *outbuf[MAX_COMPONENTS];
   int i, retval = 0, row, pw0, ph0, pw[MAX_COMPONENTS], ph[MAX_COMPONENTS];
-	JSAMPLE *ptr;
-	jpeg_component_info *compptr;
-
-<<<<<<< HEAD
-	getcinstance(handle);
-=======
+  JSAMPLE *ptr;
+  jpeg_component_info *compptr;
+
   GET_CINSTANCE(handle);
->>>>>>> 70327296
   this->jerr.stopOnWarning = (flags & TJFLAG_STOPONWARNING) ? TRUE : FALSE;
 
   for (i = 0; i < MAX_COMPONENTS; i++) {
-		tmpbuf[i]=NULL;  _tmpbuf[i]=NULL;
-		tmpbuf2[i]=NULL;  _tmpbuf2[i]=NULL;  outbuf[i]=NULL;
-	}
-
-<<<<<<< HEAD
-	if((this->init&COMPRESS)==0)
-		_throw("tjEncodeYUVPlanes(): Instance has not been initialized for compression");
-=======
+    tmpbuf[i] = NULL;  _tmpbuf[i] = NULL;
+    tmpbuf2[i] = NULL;  _tmpbuf2[i] = NULL;  outbuf[i] = NULL;
+  }
+
   if ((this->init & COMPRESS) == 0)
     THROW("tjEncodeYUVPlanes(): Instance has not been initialized for compression");
->>>>>>> 70327296
 
   if (srcBuf == NULL || width <= 0 || pitch < 0 || height <= 0 ||
       pixelFormat < 0 || pixelFormat >= TJ_NUMPF || !dstPlanes ||
       !dstPlanes[0] || subsamp < 0 || subsamp >= NUMSUBOPT)
-<<<<<<< HEAD
-		_throw("tjEncodeYUVPlanes(): Invalid argument");
-	if(subsamp!=TJSAMP_GRAY && (!dstPlanes[1] || !dstPlanes[2]))
-		_throw("tjEncodeYUVPlanes(): Invalid argument");
-
-	if(pixelFormat==TJPF_CMYK)
-		_throw("tjEncodeYUVPlanes(): Cannot generate YUV images from CMYK pixels");
-=======
     THROW("tjEncodeYUVPlanes(): Invalid argument");
   if (subsamp != TJSAMP_GRAY && (!dstPlanes[1] || !dstPlanes[2]))
     THROW("tjEncodeYUVPlanes(): Invalid argument");
 
   if (pixelFormat == TJPF_CMYK)
     THROW("tjEncodeYUVPlanes(): Cannot generate YUV images from CMYK pixels");
->>>>>>> 70327296
-
-	if(pitch==0) pitch=width*tjPixelSize[pixelFormat];
+
+  if (pitch == 0) pitch = width * tjPixelSize[pixelFormat];
 
   if (setjmp(this->jerr.setjmp_buffer)) {
-		/* If we get here, the JPEG code has signaled an error. */
-		retval=-1;  goto bailout;
-	}
-
-	cinfo->image_width=width;
-	cinfo->image_height=height;
+    /* If we get here, the JPEG code has signaled an error. */
+    retval = -1;  goto bailout;
+  }
+
+  cinfo->image_width = width;
+  cinfo->image_height = height;
 
 #ifndef NO_PUTENV
-	if(flags&TJFLAG_FORCEMMX) putenv("JSIMD_FORCEMMX=1");
-	else if(flags&TJFLAG_FORCESSE) putenv("JSIMD_FORCESSE=1");
-	else if(flags&TJFLAG_FORCESSE2) putenv("JSIMD_FORCESSE2=1");
+  if (flags & TJFLAG_FORCEMMX) putenv("JSIMD_FORCEMMX=1");
+  else if (flags & TJFLAG_FORCESSE) putenv("JSIMD_FORCESSE=1");
+  else if (flags & TJFLAG_FORCESSE2) putenv("JSIMD_FORCESSE2=1");
 #endif
 
-<<<<<<< HEAD
-	if(setCompDefaults(cinfo, pixelFormat, subsamp, -1, flags)==-1) return -1;
-
-	/* Execute only the parts of jpeg_start_compress() that we need.  If we
-	   were to call the whole jpeg_start_compress() function, then it would try
-	   to write the file headers, which could overflow the output buffer if the
-	   YUV image were very small. */
-	if(cinfo->global_state!=CSTATE_START)
-		_throw("tjEncodeYUVPlanes(): libjpeg API is in the wrong state");
-	(*cinfo->err->reset_error_mgr)((j_common_ptr)cinfo);
-	jinit_c_master_control(cinfo, FALSE);
-	jinit_color_converter(cinfo);
-	jinit_downsampler(cinfo);
-	(*cinfo->cconvert->start_pass)(cinfo);
-
-	pw0=PAD(width, cinfo->max_h_samp_factor);
-	ph0=PAD(height, cinfo->max_v_samp_factor);
-
-	if((row_pointer=(JSAMPROW *)malloc(sizeof(JSAMPROW)*ph0))==NULL)
-		_throw("tjEncodeYUVPlanes(): Memory allocation failure");
-  for (i = 0; i < height; i++) {
-		if(flags&TJFLAG_BOTTOMUP)
-			row_pointer[i]=(JSAMPROW)&srcBuf[(height-i-1)*pitch];
-    else
-      row_pointer[i] = (JSAMPROW)&srcBuf[i * pitch];
-	}
-	if(height<ph0)
-		for(i=height; i<ph0; i++) row_pointer[i]=row_pointer[height-1];
-=======
   if (setCompDefaults(cinfo, pixelFormat, subsamp, -1, flags) == -1) return -1;
 
   /* Execute only the parts of jpeg_start_compress() that we need.  If we
@@ -1002,11 +798,10 @@
   }
   if (height < ph0)
     for (i = height; i < ph0; i++) row_pointer[i] = row_pointer[height - 1];
->>>>>>> 70327296
 
   for (i = 0; i < cinfo->num_components; i++) {
-		compptr=&cinfo->comp_info[i];
-		_tmpbuf[i]=(JSAMPLE *)malloc(
+    compptr = &cinfo->comp_info[i];
+    _tmpbuf[i] = (JSAMPLE *)malloc(
       PAD((compptr->width_in_blocks * cinfo->max_h_samp_factor * DCTSIZE) /
           compptr->h_samp_factor, 32) *
       cinfo->max_v_samp_factor + 32);
@@ -1017,81 +812,51 @@
     if (!tmpbuf[i])
       THROW("tjEncodeYUVPlanes(): Memory allocation failure");
     for (row = 0; row < cinfo->max_v_samp_factor; row++) {
-			unsigned char *_tmpbuf_aligned=
+      unsigned char *_tmpbuf_aligned =
         (unsigned char *)PAD((size_t)_tmpbuf[i], 32);
 
-			tmpbuf[i][row]=&_tmpbuf_aligned[
+      tmpbuf[i][row] = &_tmpbuf_aligned[
         PAD((compptr->width_in_blocks * cinfo->max_h_samp_factor * DCTSIZE) /
             compptr->h_samp_factor, 32) * row];
-		}
+    }
     _tmpbuf2[i] =
       (JSAMPLE *)malloc(PAD(compptr->width_in_blocks * DCTSIZE, 32) *
                         compptr->v_samp_factor + 32);
     if (!_tmpbuf2[i])
-<<<<<<< HEAD
-      _throw("tjEncodeYUVPlanes(): Memory allocation failure");
-		tmpbuf2[i]=(JSAMPROW *)malloc(sizeof(JSAMPROW)*compptr->v_samp_factor);
-=======
       THROW("tjEncodeYUVPlanes(): Memory allocation failure");
     tmpbuf2[i] = (JSAMPROW *)malloc(sizeof(JSAMPROW) * compptr->v_samp_factor);
->>>>>>> 70327296
     if (!tmpbuf2[i])
       THROW("tjEncodeYUVPlanes(): Memory allocation failure");
     for (row = 0; row < compptr->v_samp_factor; row++) {
-			unsigned char *_tmpbuf2_aligned=
+      unsigned char *_tmpbuf2_aligned =
         (unsigned char *)PAD((size_t)_tmpbuf2[i], 32);
 
       tmpbuf2[i][row] =
         &_tmpbuf2_aligned[PAD(compptr->width_in_blocks * DCTSIZE, 32) * row];
-		}
-		pw[i]=pw0*compptr->h_samp_factor/cinfo->max_h_samp_factor;
-		ph[i]=ph0*compptr->v_samp_factor/cinfo->max_v_samp_factor;
-		outbuf[i]=(JSAMPROW *)malloc(sizeof(JSAMPROW)*ph[i]);
+    }
+    pw[i] = pw0 * compptr->h_samp_factor / cinfo->max_h_samp_factor;
+    ph[i] = ph0 * compptr->v_samp_factor / cinfo->max_v_samp_factor;
+    outbuf[i] = (JSAMPROW *)malloc(sizeof(JSAMPROW) * ph[i]);
     if (!outbuf[i])
-<<<<<<< HEAD
-      _throw("tjEncodeYUVPlanes(): Memory allocation failure");
-		ptr=dstPlanes[i];
-=======
       THROW("tjEncodeYUVPlanes(): Memory allocation failure");
     ptr = dstPlanes[i];
->>>>>>> 70327296
     for (row = 0; row < ph[i]; row++) {
-			outbuf[i][row]=ptr;
-			ptr+=(strides && strides[i]!=0)? strides[i]:pw[i];
-		}
-	}
+      outbuf[i][row] = ptr;
+      ptr += (strides && strides[i] != 0) ? strides[i] : pw[i];
+    }
+  }
 
   if (setjmp(this->jerr.setjmp_buffer)) {
-		/* If we get here, the JPEG code has signaled an error. */
-		retval=-1;  goto bailout;
-	}
+    /* If we get here, the JPEG code has signaled an error. */
+    retval = -1;  goto bailout;
+  }
 
   for (row = 0; row < ph0; row += cinfo->max_v_samp_factor) {
-		(*cinfo->cconvert->color_convert)(cinfo, &row_pointer[row], tmpbuf, 0,
-			cinfo->max_v_samp_factor);
-		(cinfo->downsample->downsample)(cinfo, tmpbuf, 0, tmpbuf2, 0);
+    (*cinfo->cconvert->color_convert) (cinfo, &row_pointer[row], tmpbuf, 0,
+                                       cinfo->max_v_samp_factor);
+    (cinfo->downsample->downsample) (cinfo, tmpbuf, 0, tmpbuf2, 0);
     for (i = 0, compptr = cinfo->comp_info; i < cinfo->num_components;
          i++, compptr++)
-<<<<<<< HEAD
-			jcopy_sample_rows(tmpbuf2[i], 0, outbuf[i],
-				row*compptr->v_samp_factor/cinfo->max_v_samp_factor,
-				compptr->v_samp_factor, pw[i]);
-	}
-	cinfo->next_scanline+=height;
-	jpeg_abort_compress(cinfo);
-
-	bailout:
-	if(cinfo->global_state>CSTATE_START) jpeg_abort_compress(cinfo);
-	if(row_pointer) free(row_pointer);
-  for (i = 0; i < MAX_COMPONENTS; i++) {
-		if(tmpbuf[i]!=NULL) free(tmpbuf[i]);
-		if(_tmpbuf[i]!=NULL) free(_tmpbuf[i]);
-		if(tmpbuf2[i]!=NULL) free(tmpbuf2[i]);
-		if(_tmpbuf2[i]!=NULL) free(_tmpbuf2[i]);
-		if(outbuf[i]!=NULL) free(outbuf[i]);
-	}
-	if(this->jerr.warning) retval=-1;
-=======
       jcopy_sample_rows(tmpbuf2[i], 0, outbuf[i],
         row * compptr->v_samp_factor / cinfo->max_v_samp_factor,
         compptr->v_samp_factor, pw[i]);
@@ -1110,9 +875,8 @@
     free(outbuf[i]);
   }
   if (this->jerr.warning) retval = -1;
->>>>>>> 70327296
   this->jerr.stopOnWarning = FALSE;
-	return retval;
+  return retval;
 }
 
 DLLEXPORT int tjEncodeYUV3(tjhandle handle, const unsigned char *srcBuf,
@@ -1120,59 +884,53 @@
                            unsigned char *dstBuf, int pad, int subsamp,
                            int flags)
 {
-	unsigned char *dstPlanes[3];
-	int pw0, ph0, strides[3], retval=-1;
+  unsigned char *dstPlanes[3];
+  int pw0, ph0, strides[3], retval = -1;
   tjinstance *this = (tjinstance *)handle;
 
   if (!this) THROWG("tjEncodeYUV3(): Invalid handle");
   this->isInstanceError = FALSE;
 
-<<<<<<< HEAD
-  if (width <= 0 || height <= 0 || dstBuf == NULL || pad < 0 || !isPow2(pad) ||
-      subsamp < 0 || subsamp >= NUMSUBOPT)
-		_throw("tjEncodeYUV3(): Invalid argument");
-=======
   if (width <= 0 || height <= 0 || dstBuf == NULL || pad < 0 ||
       !IS_POW2(pad) || subsamp < 0 || subsamp >= NUMSUBOPT)
     THROW("tjEncodeYUV3(): Invalid argument");
->>>>>>> 70327296
-
-	pw0=tjPlaneWidth(0, width, subsamp);
-	ph0=tjPlaneHeight(0, height, subsamp);
-	dstPlanes[0]=dstBuf;
-	strides[0]=PAD(pw0, pad);
+
+  pw0 = tjPlaneWidth(0, width, subsamp);
+  ph0 = tjPlaneHeight(0, height, subsamp);
+  dstPlanes[0] = dstBuf;
+  strides[0] = PAD(pw0, pad);
   if (subsamp == TJSAMP_GRAY) {
-		strides[1]=strides[2]=0;
-		dstPlanes[1]=dstPlanes[2]=NULL;
+    strides[1] = strides[2] = 0;
+    dstPlanes[1] = dstPlanes[2] = NULL;
   } else {
-		int pw1=tjPlaneWidth(1, width, subsamp);
-		int ph1=tjPlaneHeight(1, height, subsamp);
-
-		strides[1]=strides[2]=PAD(pw1, pad);
-		dstPlanes[1]=dstPlanes[0]+strides[0]*ph0;
-		dstPlanes[2]=dstPlanes[1]+strides[1]*ph1;
-	}
-
-	return tjEncodeYUVPlanes(handle, srcBuf, width, pitch, height, pixelFormat,
-		dstPlanes, strides, subsamp, flags);
-
-	bailout:
-	return retval;
+    int pw1 = tjPlaneWidth(1, width, subsamp);
+    int ph1 = tjPlaneHeight(1, height, subsamp);
+
+    strides[1] = strides[2] = PAD(pw1, pad);
+    dstPlanes[1] = dstPlanes[0] + strides[0] * ph0;
+    dstPlanes[2] = dstPlanes[1] + strides[1] * ph1;
+  }
+
+  return tjEncodeYUVPlanes(handle, srcBuf, width, pitch, height, pixelFormat,
+                           dstPlanes, strides, subsamp, flags);
+
+bailout:
+  return retval;
 }
 
 DLLEXPORT int tjEncodeYUV2(tjhandle handle, unsigned char *srcBuf, int width,
                            int pitch, int height, int pixelFormat,
                            unsigned char *dstBuf, int subsamp, int flags)
 {
-	return tjEncodeYUV3(handle, srcBuf, width, pitch, height, pixelFormat,
-		dstBuf, 4, subsamp, flags);
+  return tjEncodeYUV3(handle, srcBuf, width, pitch, height, pixelFormat,
+                      dstBuf, 4, subsamp, flags);
 }
 
 DLLEXPORT int tjEncodeYUV(tjhandle handle, unsigned char *srcBuf, int width,
                           int pitch, int height, int pixelSize,
                           unsigned char *dstBuf, int subsamp, int flags)
 {
-	return tjEncodeYUV2(handle, srcBuf, width, pitch, height,
+  return tjEncodeYUV2(handle, srcBuf, width, pitch, height,
                       getPixelFormat(pixelSize, flags), dstBuf, subsamp,
                       flags);
 }
@@ -1184,174 +942,133 @@
                                       int height, int subsamp,
                                       unsigned char **jpegBuf,
                                       unsigned long *jpegSize, int jpegQual,
-	int flags)
+                                      int flags)
 {
   int i, row, retval = 0, alloc = 1;
-	int pw[MAX_COMPONENTS], ph[MAX_COMPONENTS], iw[MAX_COMPONENTS],
-		tmpbufsize=0, usetmpbuf=0, th[MAX_COMPONENTS];
+  int pw[MAX_COMPONENTS], ph[MAX_COMPONENTS], iw[MAX_COMPONENTS],
+    tmpbufsize = 0, usetmpbuf = 0, th[MAX_COMPONENTS];
   JSAMPLE *_tmpbuf = NULL, *ptr;
   JSAMPROW *inbuf[MAX_COMPONENTS], *tmpbuf[MAX_COMPONENTS];
 
-<<<<<<< HEAD
-	getcinstance(handle)
-=======
   GET_CINSTANCE(handle)
->>>>>>> 70327296
   this->jerr.stopOnWarning = (flags & TJFLAG_STOPONWARNING) ? TRUE : FALSE;
 
   for (i = 0; i < MAX_COMPONENTS; i++) {
-		tmpbuf[i]=NULL;  inbuf[i]=NULL;
-	}
-
-<<<<<<< HEAD
-	if((this->init&COMPRESS)==0)
-		_throw("tjCompressFromYUVPlanes(): Instance has not been initialized for compression");
-=======
+    tmpbuf[i] = NULL;  inbuf[i] = NULL;
+  }
+
   if ((this->init & COMPRESS) == 0)
     THROW("tjCompressFromYUVPlanes(): Instance has not been initialized for compression");
->>>>>>> 70327296
 
   if (!srcPlanes || !srcPlanes[0] || width <= 0 || height <= 0 ||
       subsamp < 0 || subsamp >= NUMSUBOPT || jpegBuf == NULL ||
       jpegSize == NULL || jpegQual < 0 || jpegQual > 100)
-<<<<<<< HEAD
-		_throw("tjCompressFromYUVPlanes(): Invalid argument");
-	if(subsamp!=TJSAMP_GRAY && (!srcPlanes[1] || !srcPlanes[2]))
-		_throw("tjCompressFromYUVPlanes(): Invalid argument");
-=======
     THROW("tjCompressFromYUVPlanes(): Invalid argument");
   if (subsamp != TJSAMP_GRAY && (!srcPlanes[1] || !srcPlanes[2]))
     THROW("tjCompressFromYUVPlanes(): Invalid argument");
->>>>>>> 70327296
 
   if (setjmp(this->jerr.setjmp_buffer)) {
-		/* If we get here, the JPEG code has signaled an error. */
-		retval=-1;  goto bailout;
-	}
-
-	cinfo->image_width=width;
-	cinfo->image_height=height;
+    /* If we get here, the JPEG code has signaled an error. */
+    retval = -1;  goto bailout;
+  }
+
+  cinfo->image_width = width;
+  cinfo->image_height = height;
 
 #ifndef NO_PUTENV
-	if(flags&TJFLAG_FORCEMMX) putenv("JSIMD_FORCEMMX=1");
-	else if(flags&TJFLAG_FORCESSE) putenv("JSIMD_FORCESSE=1");
-	else if(flags&TJFLAG_FORCESSE2) putenv("JSIMD_FORCESSE2=1");
+  if (flags & TJFLAG_FORCEMMX) putenv("JSIMD_FORCEMMX=1");
+  else if (flags & TJFLAG_FORCESSE) putenv("JSIMD_FORCESSE=1");
+  else if (flags & TJFLAG_FORCESSE2) putenv("JSIMD_FORCESSE2=1");
 #endif
 
   if (flags & TJFLAG_NOREALLOC) {
-		alloc=0;  *jpegSize=tjBufSize(width, height, subsamp);
-	}
-	jpeg_mem_dest_tj(cinfo, jpegBuf, jpegSize, alloc);
-	if(setCompDefaults(cinfo, TJPF_RGB, subsamp, jpegQual, flags)==-1)
-		return -1;
-	cinfo->raw_data_in=TRUE;
-
-	jpeg_start_compress(cinfo, TRUE);
+    alloc = 0;  *jpegSize = tjBufSize(width, height, subsamp);
+  }
+  jpeg_mem_dest_tj(cinfo, jpegBuf, jpegSize, alloc);
+  if (setCompDefaults(cinfo, TJPF_RGB, subsamp, jpegQual, flags) == -1)
+    return -1;
+  cinfo->raw_data_in = TRUE;
+
+  jpeg_start_compress(cinfo, TRUE);
   for (i = 0; i < cinfo->num_components; i++) {
-		jpeg_component_info *compptr=&cinfo->comp_info[i];
-		int ih;
-
-		iw[i]=compptr->width_in_blocks*DCTSIZE;
-		ih=compptr->height_in_blocks*DCTSIZE;
+    jpeg_component_info *compptr = &cinfo->comp_info[i];
+    int ih;
+
+    iw[i] = compptr->width_in_blocks * DCTSIZE;
+    ih = compptr->height_in_blocks * DCTSIZE;
     pw[i] = PAD(cinfo->image_width, cinfo->max_h_samp_factor) *
             compptr->h_samp_factor / cinfo->max_h_samp_factor;
     ph[i] = PAD(cinfo->image_height, cinfo->max_v_samp_factor) *
             compptr->v_samp_factor / cinfo->max_v_samp_factor;
-<<<<<<< HEAD
-		if(iw[i]!=pw[i] || ih!=ph[i]) usetmpbuf=1;
-		th[i]=compptr->v_samp_factor*DCTSIZE;
-		tmpbufsize+=iw[i]*th[i];
-		if((inbuf[i]=(JSAMPROW *)malloc(sizeof(JSAMPROW)*ph[i]))==NULL)
-			_throw("tjCompressFromYUVPlanes(): Memory allocation failure");
-		ptr=(JSAMPLE *)srcPlanes[i];
-=======
     if (iw[i] != pw[i] || ih != ph[i]) usetmpbuf = 1;
     th[i] = compptr->v_samp_factor * DCTSIZE;
     tmpbufsize += iw[i] * th[i];
     if ((inbuf[i] = (JSAMPROW *)malloc(sizeof(JSAMPROW) * ph[i])) == NULL)
       THROW("tjCompressFromYUVPlanes(): Memory allocation failure");
     ptr = (JSAMPLE *)srcPlanes[i];
->>>>>>> 70327296
     for (row = 0; row < ph[i]; row++) {
-			inbuf[i][row]=ptr;
-			ptr+=(strides && strides[i]!=0)? strides[i]:pw[i];
-		}
-	}
+      inbuf[i][row] = ptr;
+      ptr += (strides && strides[i] != 0) ? strides[i] : pw[i];
+    }
+  }
   if (usetmpbuf) {
-<<<<<<< HEAD
-		if((_tmpbuf=(JSAMPLE *)malloc(sizeof(JSAMPLE)*tmpbufsize))==NULL)
-			_throw("tjCompressFromYUVPlanes(): Memory allocation failure");
-		ptr=_tmpbuf;
-    for (i = 0; i < cinfo->num_components; i++) {
-			if((tmpbuf[i]=(JSAMPROW *)malloc(sizeof(JSAMPROW)*th[i]))==NULL)
-				_throw("tjCompressFromYUVPlanes(): Memory allocation failure");
-=======
     if ((_tmpbuf = (JSAMPLE *)malloc(sizeof(JSAMPLE) * tmpbufsize)) == NULL)
       THROW("tjCompressFromYUVPlanes(): Memory allocation failure");
     ptr = _tmpbuf;
     for (i = 0; i < cinfo->num_components; i++) {
       if ((tmpbuf[i] = (JSAMPROW *)malloc(sizeof(JSAMPROW) * th[i])) == NULL)
         THROW("tjCompressFromYUVPlanes(): Memory allocation failure");
->>>>>>> 70327296
       for (row = 0; row < th[i]; row++) {
-				tmpbuf[i][row]=ptr;
-				ptr+=iw[i];
-			}
-		}
-	}
+        tmpbuf[i][row] = ptr;
+        ptr += iw[i];
+      }
+    }
+  }
 
   if (setjmp(this->jerr.setjmp_buffer)) {
-		/* If we get here, the JPEG code has signaled an error. */
-		retval=-1;  goto bailout;
-	}
-
-	for(row=0; row<(int)cinfo->image_height;
+    /* If we get here, the JPEG code has signaled an error. */
+    retval = -1;  goto bailout;
+  }
+
+  for (row = 0; row < (int)cinfo->image_height;
        row += cinfo->max_v_samp_factor * DCTSIZE) {
-		JSAMPARRAY yuvptr[MAX_COMPONENTS];
-		int crow[MAX_COMPONENTS];
+    JSAMPARRAY yuvptr[MAX_COMPONENTS];
+    int crow[MAX_COMPONENTS];
 
     for (i = 0; i < cinfo->num_components; i++) {
-			jpeg_component_info *compptr=&cinfo->comp_info[i];
-
-			crow[i]=row*compptr->v_samp_factor/cinfo->max_v_samp_factor;
+      jpeg_component_info *compptr = &cinfo->comp_info[i];
+
+      crow[i] = row * compptr->v_samp_factor / cinfo->max_v_samp_factor;
       if (usetmpbuf) {
-				int j, k;
+        int j, k;
 
         for (j = 0; j < MIN(th[i], ph[i] - crow[i]); j++) {
-					memcpy(tmpbuf[i][j], inbuf[i][crow[i]+j], pw[i]);
-					/* Duplicate last sample in row to fill out MCU */
+          memcpy(tmpbuf[i][j], inbuf[i][crow[i] + j], pw[i]);
+          /* Duplicate last sample in row to fill out MCU */
           for (k = pw[i]; k < iw[i]; k++)
             tmpbuf[i][j][k] = tmpbuf[i][j][pw[i] - 1];
-				}
-				/* Duplicate last row to fill out MCU */
-				for(j=ph[i]-crow[i]; j<th[i]; j++)
-					memcpy(tmpbuf[i][j], tmpbuf[i][ph[i]-crow[i]-1], iw[i]);
-				yuvptr[i]=tmpbuf[i];
+        }
+        /* Duplicate last row to fill out MCU */
+        for (j = ph[i] - crow[i]; j < th[i]; j++)
+          memcpy(tmpbuf[i][j], tmpbuf[i][ph[i] - crow[i] - 1], iw[i]);
+        yuvptr[i] = tmpbuf[i];
       } else
-				yuvptr[i]=&inbuf[i][crow[i]];
-		}
-		jpeg_write_raw_data(cinfo, yuvptr, cinfo->max_v_samp_factor*DCTSIZE);
-	}
-	jpeg_finish_compress(cinfo);
-
-	bailout:
-	if(cinfo->global_state>CSTATE_START) jpeg_abort_compress(cinfo);
+        yuvptr[i] = &inbuf[i][crow[i]];
+    }
+    jpeg_write_raw_data(cinfo, yuvptr, cinfo->max_v_samp_factor * DCTSIZE);
+  }
+  jpeg_finish_compress(cinfo);
+
+bailout:
+  if (cinfo->global_state > CSTATE_START) jpeg_abort_compress(cinfo);
   for (i = 0; i < MAX_COMPONENTS; i++) {
-<<<<<<< HEAD
-		if(tmpbuf[i]) free(tmpbuf[i]);
-		if(inbuf[i]) free(inbuf[i]);
-	}
-	if(_tmpbuf) free(_tmpbuf);
-	if(this->jerr.warning) retval=-1;
-=======
     free(tmpbuf[i]);
     free(inbuf[i]);
   }
   free(_tmpbuf);
   if (this->jerr.warning) retval = -1;
->>>>>>> 70327296
   this->jerr.stopOnWarning = FALSE;
-	return retval;
+  return retval;
 }
 
 DLLEXPORT int tjCompressFromYUV(tjhandle handle, const unsigned char *srcBuf,
@@ -1360,8 +1077,8 @@
                                 unsigned long *jpegSize, int jpegQual,
                                 int flags)
 {
-	const unsigned char *srcPlanes[3];
-	int pw0, ph0, strides[3], retval=-1;
+  const unsigned char *srcPlanes[3];
+  int pw0, ph0, strides[3], retval = -1;
   tjinstance *this = (tjinstance *)handle;
 
   if (!this) THROWG("tjCompressFromYUV(): Invalid handle");
@@ -1369,33 +1086,29 @@
 
   if (srcBuf == NULL || width <= 0 || pad < 1 || height <= 0 || subsamp < 0 ||
       subsamp >= NUMSUBOPT)
-<<<<<<< HEAD
-		_throw("tjCompressFromYUV(): Invalid argument");
-=======
     THROW("tjCompressFromYUV(): Invalid argument");
->>>>>>> 70327296
-
-	pw0=tjPlaneWidth(0, width, subsamp);
-	ph0=tjPlaneHeight(0, height, subsamp);
-	srcPlanes[0]=srcBuf;
-	strides[0]=PAD(pw0, pad);
+
+  pw0 = tjPlaneWidth(0, width, subsamp);
+  ph0 = tjPlaneHeight(0, height, subsamp);
+  srcPlanes[0] = srcBuf;
+  strides[0] = PAD(pw0, pad);
   if (subsamp == TJSAMP_GRAY) {
-		strides[1]=strides[2]=0;
-		srcPlanes[1]=srcPlanes[2]=NULL;
+    strides[1] = strides[2] = 0;
+    srcPlanes[1] = srcPlanes[2] = NULL;
   } else {
-		int pw1=tjPlaneWidth(1, width, subsamp);
-		int ph1=tjPlaneHeight(1, height, subsamp);
-
-		strides[1]=strides[2]=PAD(pw1, pad);
-		srcPlanes[1]=srcPlanes[0]+strides[0]*ph0;
-		srcPlanes[2]=srcPlanes[1]+strides[1]*ph1;
-	}
-
-	return tjCompressFromYUVPlanes(handle, srcPlanes, width, strides, height,
-		subsamp, jpegBuf, jpegSize, jpegQual, flags);
-
-	bailout:
-	return retval;
+    int pw1 = tjPlaneWidth(1, width, subsamp);
+    int ph1 = tjPlaneHeight(1, height, subsamp);
+
+    strides[1] = strides[2] = PAD(pw1, pad);
+    srcPlanes[1] = srcPlanes[0] + strides[0] * ph0;
+    srcPlanes[2] = srcPlanes[1] + strides[1] * ph1;
+  }
+
+  return tjCompressFromYUVPlanes(handle, srcPlanes, width, strides, height,
+                                 subsamp, jpegBuf, jpegSize, jpegQual, flags);
+
+bailout:
+  return retval;
 }
 
 
@@ -1403,51 +1116,44 @@
 
 static tjhandle _tjInitDecompress(tjinstance *this)
 {
-	static unsigned char buffer[1];
+  static unsigned char buffer[1];
 
   /* This is also straight out of example.txt */
-	this->dinfo.err=jpeg_std_error(&this->jerr.pub);
-	this->jerr.pub.error_exit=my_error_exit;
-	this->jerr.pub.output_message=my_output_message;
-	this->jerr.emit_message=this->jerr.pub.emit_message;
-	this->jerr.pub.emit_message=my_emit_message;
+  this->dinfo.err = jpeg_std_error(&this->jerr.pub);
+  this->jerr.pub.error_exit = my_error_exit;
+  this->jerr.pub.output_message = my_output_message;
+  this->jerr.emit_message = this->jerr.pub.emit_message;
+  this->jerr.pub.emit_message = my_emit_message;
   this->jerr.pub.addon_message_table = turbojpeg_message_table;
   this->jerr.pub.first_addon_message = JMSG_FIRSTADDONCODE;
   this->jerr.pub.last_addon_message = JMSG_LASTADDONCODE;
 
   if (setjmp(this->jerr.setjmp_buffer)) {
-<<<<<<< HEAD
-		/* If we get here, the JPEG code has signaled an error. */
-		if(this) free(this);
-		return NULL;
-	}
-=======
     /* If we get here, the JPEG code has signaled an error. */
     free(this);
     return NULL;
   }
->>>>>>> 70327296
-
-	jpeg_create_decompress(&this->dinfo);
-	/* Make an initial call so it will create the source manager */
-	jpeg_mem_src_tj(&this->dinfo, buffer, 1);
-
-	this->init|=DECOMPRESS;
-	return (tjhandle)this;
+
+  jpeg_create_decompress(&this->dinfo);
+  /* Make an initial call so it will create the source manager */
+  jpeg_mem_src_tj(&this->dinfo, buffer, 1);
+
+  this->init |= DECOMPRESS;
+  return (tjhandle)this;
 }
 
 DLLEXPORT tjhandle tjInitDecompress(void)
 {
-	tjinstance *this;
+  tjinstance *this;
 
   if ((this = (tjinstance *)malloc(sizeof(tjinstance))) == NULL) {
-		snprintf(errStr, JMSG_LENGTH_MAX,
-			"tjInitDecompress(): Memory allocation failure");
-		return NULL;
-	}
-	MEMZERO(this, sizeof(tjinstance));
+    snprintf(errStr, JMSG_LENGTH_MAX,
+             "tjInitDecompress(): Memory allocation failure");
+    return NULL;
+  }
+  MEMZERO(this, sizeof(tjinstance));
   snprintf(this->errStr, JMSG_LENGTH_MAX, "No error");
-	return _tjInitDecompress(this);
+  return _tjInitDecompress(this);
 }
 
 
@@ -1457,17 +1163,8 @@
                                   int *height, int *jpegSubsamp,
                                   int *jpegColorspace)
 {
-	int retval=0;
-
-<<<<<<< HEAD
-	getdinstance(handle);
-	if((this->init&DECOMPRESS)==0)
-		_throw("tjDecompressHeader3(): Instance has not been initialized for decompression");
-
-  if (jpegBuf == NULL || jpegSize <= 0 || width == NULL || height == NULL ||
-      jpegSubsamp == NULL || jpegColorspace == NULL)
-		_throw("tjDecompressHeader3(): Invalid argument");
-=======
+  int retval = 0;
+
   GET_DINSTANCE(handle);
   if ((this->init & DECOMPRESS) == 0)
     THROW("tjDecompressHeader3(): Instance has not been initialized for decompression");
@@ -1475,42 +1172,19 @@
   if (jpegBuf == NULL || jpegSize <= 0 || width == NULL || height == NULL ||
       jpegSubsamp == NULL || jpegColorspace == NULL)
     THROW("tjDecompressHeader3(): Invalid argument");
->>>>>>> 70327296
 
   if (setjmp(this->jerr.setjmp_buffer)) {
-		/* If we get here, the JPEG code has signaled an error. */
-		return -1;
-	}
-
-	jpeg_mem_src_tj(dinfo, jpegBuf, jpegSize);
-	jpeg_read_header(dinfo, TRUE);
-
-	*width=dinfo->image_width;
-	*height=dinfo->image_height;
-	*jpegSubsamp=getSubsamp(dinfo);
+    /* If we get here, the JPEG code has signaled an error. */
+    return -1;
+  }
+
+  jpeg_mem_src_tj(dinfo, jpegBuf, jpegSize);
+  jpeg_read_header(dinfo, TRUE);
+
+  *width = dinfo->image_width;
+  *height = dinfo->image_height;
+  *jpegSubsamp = getSubsamp(dinfo);
   switch (dinfo->jpeg_color_space) {
-<<<<<<< HEAD
-		case JCS_GRAYSCALE:  *jpegColorspace=TJCS_GRAY;  break;
-		case JCS_RGB:        *jpegColorspace=TJCS_RGB;  break;
-		case JCS_YCbCr:      *jpegColorspace=TJCS_YCbCr;  break;
-		case JCS_CMYK:       *jpegColorspace=TJCS_CMYK;  break;
-		case JCS_YCCK:       *jpegColorspace=TJCS_YCCK;  break;
-		default:             *jpegColorspace=-1;  break;
-	}
-
-	jpeg_abort_decompress(dinfo);
-
-	if(*jpegSubsamp<0)
-		_throw("tjDecompressHeader3(): Could not determine subsampling type for JPEG image");
-	if(*jpegColorspace<0)
-		_throw("tjDecompressHeader3(): Could not determine colorspace of JPEG image");
-	if(*width<1 || *height<1)
-		_throw("tjDecompressHeader3(): Invalid data returned in header");
-
-	bailout:
-	if(this->jerr.warning) retval=-1;
-	return retval;
-=======
   case JCS_GRAYSCALE:  *jpegColorspace = TJCS_GRAY;  break;
   case JCS_RGB:        *jpegColorspace = TJCS_RGB;  break;
   case JCS_YCbCr:      *jpegColorspace = TJCS_YCbCr;  break;
@@ -1531,40 +1205,39 @@
 bailout:
   if (this->jerr.warning) retval = -1;
   return retval;
->>>>>>> 70327296
 }
 
 DLLEXPORT int tjDecompressHeader2(tjhandle handle, unsigned char *jpegBuf,
                                   unsigned long jpegSize, int *width,
                                   int *height, int *jpegSubsamp)
 {
-	int jpegColorspace;
-
-	return tjDecompressHeader3(handle, jpegBuf, jpegSize, width, height,
-		jpegSubsamp, &jpegColorspace);
+  int jpegColorspace;
+
+  return tjDecompressHeader3(handle, jpegBuf, jpegSize, width, height,
+                             jpegSubsamp, &jpegColorspace);
 }
 
 DLLEXPORT int tjDecompressHeader(tjhandle handle, unsigned char *jpegBuf,
                                  unsigned long jpegSize, int *width,
                                  int *height)
 {
-	int jpegSubsamp;
-
-	return tjDecompressHeader2(handle, jpegBuf, jpegSize, width, height,
-		&jpegSubsamp);
+  int jpegSubsamp;
+
+  return tjDecompressHeader2(handle, jpegBuf, jpegSize, width, height,
+                             &jpegSubsamp);
 }
 
 
 DLLEXPORT tjscalingfactor *tjGetScalingFactors(int *numscalingfactors)
 {
   if (numscalingfactors == NULL) {
-		snprintf(errStr, JMSG_LENGTH_MAX,
-			"tjGetScalingFactors(): Invalid argument");
-		return NULL;
-	}
-
-	*numscalingfactors=NUMSF;
-	return (tjscalingfactor *)sf;
+    snprintf(errStr, JMSG_LENGTH_MAX,
+             "tjGetScalingFactors(): Invalid argument");
+    return NULL;
+  }
+
+  *numscalingfactors = NUMSF;
+  return (tjscalingfactor *)sf;
 }
 
 
@@ -1576,16 +1249,6 @@
   JSAMPROW *row_pointer = NULL;
   int i, retval = 0, jpegwidth, jpegheight, scaledw, scaledh;
 
-<<<<<<< HEAD
-	getdinstance(handle);
-  this->jerr.stopOnWarning = (flags & TJFLAG_STOPONWARNING) ? TRUE : FALSE;
-	if((this->init&DECOMPRESS)==0)
-		_throw("tjDecompress2(): Instance has not been initialized for decompression");
-
-  if (jpegBuf == NULL || jpegSize <= 0 || dstBuf == NULL || width < 0 ||
-      pitch < 0 || height < 0 || pixelFormat < 0 || pixelFormat >= TJ_NUMPF)
-		_throw("tjDecompress2(): Invalid argument");
-=======
   GET_DINSTANCE(handle);
   this->jerr.stopOnWarning = (flags & TJFLAG_STOPONWARNING) ? TRUE : FALSE;
   if ((this->init & DECOMPRESS) == 0)
@@ -1594,511 +1257,23 @@
   if (jpegBuf == NULL || jpegSize <= 0 || dstBuf == NULL || width < 0 ||
       pitch < 0 || height < 0 || pixelFormat < 0 || pixelFormat >= TJ_NUMPF)
     THROW("tjDecompress2(): Invalid argument");
->>>>>>> 70327296
 
 #ifndef NO_PUTENV
-	if(flags&TJFLAG_FORCEMMX) putenv("JSIMD_FORCEMMX=1");
-	else if(flags&TJFLAG_FORCESSE) putenv("JSIMD_FORCESSE=1");
-	else if(flags&TJFLAG_FORCESSE2) putenv("JSIMD_FORCESSE2=1");
+  if (flags & TJFLAG_FORCEMMX) putenv("JSIMD_FORCEMMX=1");
+  else if (flags & TJFLAG_FORCESSE) putenv("JSIMD_FORCESSE=1");
+  else if (flags & TJFLAG_FORCESSE2) putenv("JSIMD_FORCESSE2=1");
 #endif
 
   if (setjmp(this->jerr.setjmp_buffer)) {
-		/* If we get here, the JPEG code has signaled an error. */
-		retval=-1;  goto bailout;
-	}
-
-	jpeg_mem_src_tj(dinfo, jpegBuf, jpegSize);
-	jpeg_read_header(dinfo, TRUE);
+    /* If we get here, the JPEG code has signaled an error. */
+    retval = -1;  goto bailout;
+  }
+
+  jpeg_mem_src_tj(dinfo, jpegBuf, jpegSize);
+  jpeg_read_header(dinfo, TRUE);
   this->dinfo.out_color_space = pf2cs[pixelFormat];
   if (flags & TJFLAG_FASTDCT) this->dinfo.dct_method = JDCT_FASTEST;
-	if(flags&TJFLAG_FASTUPSAMPLE) dinfo->do_fancy_upsampling=FALSE;
-
-	jpegwidth=dinfo->image_width;  jpegheight=dinfo->image_height;
-	if(width==0) width=jpegwidth;
-	if(height==0) height=jpegheight;
-  for (i = 0; i < NUMSF; i++) {
-<<<<<<< HEAD
-		scaledw=TJSCALED(jpegwidth, sf[i]);
-		scaledh=TJSCALED(jpegheight, sf[i]);
-		if(scaledw<=width && scaledh<=height)
-			break;
-	}
-	if(i>=NUMSF)
-		_throw("tjDecompress2(): Could not scale down to desired image dimensions");
-	width=scaledw;  height=scaledh;
-	dinfo->scale_num=sf[i].num;
-	dinfo->scale_denom=sf[i].denom;
-
-	jpeg_start_decompress(dinfo);
-	if(pitch==0) pitch=dinfo->output_width*tjPixelSize[pixelFormat];
-
-  if ((row_pointer =
-       (JSAMPROW *)malloc(sizeof(JSAMPROW) * dinfo->output_height)) == NULL)
-		_throw("tjDecompress2(): Memory allocation failure");
-=======
-    scaledw = TJSCALED(jpegwidth, sf[i]);
-    scaledh = TJSCALED(jpegheight, sf[i]);
-    if (scaledw <= width && scaledh <= height)
-      break;
-  }
-  if (i >= NUMSF)
-    THROW("tjDecompress2(): Could not scale down to desired image dimensions");
-  width = scaledw;  height = scaledh;
-  dinfo->scale_num = sf[i].num;
-  dinfo->scale_denom = sf[i].denom;
-
-  jpeg_start_decompress(dinfo);
-  if (pitch == 0) pitch = dinfo->output_width * tjPixelSize[pixelFormat];
-
-  if ((row_pointer =
-       (JSAMPROW *)malloc(sizeof(JSAMPROW) * dinfo->output_height)) == NULL)
-    THROW("tjDecompress2(): Memory allocation failure");
->>>>>>> 70327296
-  if (setjmp(this->jerr.setjmp_buffer)) {
-		/* If we get here, the JPEG code has signaled an error. */
-		retval=-1;  goto bailout;
-	}
-  for (i = 0; i < (int)dinfo->output_height; i++) {
-<<<<<<< HEAD
-		if(flags&TJFLAG_BOTTOMUP)
-			row_pointer[i]=&dstBuf[(dinfo->output_height-i-1)*pitch];
-    else
-      row_pointer[i] = &dstBuf[i * pitch];
-	}
-	while(dinfo->output_scanline<dinfo->output_height)
-		jpeg_read_scanlines(dinfo, &row_pointer[dinfo->output_scanline],
-			dinfo->output_height-dinfo->output_scanline);
-	jpeg_finish_decompress(dinfo);
-
-	bailout:
-	if(dinfo->global_state>DSTATE_START) jpeg_abort_decompress(dinfo);
-	if(row_pointer) free(row_pointer);
-	if(this->jerr.warning) retval=-1;
-=======
-    if (flags & TJFLAG_BOTTOMUP)
-      row_pointer[i] = &dstBuf[(dinfo->output_height - i - 1) * (size_t)pitch];
-    else
-      row_pointer[i] = &dstBuf[i * (size_t)pitch];
-  }
-  while (dinfo->output_scanline < dinfo->output_height)
-    jpeg_read_scanlines(dinfo, &row_pointer[dinfo->output_scanline],
-                        dinfo->output_height - dinfo->output_scanline);
-  jpeg_finish_decompress(dinfo);
-
-bailout:
-  if (dinfo->global_state > DSTATE_START) jpeg_abort_decompress(dinfo);
-  free(row_pointer);
-  if (this->jerr.warning) retval = -1;
->>>>>>> 70327296
-  this->jerr.stopOnWarning = FALSE;
-	return retval;
-}
-
-DLLEXPORT int tjDecompress(tjhandle handle, unsigned char *jpegBuf,
-                           unsigned long jpegSize, unsigned char *dstBuf,
-                           int width, int pitch, int height, int pixelSize,
-                           int flags)
-{
-	if(flags&TJ_YUV)
-		return tjDecompressToYUV(handle, jpegBuf, jpegSize, dstBuf, flags);
-	else
-		return tjDecompress2(handle, jpegBuf, jpegSize, dstBuf, width, pitch,
-			height, getPixelFormat(pixelSize, flags), flags);
-}
-
-
-static int setDecodeDefaults(struct jpeg_decompress_struct *dinfo,
-	int pixelFormat, int subsamp, int flags)
-{
-	int i;
-
-	dinfo->scale_num=dinfo->scale_denom=1;
-
-  if (subsamp == TJSAMP_GRAY) {
-		dinfo->num_components=dinfo->comps_in_scan=1;
-		dinfo->jpeg_color_space=JCS_GRAYSCALE;
-  } else {
-		dinfo->num_components=dinfo->comps_in_scan=3;
-		dinfo->jpeg_color_space=JCS_YCbCr;
-	}
-
-	dinfo->comp_info=(jpeg_component_info *)
-		(*dinfo->mem->alloc_small)((j_common_ptr)dinfo, JPOOL_IMAGE,
-                                dinfo->num_components *
-                                sizeof(jpeg_component_info));
-
-  for (i = 0; i < dinfo->num_components; i++) {
-		jpeg_component_info *compptr=&dinfo->comp_info[i];
-
-		compptr->h_samp_factor=(i==0)? tjMCUWidth[subsamp]/8:1;
-		compptr->v_samp_factor=(i==0)? tjMCUHeight[subsamp]/8:1;
-		compptr->component_index=i;
-		compptr->component_id=i+1;
-    compptr->quant_tbl_no = compptr->dc_tbl_no =
-      compptr->ac_tbl_no = (i == 0) ? 0 : 1;
-		dinfo->cur_comp_info[i]=compptr;
-	}
-	dinfo->data_precision=8;
-  for (i = 0; i < 2; i++) {
-		if(dinfo->quant_tbl_ptrs[i]==NULL)
-			dinfo->quant_tbl_ptrs[i]=jpeg_alloc_quant_table((j_common_ptr)dinfo);
-	}
-
-	return 0;
-}
-
-
-static int my_read_markers(j_decompress_ptr dinfo)
-{
-	return JPEG_REACHED_SOS;
-}
-
-static void my_reset_marker_reader(j_decompress_ptr dinfo)
-{
-}
-
-DLLEXPORT int tjDecodeYUVPlanes(tjhandle handle,
-                                const unsigned char **srcPlanes,
-                                const int *strides, int subsamp,
-                                unsigned char *dstBuf, int width, int pitch,
-                                int height, int pixelFormat, int flags)
-{
-  JSAMPROW *row_pointer = NULL;
-	JSAMPLE *_tmpbuf[MAX_COMPONENTS];
-	JSAMPROW *tmpbuf[MAX_COMPONENTS], *inbuf[MAX_COMPONENTS];
-  int i, retval = 0, row, pw0, ph0, pw[MAX_COMPONENTS], ph[MAX_COMPONENTS];
-	JSAMPLE *ptr;
-	jpeg_component_info *compptr;
-	int (*old_read_markers)(j_decompress_ptr);
-	void (*old_reset_marker_reader)(j_decompress_ptr);
-
-<<<<<<< HEAD
-	getdinstance(handle);
-=======
-  GET_DINSTANCE(handle);
->>>>>>> 70327296
-  this->jerr.stopOnWarning = (flags & TJFLAG_STOPONWARNING) ? TRUE : FALSE;
-
-  for (i = 0; i < MAX_COMPONENTS; i++) {
-		tmpbuf[i]=NULL;  _tmpbuf[i]=NULL;  inbuf[i]=NULL;
-	}
-
-<<<<<<< HEAD
-	if((this->init&DECOMPRESS)==0)
-		_throw("tjDecodeYUVPlanes(): Instance has not been initialized for decompression");
-=======
-  if ((this->init & DECOMPRESS) == 0)
-    THROW("tjDecodeYUVPlanes(): Instance has not been initialized for decompression");
->>>>>>> 70327296
-
-  if (!srcPlanes || !srcPlanes[0] || subsamp < 0 || subsamp >= NUMSUBOPT ||
-      dstBuf == NULL || width <= 0 || pitch < 0 || height <= 0 ||
-      pixelFormat < 0 || pixelFormat >= TJ_NUMPF)
-<<<<<<< HEAD
-		_throw("tjDecodeYUVPlanes(): Invalid argument");
-	if(subsamp!=TJSAMP_GRAY && (!srcPlanes[1] || !srcPlanes[2]))
-		_throw("tjDecodeYUVPlanes(): Invalid argument");
-=======
-    THROW("tjDecodeYUVPlanes(): Invalid argument");
-  if (subsamp != TJSAMP_GRAY && (!srcPlanes[1] || !srcPlanes[2]))
-    THROW("tjDecodeYUVPlanes(): Invalid argument");
->>>>>>> 70327296
-
-  if (setjmp(this->jerr.setjmp_buffer)) {
-		/* If we get here, the JPEG code has signaled an error. */
-		retval=-1;  goto bailout;
-	}
-
-<<<<<<< HEAD
-	if(pixelFormat==TJPF_CMYK)
-		_throw("tjDecodeYUVPlanes(): Cannot decode YUV images into CMYK pixels.");
-=======
-  if (pixelFormat == TJPF_CMYK)
-    THROW("tjDecodeYUVPlanes(): Cannot decode YUV images into CMYK pixels.");
->>>>>>> 70327296
-
-	if(pitch==0) pitch=width*tjPixelSize[pixelFormat];
-	dinfo->image_width=width;
-	dinfo->image_height=height;
-
-#ifndef NO_PUTENV
-	if(flags&TJFLAG_FORCEMMX) putenv("JSIMD_FORCEMMX=1");
-	else if(flags&TJFLAG_FORCESSE) putenv("JSIMD_FORCESSE=1");
-	else if(flags&TJFLAG_FORCESSE2) putenv("JSIMD_FORCESSE2=1");
-#endif
-
-  dinfo->progressive_mode = dinfo->inputctl->has_multiple_scans = FALSE;
-  dinfo->Ss = dinfo->Ah = dinfo->Al = 0;
-  dinfo->Se = DCTSIZE2 - 1;
-  if (setDecodeDefaults(dinfo, pixelFormat, subsamp, flags) == -1) {
-		retval=-1;  goto bailout;
-	}
-	old_read_markers=dinfo->marker->read_markers;
-	dinfo->marker->read_markers=my_read_markers;
-	old_reset_marker_reader=dinfo->marker->reset_marker_reader;
-	dinfo->marker->reset_marker_reader=my_reset_marker_reader;
-	jpeg_read_header(dinfo, TRUE);
-	dinfo->marker->read_markers=old_read_markers;
-	dinfo->marker->reset_marker_reader=old_reset_marker_reader;
-
-  this->dinfo.out_color_space = pf2cs[pixelFormat];
-  if (flags & TJFLAG_FASTDCT) this->dinfo.dct_method = JDCT_FASTEST;
-	dinfo->do_fancy_upsampling=FALSE;
-	dinfo->Se=DCTSIZE2-1;
-	jinit_master_decompress(dinfo);
-	(*dinfo->upsample->start_pass)(dinfo);
-
-	pw0=PAD(width, dinfo->max_h_samp_factor);
-	ph0=PAD(height, dinfo->max_v_samp_factor);
-
-	if(pitch==0) pitch=dinfo->output_width*tjPixelSize[pixelFormat];
-
-<<<<<<< HEAD
-	if((row_pointer=(JSAMPROW *)malloc(sizeof(JSAMPROW)*ph0))==NULL)
-		_throw("tjDecodeYUVPlanes(): Memory allocation failure");
-=======
-  if ((row_pointer = (JSAMPROW *)malloc(sizeof(JSAMPROW) * ph0)) == NULL)
-    THROW("tjDecodeYUVPlanes(): Memory allocation failure");
->>>>>>> 70327296
-  for (i = 0; i < height; i++) {
-    if (flags & TJFLAG_BOTTOMUP)
-      row_pointer[i] = &dstBuf[(height - i - 1) * (size_t)pitch];
-    else
-<<<<<<< HEAD
-      row_pointer[i] = &dstBuf[i * pitch];
-	}
-	if(height<ph0)
-		for(i=height; i<ph0; i++) row_pointer[i]=row_pointer[height-1];
-=======
-      row_pointer[i] = &dstBuf[i * (size_t)pitch];
-  }
-  if (height < ph0)
-    for (i = height; i < ph0; i++) row_pointer[i] = row_pointer[height - 1];
->>>>>>> 70327296
-
-  for (i = 0; i < dinfo->num_components; i++) {
-		compptr=&dinfo->comp_info[i];
-    _tmpbuf[i] =
-      (JSAMPLE *)malloc(PAD(compptr->width_in_blocks * DCTSIZE, 32) *
-                        compptr->v_samp_factor + 32);
-    if (!_tmpbuf[i])
-<<<<<<< HEAD
-      _throw("tjDecodeYUVPlanes(): Memory allocation failure");
-		tmpbuf[i]=(JSAMPROW *)malloc(sizeof(JSAMPROW)*compptr->v_samp_factor);
-=======
-      THROW("tjDecodeYUVPlanes(): Memory allocation failure");
-    tmpbuf[i] = (JSAMPROW *)malloc(sizeof(JSAMPROW) * compptr->v_samp_factor);
->>>>>>> 70327296
-    if (!tmpbuf[i])
-      THROW("tjDecodeYUVPlanes(): Memory allocation failure");
-    for (row = 0; row < compptr->v_samp_factor; row++) {
-			unsigned char *_tmpbuf_aligned=
-        (unsigned char *)PAD((size_t)_tmpbuf[i], 32);
-
-      tmpbuf[i][row] =
-        &_tmpbuf_aligned[PAD(compptr->width_in_blocks * DCTSIZE, 32) * row];
-		}
-		pw[i]=pw0*compptr->h_samp_factor/dinfo->max_h_samp_factor;
-		ph[i]=ph0*compptr->v_samp_factor/dinfo->max_v_samp_factor;
-		inbuf[i]=(JSAMPROW *)malloc(sizeof(JSAMPROW)*ph[i]);
-    if (!inbuf[i])
-<<<<<<< HEAD
-      _throw("tjDecodeYUVPlanes(): Memory allocation failure");
-		ptr=(JSAMPLE *)srcPlanes[i];
-=======
-      THROW("tjDecodeYUVPlanes(): Memory allocation failure");
-    ptr = (JSAMPLE *)srcPlanes[i];
->>>>>>> 70327296
-    for (row = 0; row < ph[i]; row++) {
-			inbuf[i][row]=ptr;
-			ptr+=(strides && strides[i]!=0)? strides[i]:pw[i];
-		}
-	}
-
-  if (setjmp(this->jerr.setjmp_buffer)) {
-		/* If we get here, the JPEG code has signaled an error. */
-		retval=-1;  goto bailout;
-	}
-
-  for (row = 0; row < ph0; row += dinfo->max_v_samp_factor) {
-		JDIMENSION inrow=0, outrow=0;
-
-    for (i = 0, compptr = dinfo->comp_info; i < dinfo->num_components;
-         i++, compptr++)
-			jcopy_sample_rows(inbuf[i],
-				row*compptr->v_samp_factor/dinfo->max_v_samp_factor, tmpbuf[i], 0,
-				compptr->v_samp_factor, pw[i]);
-		(dinfo->upsample->upsample)(dinfo, tmpbuf, &inrow,
-                                 dinfo->max_v_samp_factor, &row_pointer[row],
-                                 &outrow, dinfo->max_v_samp_factor);
-	}
-	jpeg_abort_decompress(dinfo);
-
-<<<<<<< HEAD
-	bailout:
-	if(dinfo->global_state>DSTATE_START) jpeg_abort_decompress(dinfo);
-	if(row_pointer) free(row_pointer);
-  for (i = 0; i < MAX_COMPONENTS; i++) {
-		if(tmpbuf[i]!=NULL) free(tmpbuf[i]);
-		if(_tmpbuf[i]!=NULL) free(_tmpbuf[i]);
-		if(inbuf[i]!=NULL) free(inbuf[i]);
-	}
-	if(this->jerr.warning) retval=-1;
-=======
-bailout:
-  if (dinfo->global_state > DSTATE_START) jpeg_abort_decompress(dinfo);
-  free(row_pointer);
-  for (i = 0; i < MAX_COMPONENTS; i++) {
-    free(tmpbuf[i]);
-    free(_tmpbuf[i]);
-    free(inbuf[i]);
-  }
-  if (this->jerr.warning) retval = -1;
->>>>>>> 70327296
-  this->jerr.stopOnWarning = FALSE;
-	return retval;
-}
-
-DLLEXPORT int tjDecodeYUV(tjhandle handle, const unsigned char *srcBuf,
-                          int pad, int subsamp, unsigned char *dstBuf,
-                          int width, int pitch, int height, int pixelFormat,
-                          int flags)
-{
-	const unsigned char *srcPlanes[3];
-	int pw0, ph0, strides[3], retval=-1;
-  tjinstance *this = (tjinstance *)handle;
-
-  if (!this) THROWG("tjDecodeYUV(): Invalid handle");
-  this->isInstanceError = FALSE;
-
-  if (srcBuf == NULL || pad < 0 || !IS_POW2(pad) || subsamp < 0 ||
-      subsamp >= NUMSUBOPT || width <= 0 || height <= 0)
-<<<<<<< HEAD
-		_throw("tjDecodeYUV(): Invalid argument");
-=======
-    THROW("tjDecodeYUV(): Invalid argument");
->>>>>>> 70327296
-
-	pw0=tjPlaneWidth(0, width, subsamp);
-	ph0=tjPlaneHeight(0, height, subsamp);
-	srcPlanes[0]=srcBuf;
-	strides[0]=PAD(pw0, pad);
-  if (subsamp == TJSAMP_GRAY) {
-		strides[1]=strides[2]=0;
-		srcPlanes[1]=srcPlanes[2]=NULL;
-  } else {
-		int pw1=tjPlaneWidth(1, width, subsamp);
-		int ph1=tjPlaneHeight(1, height, subsamp);
-
-		strides[1]=strides[2]=PAD(pw1, pad);
-		srcPlanes[1]=srcPlanes[0]+strides[0]*ph0;
-		srcPlanes[2]=srcPlanes[1]+strides[1]*ph1;
-	}
-
-	return tjDecodeYUVPlanes(handle, srcPlanes, strides, subsamp, dstBuf, width,
-		pitch, height, pixelFormat, flags);
-
-	bailout:
-	return retval;
-}
-
-DLLEXPORT int tjDecompressToYUVPlanes(tjhandle handle,
-                                      const unsigned char *jpegBuf,
-                                      unsigned long jpegSize,
-                                      unsigned char **dstPlanes, int width,
-                                      int *strides, int height, int flags)
-{
-  int i, sfi, row, retval = 0;
-	int jpegwidth, jpegheight, jpegSubsamp, scaledw, scaledh;
-	int pw[MAX_COMPONENTS], ph[MAX_COMPONENTS], iw[MAX_COMPONENTS],
-		tmpbufsize=0, usetmpbuf=0, th[MAX_COMPONENTS];
-  JSAMPLE *_tmpbuf = NULL, *ptr;
-  JSAMPROW *outbuf[MAX_COMPONENTS], *tmpbuf[MAX_COMPONENTS];
-	int dctsize;
-
-<<<<<<< HEAD
-	getdinstance(handle);
-=======
-  GET_DINSTANCE(handle);
->>>>>>> 70327296
-  this->jerr.stopOnWarning = (flags & TJFLAG_STOPONWARNING) ? TRUE : FALSE;
-
-  for (i = 0; i < MAX_COMPONENTS; i++) {
-		tmpbuf[i]=NULL;  outbuf[i]=NULL;
-	}
-
-<<<<<<< HEAD
-	if((this->init&DECOMPRESS)==0)
-		_throw("tjDecompressToYUVPlanes(): Instance has not been initialized for decompression");
-
-  if (jpegBuf == NULL || jpegSize <= 0 || !dstPlanes || !dstPlanes[0] ||
-      width < 0 || height < 0)
-		_throw("tjDecompressToYUVPlanes(): Invalid argument");
-=======
-  if ((this->init & DECOMPRESS) == 0)
-    THROW("tjDecompressToYUVPlanes(): Instance has not been initialized for decompression");
-
-  if (jpegBuf == NULL || jpegSize <= 0 || !dstPlanes || !dstPlanes[0] ||
-      width < 0 || height < 0)
-    THROW("tjDecompressToYUVPlanes(): Invalid argument");
->>>>>>> 70327296
-
-#ifndef NO_PUTENV
-	if(flags&TJFLAG_FORCEMMX) putenv("JSIMD_FORCEMMX=1");
-	else if(flags&TJFLAG_FORCESSE) putenv("JSIMD_FORCESSE=1");
-	else if(flags&TJFLAG_FORCESSE2) putenv("JSIMD_FORCESSE2=1");
-#endif
-
-  if (setjmp(this->jerr.setjmp_buffer)) {
-		/* If we get here, the JPEG code has signaled an error. */
-		retval=-1;  goto bailout;
-	}
-
-  if (!this->headerRead) {
-<<<<<<< HEAD
-		jpeg_mem_src_tj(dinfo, jpegBuf, jpegSize);
-		jpeg_read_header(dinfo, TRUE);
-	}
-	this->headerRead=0;
-	jpegSubsamp=getSubsamp(dinfo);
-	if(jpegSubsamp<0)
-		_throw("tjDecompressToYUVPlanes(): Could not determine subsampling type for JPEG image");
-
-	if(jpegSubsamp!=TJSAMP_GRAY && (!dstPlanes[1] || !dstPlanes[2]))
-		_throw("tjDecompressToYUVPlanes(): Invalid argument");
-
-	jpegwidth=dinfo->image_width;  jpegheight=dinfo->image_height;
-	if(width==0) width=jpegwidth;
-	if(height==0) height=jpegheight;
-  for (i = 0; i < NUMSF; i++) {
-		scaledw=TJSCALED(jpegwidth, sf[i]);
-		scaledh=TJSCALED(jpegheight, sf[i]);
-		if(scaledw<=width && scaledh<=height)
-			break;
-	}
-	if(i>=NUMSF)
-		_throw("tjDecompressToYUVPlanes(): Could not scale down to desired image dimensions");
-	if(dinfo->num_components>3)
-		_throw("tjDecompressToYUVPlanes(): JPEG image must have 3 or fewer components");
-
-	width=scaledw;  height=scaledh;
-	dinfo->scale_num=sf[i].num;
-	dinfo->scale_denom=sf[i].denom;
-	sfi=i;
-	jpeg_calc_output_dimensions(dinfo);
-
-	dctsize=DCTSIZE*sf[sfi].num/sf[sfi].denom;
-=======
-    jpeg_mem_src_tj(dinfo, jpegBuf, jpegSize);
-    jpeg_read_header(dinfo, TRUE);
-  }
-  this->headerRead = 0;
-  jpegSubsamp = getSubsamp(dinfo);
-  if (jpegSubsamp < 0)
-    THROW("tjDecompressToYUVPlanes(): Could not determine subsampling type for JPEG image");
-
-  if (jpegSubsamp != TJSAMP_GRAY && (!dstPlanes[1] || !dstPlanes[2]))
-    THROW("tjDecompressToYUVPlanes(): Invalid argument");
+  if (flags & TJFLAG_FASTUPSAMPLE) dinfo->do_fancy_upsampling = FALSE;
 
   jpegwidth = dinfo->image_width;  jpegheight = dinfo->image_height;
   if (width == 0) width = jpegwidth;
@@ -2110,6 +1285,351 @@
       break;
   }
   if (i >= NUMSF)
+    THROW("tjDecompress2(): Could not scale down to desired image dimensions");
+  width = scaledw;  height = scaledh;
+  dinfo->scale_num = sf[i].num;
+  dinfo->scale_denom = sf[i].denom;
+
+  jpeg_start_decompress(dinfo);
+  if (pitch == 0) pitch = dinfo->output_width * tjPixelSize[pixelFormat];
+
+  if ((row_pointer =
+       (JSAMPROW *)malloc(sizeof(JSAMPROW) * dinfo->output_height)) == NULL)
+    THROW("tjDecompress2(): Memory allocation failure");
+  if (setjmp(this->jerr.setjmp_buffer)) {
+    /* If we get here, the JPEG code has signaled an error. */
+    retval = -1;  goto bailout;
+  }
+  for (i = 0; i < (int)dinfo->output_height; i++) {
+    if (flags & TJFLAG_BOTTOMUP)
+      row_pointer[i] = &dstBuf[(dinfo->output_height - i - 1) * (size_t)pitch];
+    else
+      row_pointer[i] = &dstBuf[i * (size_t)pitch];
+  }
+  while (dinfo->output_scanline < dinfo->output_height)
+    jpeg_read_scanlines(dinfo, &row_pointer[dinfo->output_scanline],
+                        dinfo->output_height - dinfo->output_scanline);
+  jpeg_finish_decompress(dinfo);
+
+bailout:
+  if (dinfo->global_state > DSTATE_START) jpeg_abort_decompress(dinfo);
+  free(row_pointer);
+  if (this->jerr.warning) retval = -1;
+  this->jerr.stopOnWarning = FALSE;
+  return retval;
+}
+
+DLLEXPORT int tjDecompress(tjhandle handle, unsigned char *jpegBuf,
+                           unsigned long jpegSize, unsigned char *dstBuf,
+                           int width, int pitch, int height, int pixelSize,
+                           int flags)
+{
+  if (flags & TJ_YUV)
+    return tjDecompressToYUV(handle, jpegBuf, jpegSize, dstBuf, flags);
+  else
+    return tjDecompress2(handle, jpegBuf, jpegSize, dstBuf, width, pitch,
+                         height, getPixelFormat(pixelSize, flags), flags);
+}
+
+
+static int setDecodeDefaults(struct jpeg_decompress_struct *dinfo,
+                             int pixelFormat, int subsamp, int flags)
+{
+  int i;
+
+  dinfo->scale_num = dinfo->scale_denom = 1;
+
+  if (subsamp == TJSAMP_GRAY) {
+    dinfo->num_components = dinfo->comps_in_scan = 1;
+    dinfo->jpeg_color_space = JCS_GRAYSCALE;
+  } else {
+    dinfo->num_components = dinfo->comps_in_scan = 3;
+    dinfo->jpeg_color_space = JCS_YCbCr;
+  }
+
+  dinfo->comp_info = (jpeg_component_info *)
+    (*dinfo->mem->alloc_small) ((j_common_ptr)dinfo, JPOOL_IMAGE,
+                                dinfo->num_components *
+                                sizeof(jpeg_component_info));
+
+  for (i = 0; i < dinfo->num_components; i++) {
+    jpeg_component_info *compptr = &dinfo->comp_info[i];
+
+    compptr->h_samp_factor = (i == 0) ? tjMCUWidth[subsamp] / 8 : 1;
+    compptr->v_samp_factor = (i == 0) ? tjMCUHeight[subsamp] / 8 : 1;
+    compptr->component_index = i;
+    compptr->component_id = i + 1;
+    compptr->quant_tbl_no = compptr->dc_tbl_no =
+      compptr->ac_tbl_no = (i == 0) ? 0 : 1;
+    dinfo->cur_comp_info[i] = compptr;
+  }
+  dinfo->data_precision = 8;
+  for (i = 0; i < 2; i++) {
+    if (dinfo->quant_tbl_ptrs[i] == NULL)
+      dinfo->quant_tbl_ptrs[i] = jpeg_alloc_quant_table((j_common_ptr)dinfo);
+  }
+
+  return 0;
+}
+
+
+static int my_read_markers(j_decompress_ptr dinfo)
+{
+  return JPEG_REACHED_SOS;
+}
+
+static void my_reset_marker_reader(j_decompress_ptr dinfo)
+{
+}
+
+DLLEXPORT int tjDecodeYUVPlanes(tjhandle handle,
+                                const unsigned char **srcPlanes,
+                                const int *strides, int subsamp,
+                                unsigned char *dstBuf, int width, int pitch,
+                                int height, int pixelFormat, int flags)
+{
+  JSAMPROW *row_pointer = NULL;
+  JSAMPLE *_tmpbuf[MAX_COMPONENTS];
+  JSAMPROW *tmpbuf[MAX_COMPONENTS], *inbuf[MAX_COMPONENTS];
+  int i, retval = 0, row, pw0, ph0, pw[MAX_COMPONENTS], ph[MAX_COMPONENTS];
+  JSAMPLE *ptr;
+  jpeg_component_info *compptr;
+  int (*old_read_markers) (j_decompress_ptr);
+  void (*old_reset_marker_reader) (j_decompress_ptr);
+
+  GET_DINSTANCE(handle);
+  this->jerr.stopOnWarning = (flags & TJFLAG_STOPONWARNING) ? TRUE : FALSE;
+
+  for (i = 0; i < MAX_COMPONENTS; i++) {
+    tmpbuf[i] = NULL;  _tmpbuf[i] = NULL;  inbuf[i] = NULL;
+  }
+
+  if ((this->init & DECOMPRESS) == 0)
+    THROW("tjDecodeYUVPlanes(): Instance has not been initialized for decompression");
+
+  if (!srcPlanes || !srcPlanes[0] || subsamp < 0 || subsamp >= NUMSUBOPT ||
+      dstBuf == NULL || width <= 0 || pitch < 0 || height <= 0 ||
+      pixelFormat < 0 || pixelFormat >= TJ_NUMPF)
+    THROW("tjDecodeYUVPlanes(): Invalid argument");
+  if (subsamp != TJSAMP_GRAY && (!srcPlanes[1] || !srcPlanes[2]))
+    THROW("tjDecodeYUVPlanes(): Invalid argument");
+
+  if (setjmp(this->jerr.setjmp_buffer)) {
+    /* If we get here, the JPEG code has signaled an error. */
+    retval = -1;  goto bailout;
+  }
+
+  if (pixelFormat == TJPF_CMYK)
+    THROW("tjDecodeYUVPlanes(): Cannot decode YUV images into CMYK pixels.");
+
+  if (pitch == 0) pitch = width * tjPixelSize[pixelFormat];
+  dinfo->image_width = width;
+  dinfo->image_height = height;
+
+#ifndef NO_PUTENV
+  if (flags & TJFLAG_FORCEMMX) putenv("JSIMD_FORCEMMX=1");
+  else if (flags & TJFLAG_FORCESSE) putenv("JSIMD_FORCESSE=1");
+  else if (flags & TJFLAG_FORCESSE2) putenv("JSIMD_FORCESSE2=1");
+#endif
+
+  dinfo->progressive_mode = dinfo->inputctl->has_multiple_scans = FALSE;
+  dinfo->Ss = dinfo->Ah = dinfo->Al = 0;
+  dinfo->Se = DCTSIZE2 - 1;
+  if (setDecodeDefaults(dinfo, pixelFormat, subsamp, flags) == -1) {
+    retval = -1;  goto bailout;
+  }
+  old_read_markers = dinfo->marker->read_markers;
+  dinfo->marker->read_markers = my_read_markers;
+  old_reset_marker_reader = dinfo->marker->reset_marker_reader;
+  dinfo->marker->reset_marker_reader = my_reset_marker_reader;
+  jpeg_read_header(dinfo, TRUE);
+  dinfo->marker->read_markers = old_read_markers;
+  dinfo->marker->reset_marker_reader = old_reset_marker_reader;
+
+  this->dinfo.out_color_space = pf2cs[pixelFormat];
+  if (flags & TJFLAG_FASTDCT) this->dinfo.dct_method = JDCT_FASTEST;
+  dinfo->do_fancy_upsampling = FALSE;
+  dinfo->Se = DCTSIZE2 - 1;
+  jinit_master_decompress(dinfo);
+  (*dinfo->upsample->start_pass) (dinfo);
+
+  pw0 = PAD(width, dinfo->max_h_samp_factor);
+  ph0 = PAD(height, dinfo->max_v_samp_factor);
+
+  if (pitch == 0) pitch = dinfo->output_width * tjPixelSize[pixelFormat];
+
+  if ((row_pointer = (JSAMPROW *)malloc(sizeof(JSAMPROW) * ph0)) == NULL)
+    THROW("tjDecodeYUVPlanes(): Memory allocation failure");
+  for (i = 0; i < height; i++) {
+    if (flags & TJFLAG_BOTTOMUP)
+      row_pointer[i] = &dstBuf[(height - i - 1) * (size_t)pitch];
+    else
+      row_pointer[i] = &dstBuf[i * (size_t)pitch];
+  }
+  if (height < ph0)
+    for (i = height; i < ph0; i++) row_pointer[i] = row_pointer[height - 1];
+
+  for (i = 0; i < dinfo->num_components; i++) {
+    compptr = &dinfo->comp_info[i];
+    _tmpbuf[i] =
+      (JSAMPLE *)malloc(PAD(compptr->width_in_blocks * DCTSIZE, 32) *
+                        compptr->v_samp_factor + 32);
+    if (!_tmpbuf[i])
+      THROW("tjDecodeYUVPlanes(): Memory allocation failure");
+    tmpbuf[i] = (JSAMPROW *)malloc(sizeof(JSAMPROW) * compptr->v_samp_factor);
+    if (!tmpbuf[i])
+      THROW("tjDecodeYUVPlanes(): Memory allocation failure");
+    for (row = 0; row < compptr->v_samp_factor; row++) {
+      unsigned char *_tmpbuf_aligned =
+        (unsigned char *)PAD((size_t)_tmpbuf[i], 32);
+
+      tmpbuf[i][row] =
+        &_tmpbuf_aligned[PAD(compptr->width_in_blocks * DCTSIZE, 32) * row];
+    }
+    pw[i] = pw0 * compptr->h_samp_factor / dinfo->max_h_samp_factor;
+    ph[i] = ph0 * compptr->v_samp_factor / dinfo->max_v_samp_factor;
+    inbuf[i] = (JSAMPROW *)malloc(sizeof(JSAMPROW) * ph[i]);
+    if (!inbuf[i])
+      THROW("tjDecodeYUVPlanes(): Memory allocation failure");
+    ptr = (JSAMPLE *)srcPlanes[i];
+    for (row = 0; row < ph[i]; row++) {
+      inbuf[i][row] = ptr;
+      ptr += (strides && strides[i] != 0) ? strides[i] : pw[i];
+    }
+  }
+
+  if (setjmp(this->jerr.setjmp_buffer)) {
+    /* If we get here, the JPEG code has signaled an error. */
+    retval = -1;  goto bailout;
+  }
+
+  for (row = 0; row < ph0; row += dinfo->max_v_samp_factor) {
+    JDIMENSION inrow = 0, outrow = 0;
+
+    for (i = 0, compptr = dinfo->comp_info; i < dinfo->num_components;
+         i++, compptr++)
+      jcopy_sample_rows(inbuf[i],
+        row * compptr->v_samp_factor / dinfo->max_v_samp_factor, tmpbuf[i], 0,
+        compptr->v_samp_factor, pw[i]);
+    (dinfo->upsample->upsample) (dinfo, tmpbuf, &inrow,
+                                 dinfo->max_v_samp_factor, &row_pointer[row],
+                                 &outrow, dinfo->max_v_samp_factor);
+  }
+  jpeg_abort_decompress(dinfo);
+
+bailout:
+  if (dinfo->global_state > DSTATE_START) jpeg_abort_decompress(dinfo);
+  free(row_pointer);
+  for (i = 0; i < MAX_COMPONENTS; i++) {
+    free(tmpbuf[i]);
+    free(_tmpbuf[i]);
+    free(inbuf[i]);
+  }
+  if (this->jerr.warning) retval = -1;
+  this->jerr.stopOnWarning = FALSE;
+  return retval;
+}
+
+DLLEXPORT int tjDecodeYUV(tjhandle handle, const unsigned char *srcBuf,
+                          int pad, int subsamp, unsigned char *dstBuf,
+                          int width, int pitch, int height, int pixelFormat,
+                          int flags)
+{
+  const unsigned char *srcPlanes[3];
+  int pw0, ph0, strides[3], retval = -1;
+  tjinstance *this = (tjinstance *)handle;
+
+  if (!this) THROWG("tjDecodeYUV(): Invalid handle");
+  this->isInstanceError = FALSE;
+
+  if (srcBuf == NULL || pad < 0 || !IS_POW2(pad) || subsamp < 0 ||
+      subsamp >= NUMSUBOPT || width <= 0 || height <= 0)
+    THROW("tjDecodeYUV(): Invalid argument");
+
+  pw0 = tjPlaneWidth(0, width, subsamp);
+  ph0 = tjPlaneHeight(0, height, subsamp);
+  srcPlanes[0] = srcBuf;
+  strides[0] = PAD(pw0, pad);
+  if (subsamp == TJSAMP_GRAY) {
+    strides[1] = strides[2] = 0;
+    srcPlanes[1] = srcPlanes[2] = NULL;
+  } else {
+    int pw1 = tjPlaneWidth(1, width, subsamp);
+    int ph1 = tjPlaneHeight(1, height, subsamp);
+
+    strides[1] = strides[2] = PAD(pw1, pad);
+    srcPlanes[1] = srcPlanes[0] + strides[0] * ph0;
+    srcPlanes[2] = srcPlanes[1] + strides[1] * ph1;
+  }
+
+  return tjDecodeYUVPlanes(handle, srcPlanes, strides, subsamp, dstBuf, width,
+                           pitch, height, pixelFormat, flags);
+
+bailout:
+  return retval;
+}
+
+DLLEXPORT int tjDecompressToYUVPlanes(tjhandle handle,
+                                      const unsigned char *jpegBuf,
+                                      unsigned long jpegSize,
+                                      unsigned char **dstPlanes, int width,
+                                      int *strides, int height, int flags)
+{
+  int i, sfi, row, retval = 0;
+  int jpegwidth, jpegheight, jpegSubsamp, scaledw, scaledh;
+  int pw[MAX_COMPONENTS], ph[MAX_COMPONENTS], iw[MAX_COMPONENTS],
+    tmpbufsize = 0, usetmpbuf = 0, th[MAX_COMPONENTS];
+  JSAMPLE *_tmpbuf = NULL, *ptr;
+  JSAMPROW *outbuf[MAX_COMPONENTS], *tmpbuf[MAX_COMPONENTS];
+  int dctsize;
+
+  GET_DINSTANCE(handle);
+  this->jerr.stopOnWarning = (flags & TJFLAG_STOPONWARNING) ? TRUE : FALSE;
+
+  for (i = 0; i < MAX_COMPONENTS; i++) {
+    tmpbuf[i] = NULL;  outbuf[i] = NULL;
+  }
+
+  if ((this->init & DECOMPRESS) == 0)
+    THROW("tjDecompressToYUVPlanes(): Instance has not been initialized for decompression");
+
+  if (jpegBuf == NULL || jpegSize <= 0 || !dstPlanes || !dstPlanes[0] ||
+      width < 0 || height < 0)
+    THROW("tjDecompressToYUVPlanes(): Invalid argument");
+
+#ifndef NO_PUTENV
+  if (flags & TJFLAG_FORCEMMX) putenv("JSIMD_FORCEMMX=1");
+  else if (flags & TJFLAG_FORCESSE) putenv("JSIMD_FORCESSE=1");
+  else if (flags & TJFLAG_FORCESSE2) putenv("JSIMD_FORCESSE2=1");
+#endif
+
+  if (setjmp(this->jerr.setjmp_buffer)) {
+    /* If we get here, the JPEG code has signaled an error. */
+    retval = -1;  goto bailout;
+  }
+
+  if (!this->headerRead) {
+    jpeg_mem_src_tj(dinfo, jpegBuf, jpegSize);
+    jpeg_read_header(dinfo, TRUE);
+  }
+  this->headerRead = 0;
+  jpegSubsamp = getSubsamp(dinfo);
+  if (jpegSubsamp < 0)
+    THROW("tjDecompressToYUVPlanes(): Could not determine subsampling type for JPEG image");
+
+  if (jpegSubsamp != TJSAMP_GRAY && (!dstPlanes[1] || !dstPlanes[2]))
+    THROW("tjDecompressToYUVPlanes(): Invalid argument");
+
+  jpegwidth = dinfo->image_width;  jpegheight = dinfo->image_height;
+  if (width == 0) width = jpegwidth;
+  if (height == 0) height = jpegheight;
+  for (i = 0; i < NUMSF; i++) {
+    scaledw = TJSCALED(jpegwidth, sf[i]);
+    scaledh = TJSCALED(jpegheight, sf[i]);
+    if (scaledw <= width && scaledh <= height)
+      break;
+  }
+  if (i >= NUMSF)
     THROW("tjDecompressToYUVPlanes(): Could not scale down to desired image dimensions");
   if (dinfo->num_components > 3)
     THROW("tjDecompressToYUVPlanes(): JPEG image must have 3 or fewer components");
@@ -2121,26 +1641,11 @@
   jpeg_calc_output_dimensions(dinfo);
 
   dctsize = DCTSIZE * sf[sfi].num / sf[sfi].denom;
->>>>>>> 70327296
 
   for (i = 0; i < dinfo->num_components; i++) {
-		jpeg_component_info *compptr=&dinfo->comp_info[i];
-		int ih;
-
-<<<<<<< HEAD
-		iw[i]=compptr->width_in_blocks*dctsize;
-		ih=compptr->height_in_blocks*dctsize;
-    pw[i] = PAD(dinfo->output_width, dinfo->max_h_samp_factor) *
-            compptr->h_samp_factor / dinfo->max_h_samp_factor;
-    ph[i] = PAD(dinfo->output_height, dinfo->max_v_samp_factor) *
-            compptr->v_samp_factor / dinfo->max_v_samp_factor;
-		if(iw[i]!=pw[i] || ih!=ph[i]) usetmpbuf=1;
-		th[i]=compptr->v_samp_factor*dctsize;
-		tmpbufsize+=iw[i]*th[i];
-		if((outbuf[i]=(JSAMPROW *)malloc(sizeof(JSAMPROW)*ph[i]))==NULL)
-			_throw("tjDecompressToYUVPlanes(): Memory allocation failure");
-		ptr=dstPlanes[i];
-=======
+    jpeg_component_info *compptr = &dinfo->comp_info[i];
+    int ih;
+
     iw[i] = compptr->width_in_blocks * dctsize;
     ih = compptr->height_in_blocks * dctsize;
     pw[i] = tjPlaneWidth(i, dinfo->output_width, jpegSubsamp);
@@ -2151,170 +1656,121 @@
     if ((outbuf[i] = (JSAMPROW *)malloc(sizeof(JSAMPROW) * ph[i])) == NULL)
       THROW("tjDecompressToYUVPlanes(): Memory allocation failure");
     ptr = dstPlanes[i];
->>>>>>> 70327296
     for (row = 0; row < ph[i]; row++) {
-			outbuf[i][row]=ptr;
-			ptr+=(strides && strides[i]!=0)? strides[i]:pw[i];
-		}
-	}
+      outbuf[i][row] = ptr;
+      ptr += (strides && strides[i] != 0) ? strides[i] : pw[i];
+    }
+  }
   if (usetmpbuf) {
-<<<<<<< HEAD
-		if((_tmpbuf=(JSAMPLE *)malloc(sizeof(JSAMPLE)*tmpbufsize))==NULL)
-			_throw("tjDecompressToYUVPlanes(): Memory allocation failure");
-		ptr=_tmpbuf;
-    for (i = 0; i < dinfo->num_components; i++) {
-			if((tmpbuf[i]=(JSAMPROW *)malloc(sizeof(JSAMPROW)*th[i]))==NULL)
-				_throw("tjDecompressToYUVPlanes(): Memory allocation failure");
-=======
     if ((_tmpbuf = (JSAMPLE *)malloc(sizeof(JSAMPLE) * tmpbufsize)) == NULL)
       THROW("tjDecompressToYUVPlanes(): Memory allocation failure");
     ptr = _tmpbuf;
     for (i = 0; i < dinfo->num_components; i++) {
       if ((tmpbuf[i] = (JSAMPROW *)malloc(sizeof(JSAMPROW) * th[i])) == NULL)
         THROW("tjDecompressToYUVPlanes(): Memory allocation failure");
->>>>>>> 70327296
       for (row = 0; row < th[i]; row++) {
-				tmpbuf[i][row]=ptr;
-				ptr+=iw[i];
-			}
-		}
-	}
+        tmpbuf[i][row] = ptr;
+        ptr += iw[i];
+      }
+    }
+  }
 
   if (setjmp(this->jerr.setjmp_buffer)) {
-		/* If we get here, the JPEG code has signaled an error. */
-		retval=-1;  goto bailout;
-	}
-
-	if(flags&TJFLAG_FASTUPSAMPLE) dinfo->do_fancy_upsampling=FALSE;
-	if(flags&TJFLAG_FASTDCT) dinfo->dct_method=JDCT_FASTEST;
-	dinfo->raw_data_out=TRUE;
-
-	jpeg_start_decompress(dinfo);
-	for(row=0; row<(int)dinfo->output_height;
+    /* If we get here, the JPEG code has signaled an error. */
+    retval = -1;  goto bailout;
+  }
+
+  if (flags & TJFLAG_FASTUPSAMPLE) dinfo->do_fancy_upsampling = FALSE;
+  if (flags & TJFLAG_FASTDCT) dinfo->dct_method = JDCT_FASTEST;
+  dinfo->raw_data_out = TRUE;
+
+  jpeg_start_decompress(dinfo);
+  for (row = 0; row < (int)dinfo->output_height;
        row += dinfo->max_v_samp_factor * dinfo->_min_DCT_scaled_size) {
-		JSAMPARRAY yuvptr[MAX_COMPONENTS];
-		int crow[MAX_COMPONENTS];
+    JSAMPARRAY yuvptr[MAX_COMPONENTS];
+    int crow[MAX_COMPONENTS];
 
     for (i = 0; i < dinfo->num_components; i++) {
-			jpeg_component_info *compptr=&dinfo->comp_info[i];
+      jpeg_component_info *compptr = &dinfo->comp_info[i];
 
       if (jpegSubsamp == TJ_420) {
-				/* When 4:2:0 subsampling is used with IDCT scaling, libjpeg will try
-				   to be clever and use the IDCT to perform upsampling on the U and V
-				   planes.  For instance, if the output image is to be scaled by 1/2
-				   relative to the JPEG image, then the scaling factor and upsampling
-				   effectively cancel each other, so a normal 8x8 IDCT can be used.
-				   However, this is not desirable when using the decompress-to-YUV
-				   functionality in TurboJPEG, since we want to output the U and V
-				   planes in their subsampled form.  Thus, we have to override some
-				   internal libjpeg parameters to force it to use the "scaled" IDCT
-				   functions on the U and V planes. */
-				compptr->_DCT_scaled_size=dctsize;
-				compptr->MCU_sample_width=tjMCUWidth[jpegSubsamp]*
-					sf[sfi].num/sf[sfi].denom*
-					compptr->v_samp_factor/dinfo->max_v_samp_factor;
-				dinfo->idct->inverse_DCT[i] = dinfo->idct->inverse_DCT[0];
-			}
-			crow[i]=row*compptr->v_samp_factor/dinfo->max_v_samp_factor;
-			if(usetmpbuf) yuvptr[i]=tmpbuf[i];
-			else yuvptr[i]=&outbuf[i][crow[i]];
-		}
-		jpeg_read_raw_data(dinfo, yuvptr,
-			dinfo->max_v_samp_factor*dinfo->_min_DCT_scaled_size);
+        /* When 4:2:0 subsampling is used with IDCT scaling, libjpeg will try
+           to be clever and use the IDCT to perform upsampling on the U and V
+           planes.  For instance, if the output image is to be scaled by 1/2
+           relative to the JPEG image, then the scaling factor and upsampling
+           effectively cancel each other, so a normal 8x8 IDCT can be used.
+           However, this is not desirable when using the decompress-to-YUV
+           functionality in TurboJPEG, since we want to output the U and V
+           planes in their subsampled form.  Thus, we have to override some
+           internal libjpeg parameters to force it to use the "scaled" IDCT
+           functions on the U and V planes. */
+        compptr->_DCT_scaled_size = dctsize;
+        compptr->MCU_sample_width = tjMCUWidth[jpegSubsamp] *
+          sf[sfi].num / sf[sfi].denom *
+          compptr->v_samp_factor / dinfo->max_v_samp_factor;
+        dinfo->idct->inverse_DCT[i] = dinfo->idct->inverse_DCT[0];
+      }
+      crow[i] = row * compptr->v_samp_factor / dinfo->max_v_samp_factor;
+      if (usetmpbuf) yuvptr[i] = tmpbuf[i];
+      else yuvptr[i] = &outbuf[i][crow[i]];
+    }
+    jpeg_read_raw_data(dinfo, yuvptr,
+                       dinfo->max_v_samp_factor * dinfo->_min_DCT_scaled_size);
     if (usetmpbuf) {
-			int j;
+      int j;
 
       for (i = 0; i < dinfo->num_components; i++) {
         for (j = 0; j < MIN(th[i], ph[i] - crow[i]); j++) {
-					memcpy(outbuf[i][crow[i]+j], tmpbuf[i][j], pw[i]);
-				}
-			}
-		}
-	}
-	jpeg_finish_decompress(dinfo);
-
-	bailout:
-	if(dinfo->global_state>DSTATE_START) jpeg_abort_decompress(dinfo);
+          memcpy(outbuf[i][crow[i] + j], tmpbuf[i][j], pw[i]);
+        }
+      }
+    }
+  }
+  jpeg_finish_decompress(dinfo);
+
+bailout:
+  if (dinfo->global_state > DSTATE_START) jpeg_abort_decompress(dinfo);
   for (i = 0; i < MAX_COMPONENTS; i++) {
-<<<<<<< HEAD
-		if(tmpbuf[i]) free(tmpbuf[i]);
-		if(outbuf[i]) free(outbuf[i]);
-	}
-	if(_tmpbuf) free(_tmpbuf);
-	if(this->jerr.warning) retval=-1;
-=======
     free(tmpbuf[i]);
     free(outbuf[i]);
   }
   free(_tmpbuf);
   if (this->jerr.warning) retval = -1;
->>>>>>> 70327296
   this->jerr.stopOnWarning = FALSE;
-	return retval;
+  return retval;
 }
 
 DLLEXPORT int tjDecompressToYUV2(tjhandle handle, const unsigned char *jpegBuf,
                                  unsigned long jpegSize, unsigned char *dstBuf,
-	int width, int pad, int height, int flags)
-{
-	unsigned char *dstPlanes[3];
-	int pw0, ph0, strides[3], retval=-1, jpegSubsamp=-1;
-	int i, jpegwidth, jpegheight, scaledw, scaledh;
-
-<<<<<<< HEAD
-	getdinstance(handle);
-  this->jerr.stopOnWarning = (flags & TJFLAG_STOPONWARNING) ? TRUE : FALSE;
-
-  if (jpegBuf == NULL || jpegSize <= 0 || dstBuf == NULL || width < 0 ||
-      pad < 1 || !isPow2(pad) || height < 0)
-		_throw("tjDecompressToYUV2(): Invalid argument");
-=======
+                                 int width, int pad, int height, int flags)
+{
+  unsigned char *dstPlanes[3];
+  int pw0, ph0, strides[3], retval = -1, jpegSubsamp = -1;
+  int i, jpegwidth, jpegheight, scaledw, scaledh;
+
   GET_DINSTANCE(handle);
   this->jerr.stopOnWarning = (flags & TJFLAG_STOPONWARNING) ? TRUE : FALSE;
 
   if (jpegBuf == NULL || jpegSize <= 0 || dstBuf == NULL || width < 0 ||
       pad < 1 || !IS_POW2(pad) || height < 0)
     THROW("tjDecompressToYUV2(): Invalid argument");
->>>>>>> 70327296
 
   if (setjmp(this->jerr.setjmp_buffer)) {
-		/* If we get here, the JPEG code has signaled an error. */
-		return -1;
-	}
-
-<<<<<<< HEAD
-	jpeg_mem_src_tj(dinfo, jpegBuf, jpegSize);
-	jpeg_read_header(dinfo, TRUE);
-	jpegSubsamp=getSubsamp(dinfo);
-	if(jpegSubsamp<0)
-		_throw("tjDecompressToYUV2(): Could not determine subsampling type for JPEG image");
-=======
+    /* If we get here, the JPEG code has signaled an error. */
+    return -1;
+  }
+
   jpeg_mem_src_tj(dinfo, jpegBuf, jpegSize);
   jpeg_read_header(dinfo, TRUE);
   jpegSubsamp = getSubsamp(dinfo);
   if (jpegSubsamp < 0)
     THROW("tjDecompressToYUV2(): Could not determine subsampling type for JPEG image");
->>>>>>> 70327296
-
-	jpegwidth=dinfo->image_width;  jpegheight=dinfo->image_height;
-	if(width==0) width=jpegwidth;
-	if(height==0) height=jpegheight;
+
+  jpegwidth = dinfo->image_width;  jpegheight = dinfo->image_height;
+  if (width == 0) width = jpegwidth;
+  if (height == 0) height = jpegheight;
 
   for (i = 0; i < NUMSF; i++) {
-<<<<<<< HEAD
-		scaledw=TJSCALED(jpegwidth, sf[i]);
-		scaledh=TJSCALED(jpegheight, sf[i]);
-		if(scaledw<=width && scaledh<=height)
-			break;
-	}
-	if(i>=NUMSF)
-		_throw("tjDecompressToYUV2(): Could not scale down to desired image dimensions");
-
-	pw0=tjPlaneWidth(0, width, jpegSubsamp);
-	ph0=tjPlaneHeight(0, height, jpegSubsamp);
-	dstPlanes[0]=dstBuf;
-	strides[0]=PAD(pw0, pad);
-=======
     scaledw = TJSCALED(jpegwidth, sf[i]);
     scaledh = TJSCALED(jpegheight, sf[i]);
     if (scaledw <= width && scaledh <= height)
@@ -2327,33 +1783,32 @@
   ph0 = tjPlaneHeight(0, height, jpegSubsamp);
   dstPlanes[0] = dstBuf;
   strides[0] = PAD(pw0, pad);
->>>>>>> 70327296
   if (jpegSubsamp == TJSAMP_GRAY) {
-		strides[1]=strides[2]=0;
-		dstPlanes[1]=dstPlanes[2]=NULL;
+    strides[1] = strides[2] = 0;
+    dstPlanes[1] = dstPlanes[2] = NULL;
   } else {
-		int pw1=tjPlaneWidth(1, width, jpegSubsamp);
-		int ph1=tjPlaneHeight(1, height, jpegSubsamp);
-
-		strides[1]=strides[2]=PAD(pw1, pad);
-		dstPlanes[1]=dstPlanes[0]+strides[0]*ph0;
-		dstPlanes[2]=dstPlanes[1]+strides[1]*ph1;
-	}
-
-	this->headerRead=1;
-	return tjDecompressToYUVPlanes(handle, jpegBuf, jpegSize, dstPlanes, width,
-		strides, height, flags);
-
-	bailout:
+    int pw1 = tjPlaneWidth(1, width, jpegSubsamp);
+    int ph1 = tjPlaneHeight(1, height, jpegSubsamp);
+
+    strides[1] = strides[2] = PAD(pw1, pad);
+    dstPlanes[1] = dstPlanes[0] + strides[0] * ph0;
+    dstPlanes[2] = dstPlanes[1] + strides[1] * ph1;
+  }
+
+  this->headerRead = 1;
+  return tjDecompressToYUVPlanes(handle, jpegBuf, jpegSize, dstPlanes, width,
+                                 strides, height, flags);
+
+bailout:
   this->jerr.stopOnWarning = FALSE;
-	return retval;
+  return retval;
 }
 
 DLLEXPORT int tjDecompressToYUV(tjhandle handle, unsigned char *jpegBuf,
                                 unsigned long jpegSize, unsigned char *dstBuf,
-	int flags)
-{
-	return tjDecompressToYUV2(handle, jpegBuf, jpegSize, dstBuf, 0, 4, 0, flags);
+                                int flags)
+{
+  return tjDecompressToYUV2(handle, jpegBuf, jpegSize, dstBuf, 0, 4, 0, flags);
 }
 
 
@@ -2365,16 +1820,16 @@
   tjhandle handle = NULL;
 
   if ((this = (tjinstance *)malloc(sizeof(tjinstance))) == NULL) {
-		snprintf(errStr, JMSG_LENGTH_MAX,
-			"tjInitTransform(): Memory allocation failure");
-		return NULL;
-	}
-	MEMZERO(this, sizeof(tjinstance));
+    snprintf(errStr, JMSG_LENGTH_MAX,
+             "tjInitTransform(): Memory allocation failure");
+    return NULL;
+  }
+  MEMZERO(this, sizeof(tjinstance));
   snprintf(this->errStr, JMSG_LENGTH_MAX, "No error");
-	handle=_tjInitCompress(this);
-	if(!handle) return NULL;
-	handle=_tjInitDecompress(this);
-	return handle;
+  handle = _tjInitCompress(this);
+  if (!handle) return NULL;
+  handle = _tjInitDecompress(this);
+  return handle;
 }
 
 
@@ -2383,20 +1838,10 @@
                           unsigned char **dstBufs, unsigned long *dstSizes,
                           tjtransform *t, int flags)
 {
-	jpeg_transform_info *xinfo=NULL;
-	jvirt_barray_ptr *srccoefs, *dstcoefs;
+  jpeg_transform_info *xinfo = NULL;
+  jvirt_barray_ptr *srccoefs, *dstcoefs;
   int retval = 0, i, jpegSubsamp, saveMarkers = 0;
 
-<<<<<<< HEAD
-	getinstance(handle);
-  this->jerr.stopOnWarning = (flags & TJFLAG_STOPONWARNING) ? TRUE : FALSE;
-	if((this->init&COMPRESS)==0 || (this->init&DECOMPRESS)==0)
-		_throw("tjTransform(): Instance has not been initialized for transformation");
-
-  if (jpegBuf == NULL || jpegSize <= 0 || n < 1 || dstBufs == NULL ||
-      dstSizes == NULL || t == NULL || flags < 0)
-		_throw("tjTransform(): Invalid argument");
-=======
   GET_INSTANCE(handle);
   this->jerr.stopOnWarning = (flags & TJFLAG_STOPONWARNING) ? TRUE : FALSE;
   if ((this->init & COMPRESS) == 0 || (this->init & DECOMPRESS) == 0)
@@ -2405,66 +1850,50 @@
   if (jpegBuf == NULL || jpegSize <= 0 || n < 1 || dstBufs == NULL ||
       dstSizes == NULL || t == NULL || flags < 0)
     THROW("tjTransform(): Invalid argument");
->>>>>>> 70327296
 
 #ifndef NO_PUTENV
-	if(flags&TJFLAG_FORCEMMX) putenv("JSIMD_FORCEMMX=1");
-	else if(flags&TJFLAG_FORCESSE) putenv("JSIMD_FORCESSE=1");
-	else if(flags&TJFLAG_FORCESSE2) putenv("JSIMD_FORCESSE2=1");
+  if (flags & TJFLAG_FORCEMMX) putenv("JSIMD_FORCEMMX=1");
+  else if (flags & TJFLAG_FORCESSE) putenv("JSIMD_FORCESSE=1");
+  else if (flags & TJFLAG_FORCESSE2) putenv("JSIMD_FORCESSE2=1");
 #endif
 
   if ((xinfo =
        (jpeg_transform_info *)malloc(sizeof(jpeg_transform_info) * n)) == NULL)
-<<<<<<< HEAD
-		_throw("tjTransform(): Memory allocation failure");
-	MEMZERO(xinfo, sizeof(jpeg_transform_info)*n);
-=======
     THROW("tjTransform(): Memory allocation failure");
   MEMZERO(xinfo, sizeof(jpeg_transform_info) * n);
->>>>>>> 70327296
 
   if (setjmp(this->jerr.setjmp_buffer)) {
-		/* If we get here, the JPEG code has signaled an error. */
-		retval=-1;  goto bailout;
-	}
-
-	jpeg_mem_src_tj(dinfo, jpegBuf, jpegSize);
+    /* If we get here, the JPEG code has signaled an error. */
+    retval = -1;  goto bailout;
+  }
+
+  jpeg_mem_src_tj(dinfo, jpegBuf, jpegSize);
 
   for (i = 0; i < n; i++) {
-		xinfo[i].transform=xformtypes[t[i].op];
-		xinfo[i].perfect=(t[i].options&TJXOPT_PERFECT)? 1:0;
-		xinfo[i].trim=(t[i].options&TJXOPT_TRIM)? 1:0;
-		xinfo[i].force_grayscale=(t[i].options&TJXOPT_GRAY)? 1:0;
-		xinfo[i].crop=(t[i].options&TJXOPT_CROP)? 1:0;
-		if(n!=1 && t[i].op==TJXOP_HFLIP) xinfo[i].slow_hflip=1;
-		else xinfo[i].slow_hflip=0;
+    xinfo[i].transform = xformtypes[t[i].op];
+    xinfo[i].perfect = (t[i].options & TJXOPT_PERFECT) ? 1 : 0;
+    xinfo[i].trim = (t[i].options & TJXOPT_TRIM) ? 1 : 0;
+    xinfo[i].force_grayscale = (t[i].options & TJXOPT_GRAY) ? 1 : 0;
+    xinfo[i].crop = (t[i].options & TJXOPT_CROP) ? 1 : 0;
+    if (n != 1 && t[i].op == TJXOP_HFLIP) xinfo[i].slow_hflip = 1;
+    else xinfo[i].slow_hflip = 0;
 
     if (xinfo[i].crop) {
-			xinfo[i].crop_xoffset=t[i].r.x;  xinfo[i].crop_xoffset_set=JCROP_POS;
-			xinfo[i].crop_yoffset=t[i].r.y;  xinfo[i].crop_yoffset_set=JCROP_POS;
+      xinfo[i].crop_xoffset = t[i].r.x;  xinfo[i].crop_xoffset_set = JCROP_POS;
+      xinfo[i].crop_yoffset = t[i].r.y;  xinfo[i].crop_yoffset_set = JCROP_POS;
       if (t[i].r.w != 0) {
-				xinfo[i].crop_width=t[i].r.w;  xinfo[i].crop_width_set=JCROP_POS;
+        xinfo[i].crop_width = t[i].r.w;  xinfo[i].crop_width_set = JCROP_POS;
       } else
         xinfo[i].crop_width = JCROP_UNSET;
       if (t[i].r.h != 0) {
-				xinfo[i].crop_height=t[i].r.h;  xinfo[i].crop_height_set=JCROP_POS;
+        xinfo[i].crop_height = t[i].r.h;  xinfo[i].crop_height_set = JCROP_POS;
       } else
         xinfo[i].crop_height = JCROP_UNSET;
-			}
+    }
     if (!(t[i].options & TJXOPT_COPYNONE)) saveMarkers = 1;
-	}
+  }
 
   jcopy_markers_setup(dinfo, saveMarkers ? JCOPYOPT_ALL : JCOPYOPT_NONE);
-<<<<<<< HEAD
-	jpeg_read_header(dinfo, TRUE);
-	jpegSubsamp=getSubsamp(dinfo);
-	if(jpegSubsamp<0)
-		_throw("tjTransform(): Could not determine subsampling type for JPEG image");
-
-  for (i = 0; i < n; i++) {
-		if(!jtransform_request_workspace(dinfo, &xinfo[i]))
-			_throw("tjTransform(): Transform is not perfect");
-=======
   jpeg_read_header(dinfo, TRUE);
   jpegSubsamp = getSubsamp(dinfo);
   if (jpegSubsamp < 0)
@@ -2473,21 +1902,10 @@
   for (i = 0; i < n; i++) {
     if (!jtransform_request_workspace(dinfo, &xinfo[i]))
       THROW("tjTransform(): Transform is not perfect");
->>>>>>> 70327296
 
     if (xinfo[i].crop) {
       if ((t[i].r.x % xinfo[i].iMCU_sample_width) != 0 ||
           (t[i].r.y % xinfo[i].iMCU_sample_height) != 0) {
-<<<<<<< HEAD
-				snprintf(errStr, JMSG_LENGTH_MAX,
-					"To crop this JPEG image, x must be a multiple of %d\n"
-					"and y must be a multiple of %d.\n",
-					xinfo[i].iMCU_sample_width, xinfo[i].iMCU_sample_height);
-				retval=-1;  goto bailout;
-			}
-		}
-	}
-=======
         snprintf(this->errStr, JMSG_LENGTH_MAX,
                  "To crop this JPEG image, x must be a multiple of %d\n"
                  "and y must be a multiple of %d.\n",
@@ -2497,29 +1915,28 @@
       }
     }
   }
->>>>>>> 70327296
-
-	srccoefs=jpeg_read_coefficients(dinfo);
+
+  srccoefs = jpeg_read_coefficients(dinfo);
 
   for (i = 0; i < n; i++) {
-		int w, h, alloc=1;
+    int w, h, alloc = 1;
 
     if (!xinfo[i].crop) {
-			w=dinfo->image_width;  h=dinfo->image_height;
+      w = dinfo->image_width;  h = dinfo->image_height;
     } else {
-			w=xinfo[i].crop_width;  h=xinfo[i].crop_height;
-		}
+      w = xinfo[i].crop_width;  h = xinfo[i].crop_height;
+    }
     if (flags & TJFLAG_NOREALLOC) {
-			alloc=0;  dstSizes[i]=tjBufSize(w, h, jpegSubsamp);
-		}
-		if(!(t[i].options&TJXOPT_NOOUTPUT))
-			jpeg_mem_dest_tj(cinfo, &dstBufs[i], &dstSizes[i], alloc);
-		jpeg_copy_critical_parameters(dinfo, cinfo);
+      alloc = 0;  dstSizes[i] = tjBufSize(w, h, jpegSubsamp);
+    }
+    if (!(t[i].options & TJXOPT_NOOUTPUT))
+      jpeg_mem_dest_tj(cinfo, &dstBufs[i], &dstSizes[i], alloc);
+    jpeg_copy_critical_parameters(dinfo, cinfo);
     dstcoefs = jtransform_adjust_parameters(dinfo, cinfo, srccoefs, &xinfo[i]);
     if (flags & TJFLAG_PROGRESSIVE || t[i].options & TJXOPT_PROGRESSIVE)
-				jpeg_simple_progression(cinfo);
+      jpeg_simple_progression(cinfo);
     if (!(t[i].options & TJXOPT_NOOUTPUT)) {
-			jpeg_write_coefficients(cinfo, dstcoefs);
+      jpeg_write_coefficients(cinfo, dstcoefs);
       jcopy_markers_execute(dinfo, cinfo, t[i].options & TJXOPT_COPYNONE ?
                                           JCOPYOPT_NONE : JCOPYOPT_ALL);
     } else
@@ -2530,7 +1947,7 @@
       JDIMENSION by;
 
       for (ci = 0; ci < cinfo->num_components; ci++) {
-				jpeg_component_info *compptr=&cinfo->comp_info[ci];
+        jpeg_component_info *compptr = &cinfo->comp_info[ci];
         tjregion arrayRegion = {
           0, 0, compptr->width_in_blocks * DCTSIZE, DCTSIZE
         };
@@ -2541,31 +1958,13 @@
 
         for (by = 0; by < compptr->height_in_blocks;
              by += compptr->v_samp_factor) {
-					JBLOCKARRAY barray=(dinfo->mem->access_virt_barray)
-						((j_common_ptr)dinfo, dstcoefs[ci], by, compptr->v_samp_factor,
-						TRUE);
+          JBLOCKARRAY barray = (dinfo->mem->access_virt_barray)
+            ((j_common_ptr)dinfo, dstcoefs[ci], by, compptr->v_samp_factor,
+             TRUE);
 
           for (y = 0; y < compptr->v_samp_factor; y++) {
             if (t[i].customFilter(barray[y][0], arrayRegion, planeRegion, ci,
                                   i, &t[i]) == -1)
-<<<<<<< HEAD
-							_throw("tjTransform(): Error in custom filter");
-						arrayRegion.y+=DCTSIZE;
-					}
-				}
-			}
-		}
-		if(!(t[i].options&TJXOPT_NOOUTPUT)) jpeg_finish_compress(cinfo);
-	}
-
-	jpeg_finish_decompress(dinfo);
-
-	bailout:
-	if(cinfo->global_state>CSTATE_START) jpeg_abort_compress(cinfo);
-	if(dinfo->global_state>DSTATE_START) jpeg_abort_decompress(dinfo);
-	if(xinfo) free(xinfo);
-	if(this->jerr.warning) retval=-1;
-=======
               THROW("tjTransform(): Error in custom filter");
             arrayRegion.y += DCTSIZE;
           }
@@ -2582,7 +1981,6 @@
   if (dinfo->global_state > DSTATE_START) jpeg_abort_decompress(dinfo);
   free(xinfo);
   if (this->jerr.warning) retval = -1;
->>>>>>> 70327296
   this->jerr.stopOnWarning = FALSE;
   return retval;
 }
@@ -2750,5 +2148,5 @@
 bailout:
   if (handle) tjDestroy(handle);
   if (file) fclose(file);
-	return retval;
+  return retval;
 }