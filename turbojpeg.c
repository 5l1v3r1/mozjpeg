--- conflicted
+++ resolved
@@ -240,17 +240,10 @@
 		jpeg_set_colorspace(cinfo, JCS_YCCK);
 	else jpeg_set_colorspace(cinfo, JCS_YCbCr);
 
-<<<<<<< HEAD
 	/* Set scan pattern again as colorspace might have changed */
 	if (cinfo->use_moz_defaults)
 		jpeg_simple_progression(cinfo);
   
-=======
-	if((env=getenv("TJ_PROGRESSIVE"))!=NULL && strlen(env)>0
-		&& !strcmp(env, "1"))
-		jpeg_simple_progression(cinfo);
-
->>>>>>> 2ef1bec3
 	cinfo->comp_info[0].h_samp_factor=tjMCUWidth[subsamp]/8;
 	cinfo->comp_info[1].h_samp_factor=1;
 	cinfo->comp_info[2].h_samp_factor=1;
