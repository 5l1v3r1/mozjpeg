/*
 * Copyright (C)2009-2018 D. R. Commander.  All Rights Reserved.
 *
 * Redistribution and use in source and binary forms, with or without
 * modification, are permitted provided that the following conditions are met:
 *
 * - Redistributions of source code must retain the above copyright notice,
 *   this list of conditions and the following disclaimer.
 * - Redistributions in binary form must reproduce the above copyright notice,
 *   this list of conditions and the following disclaimer in the documentation
 *   and/or other materials provided with the distribution.
 * - Neither the name of the libjpeg-turbo Project nor the names of its
 *   contributors may be used to endorse or promote products derived from this
 *   software without specific prior written permission.
 *
 * THIS SOFTWARE IS PROVIDED BY THE COPYRIGHT HOLDERS AND CONTRIBUTORS "AS IS",
 * AND ANY EXPRESS OR IMPLIED WARRANTIES, INCLUDING, BUT NOT LIMITED TO, THE
 * IMPLIED WARRANTIES OF MERCHANTABILITY AND FITNESS FOR A PARTICULAR PURPOSE
 * ARE DISCLAIMED.  IN NO EVENT SHALL THE COPYRIGHT HOLDERS OR CONTRIBUTORS BE
 * LIABLE FOR ANY DIRECT, INDIRECT, INCIDENTAL, SPECIAL, EXEMPLARY, OR
 * CONSEQUENTIAL DAMAGES (INCLUDING, BUT NOT LIMITED TO, PROCUREMENT OF
 * SUBSTITUTE GOODS OR SERVICES; LOSS OF USE, DATA, OR PROFITS; OR BUSINESS
 * INTERRUPTION) HOWEVER CAUSED AND ON ANY THEORY OF LIABILITY, WHETHER IN
 * CONTRACT, STRICT LIABILITY, OR TORT (INCLUDING NEGLIGENCE OR OTHERWISE)
 * ARISING IN ANY WAY OUT OF THE USE OF THIS SOFTWARE, EVEN IF ADVISED OF THE
 * POSSIBILITY OF SUCH DAMAGE.
 */

/* TurboJPEG/LJT:  this implements the TurboJPEG API using libjpeg or
   libjpeg-turbo */

#include <stdio.h>
#include <stdlib.h>
#include <ctype.h>
#include <jinclude.h>
#define JPEG_INTERNALS
#include <jpeglib.h>
#include <jerror.h>
#include <setjmp.h>
#include <errno.h>
#include "./turbojpeg.h"
#include "./tjutil.h"
#include "transupp.h"
#include "./jpegcomp.h"
#include "./cdjpeg.h"

extern void jpeg_mem_dest_tj(j_compress_ptr, unsigned char **, unsigned long *,
                             boolean);
extern void jpeg_mem_src_tj(j_decompress_ptr, const unsigned char *,
                            unsigned long);

#define PAD(v, p) ((v + (p) - 1) & (~((p) - 1)))
#define isPow2(x) (((x) & (x - 1)) == 0)


/* Error handling (based on example in example.txt) */

static char errStr[JMSG_LENGTH_MAX] = "No error";

struct my_error_mgr {
  struct jpeg_error_mgr pub;
  jmp_buf setjmp_buffer;
  void (*emit_message) (j_common_ptr, int);
  boolean warning, stopOnWarning;
};
typedef struct my_error_mgr *my_error_ptr;

static void my_error_exit(j_common_ptr cinfo)
{
  my_error_ptr myerr = (my_error_ptr)cinfo->err;

  (*cinfo->err->output_message) (cinfo);
  longjmp(myerr->setjmp_buffer, 1);
}

/* Based on output_message() in jerror.c */

static void my_output_message(j_common_ptr cinfo)
{
  (*cinfo->err->format_message) (cinfo, errStr);
}

static void my_emit_message(j_common_ptr cinfo, int msg_level)
{
  my_error_ptr myerr = (my_error_ptr)cinfo->err;

  myerr->emit_message(cinfo, msg_level);
  if (msg_level < 0) {
    myerr->warning = TRUE;
    if (myerr->stopOnWarning) longjmp(myerr->setjmp_buffer, 1);
  }
}


/* Global structures, macros, etc. */

enum { COMPRESS = 1, DECOMPRESS = 2 };

typedef struct _tjinstance {
  struct jpeg_compress_struct cinfo;
  struct jpeg_decompress_struct dinfo;
  struct my_error_mgr jerr;
  int init, headerRead;
  char errStr[JMSG_LENGTH_MAX];
  boolean isInstanceError;
} tjinstance;

static const int pixelsize[TJ_NUMSAMP] = { 3, 3, 3, 1, 3, 3 };

static const JXFORM_CODE xformtypes[TJ_NUMXOP] = {
  JXFORM_NONE, JXFORM_FLIP_H, JXFORM_FLIP_V, JXFORM_TRANSPOSE,
  JXFORM_TRANSVERSE, JXFORM_ROT_90, JXFORM_ROT_180, JXFORM_ROT_270
};

#define NUMSF 16
static const tjscalingfactor sf[NUMSF] = {
  { 2, 1 },
  { 15, 8 },
  { 7, 4 },
  { 13, 8 },
  { 3, 2 },
  { 11, 8 },
  { 5, 4 },
  { 9, 8 },
  { 1, 1 },
  { 7, 8 },
  { 3, 4 },
  { 5, 8 },
  { 1, 2 },
  { 3, 8 },
  { 1, 4 },
  { 1, 8 }
};

static J_COLOR_SPACE pf2cs[TJ_NUMPF] = {
  JCS_EXT_RGB, JCS_EXT_BGR, JCS_EXT_RGBX, JCS_EXT_BGRX, JCS_EXT_XBGR,
  JCS_EXT_XRGB, JCS_GRAYSCALE, JCS_EXT_RGBA, JCS_EXT_BGRA, JCS_EXT_ABGR,
  JCS_EXT_ARGB, JCS_CMYK
};

static int cs2pf[JPEG_NUMCS] = {
  TJPF_UNKNOWN, TJPF_GRAY,
#if RGB_RED == 0 && RGB_GREEN == 1 && RGB_BLUE == 2 && RGB_PIXELSIZE == 3
  TJPF_RGB,
#elif RGB_RED == 2 && RGB_GREEN == 1 && RGB_BLUE == 0 && RGB_PIXELSIZE == 3
  TJPF_BGR,
#elif RGB_RED == 0 && RGB_GREEN == 1 && RGB_BLUE == 2 && RGB_PIXELSIZE == 4
  TJPF_RGBX,
#elif RGB_RED == 2 && RGB_GREEN == 1 && RGB_BLUE == 0 && RGB_PIXELSIZE == 4
  TJPF_BGRX,
#elif RGB_RED == 3 && RGB_GREEN == 2 && RGB_BLUE == 1 && RGB_PIXELSIZE == 4
  TJPF_XBGR,
#elif RGB_RED == 1 && RGB_GREEN == 2 && RGB_BLUE == 3 && RGB_PIXELSIZE == 4
  TJPF_XRGB,
#endif
  TJPF_UNKNOWN, TJPF_CMYK, TJPF_UNKNOWN, TJPF_RGB, TJPF_RGBX, TJPF_BGR,
  TJPF_BGRX, TJPF_XBGR, TJPF_XRGB, TJPF_RGBA, TJPF_BGRA, TJPF_ABGR, TJPF_ARGB,
  TJPF_UNKNOWN
};

#define _throwg(m) { \
  snprintf(errStr, JMSG_LENGTH_MAX, "%s", m); \
  retval = -1;  goto bailout; \
}
#define _throwunix(m) { \
  snprintf(errStr, JMSG_LENGTH_MAX, "%s\n%s", m, strerror(errno)); \
  retval = -1;  goto bailout; \
}
#define _throw(m) { \
  snprintf(this->errStr, JMSG_LENGTH_MAX, "%s", m); \
  this->isInstanceError = TRUE;  _throwg(m); \
}

#define getinstance(handle) \
  tjinstance *this = (tjinstance *)handle; \
  j_compress_ptr cinfo = NULL; \
  j_decompress_ptr dinfo = NULL; \
  \
  if (!this) { \
    snprintf(errStr, JMSG_LENGTH_MAX, "Invalid handle"); \
    return -1; \
  } \
  cinfo = &this->cinfo;  dinfo = &this->dinfo; \
  this->jerr.warning = FALSE; \
  this->isInstanceError = FALSE;

#define getcinstance(handle) \
  tjinstance *this = (tjinstance *)handle; \
  j_compress_ptr cinfo = NULL; \
  \
  if (!this) { \
    snprintf(errStr, JMSG_LENGTH_MAX, "Invalid handle"); \
    return -1; \
  } \
  cinfo = &this->cinfo; \
  this->jerr.warning = FALSE; \
  this->isInstanceError = FALSE;

#define getdinstance(handle) \
  tjinstance *this = (tjinstance *)handle; \
  j_decompress_ptr dinfo = NULL; \
  \
  if (!this) { \
    snprintf(errStr, JMSG_LENGTH_MAX, "Invalid handle"); \
    return -1; \
  } \
  dinfo = &this->dinfo; \
  this->jerr.warning = FALSE; \
  this->isInstanceError = FALSE;

static int getPixelFormat(int pixelSize, int flags)
{
  if (pixelSize == 1) return TJPF_GRAY;
  if (pixelSize == 3) {
    if (flags & TJ_BGR) return TJPF_BGR;
    else return TJPF_RGB;
  }
  if (pixelSize == 4) {
    if (flags & TJ_ALPHAFIRST) {
      if (flags & TJ_BGR) return TJPF_XBGR;
      else return TJPF_XRGB;
    } else {
      if (flags & TJ_BGR) return TJPF_BGRX;
      else return TJPF_RGBX;
    }
  }
  return -1;
}

static int setCompDefaults(struct jpeg_compress_struct *cinfo, int pixelFormat,
                           int subsamp, int jpegQual, int flags)
{
  int retval = 0;
  char *env = NULL;

  cinfo->in_color_space = pf2cs[pixelFormat];
  cinfo->input_components = tjPixelSize[pixelFormat];
  jpeg_set_defaults(cinfo);

#ifndef NO_GETENV
  if ((env = getenv("TJ_OPTIMIZE")) != NULL && strlen(env) > 0 &&
      !strcmp(env, "1"))
    cinfo->optimize_coding = TRUE;
  if ((env = getenv("TJ_ARITHMETIC")) != NULL && strlen(env) > 0 &&
      !strcmp(env, "1"))
    cinfo->arith_code = TRUE;
  if ((env = getenv("TJ_RESTART")) != NULL && strlen(env) > 0) {
    int temp = -1;
    char tempc = 0;

    if (sscanf(env, "%d%c", &temp, &tempc) >= 1 && temp >= 0 &&
        temp <= 65535) {
      if (toupper(tempc) == 'B') {
        cinfo->restart_interval = temp;
        cinfo->restart_in_rows = 0;
      } else
        cinfo->restart_in_rows = temp;
    }
  }
#endif

  if (jpegQual >= 0) {
    jpeg_set_quality(cinfo, jpegQual, TRUE);
    if (jpegQual >= 96 || flags & TJFLAG_ACCURATEDCT)
      cinfo->dct_method = JDCT_ISLOW;
    else
      cinfo->dct_method = JDCT_FASTEST;
  }
  if (subsamp == TJSAMP_GRAY)
    jpeg_set_colorspace(cinfo, JCS_GRAYSCALE);
  else if (pixelFormat == TJPF_CMYK)
    jpeg_set_colorspace(cinfo, JCS_YCCK);
  else
    jpeg_set_colorspace(cinfo, JCS_YCbCr);

  if (flags & TJFLAG_PROGRESSIVE)
    jpeg_simple_progression(cinfo);
#ifndef NO_GETENV
  else if ((env = getenv("TJ_PROGRESSIVE")) != NULL && strlen(env) > 0 &&
           !strcmp(env, "1"))
    jpeg_simple_progression(cinfo);
#endif

  cinfo->comp_info[0].h_samp_factor = tjMCUWidth[subsamp] / 8;
  cinfo->comp_info[1].h_samp_factor = 1;
  cinfo->comp_info[2].h_samp_factor = 1;
  if (cinfo->num_components > 3)
    cinfo->comp_info[3].h_samp_factor = tjMCUWidth[subsamp] / 8;
  cinfo->comp_info[0].v_samp_factor = tjMCUHeight[subsamp] / 8;
  cinfo->comp_info[1].v_samp_factor = 1;
  cinfo->comp_info[2].v_samp_factor = 1;
  if (cinfo->num_components > 3)
    cinfo->comp_info[3].v_samp_factor = tjMCUHeight[subsamp] / 8;

  return retval;
}


static int getSubsamp(j_decompress_ptr dinfo)
{
  int retval = -1, i, k;

  /* The sampling factors actually have no meaning with grayscale JPEG files,
     and in fact it's possible to generate grayscale JPEGs with sampling
     factors > 1 (even though those sampling factors are ignored by the
     decompressor.)  Thus, we need to treat grayscale as a special case. */
  if (dinfo->num_components == 1 && dinfo->jpeg_color_space == JCS_GRAYSCALE)
    return TJSAMP_GRAY;

  for (i = 0; i < NUMSUBOPT; i++) {
    if (dinfo->num_components == pixelsize[i] ||
        ((dinfo->jpeg_color_space == JCS_YCCK ||
          dinfo->jpeg_color_space == JCS_CMYK) &&
         pixelsize[i] == 3 && dinfo->num_components == 4)) {
      if (dinfo->comp_info[0].h_samp_factor == tjMCUWidth[i] / 8 &&
          dinfo->comp_info[0].v_samp_factor == tjMCUHeight[i] / 8) {
        int match = 0;

        for (k = 1; k < dinfo->num_components; k++) {
          int href = 1, vref = 1;

          if (dinfo->jpeg_color_space == JCS_YCCK && k == 3) {
            href = tjMCUWidth[i] / 8;  vref = tjMCUHeight[i] / 8;
          }
          if (dinfo->comp_info[k].h_samp_factor == href &&
              dinfo->comp_info[k].v_samp_factor == vref)
            match++;
        }
        if (match == dinfo->num_components - 1) {
          retval = i;  break;
        }
      }
      /* Handle 4:2:2 and 4:4:0 images whose sampling factors are specified
         in non-standard ways. */
      if (dinfo->comp_info[0].h_samp_factor == 2 &&
          dinfo->comp_info[0].v_samp_factor == 2 &&
          (i == TJSAMP_422 || i == TJSAMP_440)) {
        int match = 0;

        for (k = 1; k < dinfo->num_components; k++) {
          int href = tjMCUHeight[i] / 8, vref = tjMCUWidth[i] / 8;

          if (dinfo->jpeg_color_space == JCS_YCCK && k == 3) {
            href = vref = 2;
          }
          if (dinfo->comp_info[k].h_samp_factor == href &&
              dinfo->comp_info[k].v_samp_factor == vref)
            match++;
        }
        if (match == dinfo->num_components - 1) {
          retval = i;  break;
        }
      }
    }
  }
  return retval;
}


/* General API functions */

DLLEXPORT char *tjGetErrorStr2(tjhandle handle)
{
  tjinstance *this = (tjinstance *)handle;

  if (this && this->isInstanceError) {
    this->isInstanceError = FALSE;
    return this->errStr;
  } else
    return errStr;
}


DLLEXPORT char *tjGetErrorStr(void)
{
  return errStr;
}


DLLEXPORT int tjGetErrorCode(tjhandle handle)
{
  tjinstance *this = (tjinstance *)handle;

  if (this && this->jerr.warning) return TJERR_WARNING;
  else return TJERR_FATAL;
}


DLLEXPORT int tjDestroy(tjhandle handle)
{
  getinstance(handle);

  if (setjmp(this->jerr.setjmp_buffer)) return -1;
  if (this->init & COMPRESS) jpeg_destroy_compress(cinfo);
  if (this->init & DECOMPRESS) jpeg_destroy_decompress(dinfo);
  free(this);
  return 0;
}


/* These are exposed mainly because Windows can't malloc() and free() across
   DLL boundaries except when the CRT DLL is used, and we don't use the CRT DLL
   with turbojpeg.dll for compatibility reasons.  However, these functions
   can potentially be used for other purposes by different implementations. */

DLLEXPORT void tjFree(unsigned char *buf)
{
  if (buf) free(buf);
}


DLLEXPORT unsigned char *tjAlloc(int bytes)
{
  return (unsigned char *)malloc(bytes);
}


/* Compressor  */

static tjhandle _tjInitCompress(tjinstance *this)
{
  static unsigned char buffer[1];
  unsigned char *buf = buffer;
  unsigned long size = 1;

  /* This is also straight out of example.txt */
  this->cinfo.err = jpeg_std_error(&this->jerr.pub);
  this->jerr.pub.error_exit = my_error_exit;
  this->jerr.pub.output_message = my_output_message;
  this->jerr.emit_message = this->jerr.pub.emit_message;
  this->jerr.pub.emit_message = my_emit_message;

  if (setjmp(this->jerr.setjmp_buffer)) {
    /* If we get here, the JPEG code has signaled an error. */
    if (this) free(this);
    return NULL;
  }

  jpeg_create_compress(&this->cinfo);
  /* Make an initial call so it will create the destination manager */
  jpeg_mem_dest_tj(&this->cinfo, &buf, &size, 0);

  this->init |= COMPRESS;
  return (tjhandle)this;
}

DLLEXPORT tjhandle tjInitCompress(void)
{
  tjinstance *this = NULL;

  if ((this = (tjinstance *)malloc(sizeof(tjinstance))) == NULL) {
    snprintf(errStr, JMSG_LENGTH_MAX,
             "tjInitCompress(): Memory allocation failure");
    return NULL;
  }
  MEMZERO(this, sizeof(tjinstance));
  snprintf(this->errStr, JMSG_LENGTH_MAX, "No error");
  return _tjInitCompress(this);
}


DLLEXPORT unsigned long tjBufSize(int width, int height, int jpegSubsamp)
{
  unsigned long retval = 0;
  int mcuw, mcuh, chromasf;

  if (width < 1 || height < 1 || jpegSubsamp < 0 || jpegSubsamp >= NUMSUBOPT)
    _throwg("tjBufSize(): Invalid argument");

  /* This allows for rare corner cases in which a JPEG image can actually be
     larger than the uncompressed input (we wouldn't mention it if it hadn't
     happened before.) */
  mcuw = tjMCUWidth[jpegSubsamp];
  mcuh = tjMCUHeight[jpegSubsamp];
  chromasf = jpegSubsamp == TJSAMP_GRAY ? 0 : 4 * 64 / (mcuw * mcuh);
  retval = PAD(width, mcuw) * PAD(height, mcuh) * (2 + chromasf) + 2048;

bailout:
  return retval;
}

DLLEXPORT unsigned long TJBUFSIZE(int width, int height)
{
  unsigned long retval = 0;

  if (width < 1 || height < 1)
    _throwg("TJBUFSIZE(): Invalid argument");

  /* This allows for rare corner cases in which a JPEG image can actually be
     larger than the uncompressed input (we wouldn't mention it if it hadn't
     happened before.) */
  retval = PAD(width, 16) * PAD(height, 16) * 6 + 2048;

bailout:
  return retval;
}


DLLEXPORT unsigned long tjBufSizeYUV2(int width, int pad, int height,
                                      int subsamp)
{
  int retval = 0, nc, i;

  if (subsamp < 0 || subsamp >= NUMSUBOPT)
    _throwg("tjBufSizeYUV2(): Invalid argument");

  nc = (subsamp == TJSAMP_GRAY ? 1 : 3);
  for (i = 0; i < nc; i++) {
    int pw = tjPlaneWidth(i, width, subsamp);
    int stride = PAD(pw, pad);
    int ph = tjPlaneHeight(i, height, subsamp);

    if (pw < 0 || ph < 0) return -1;
    else retval += stride * ph;
  }

bailout:
  return retval;
}

DLLEXPORT unsigned long tjBufSizeYUV(int width, int height, int subsamp)
{
  return tjBufSizeYUV2(width, 4, height, subsamp);
}

DLLEXPORT unsigned long TJBUFSIZEYUV(int width, int height, int subsamp)
{
  return tjBufSizeYUV(width, height, subsamp);
}


DLLEXPORT int tjPlaneWidth(int componentID, int width, int subsamp)
{
  int pw, nc, retval = 0;

  if (width < 1 || subsamp < 0 || subsamp >= TJ_NUMSAMP)
    _throwg("tjPlaneWidth(): Invalid argument");
  nc = (subsamp == TJSAMP_GRAY ? 1 : 3);
  if (componentID < 0 || componentID >= nc)
    _throwg("tjPlaneWidth(): Invalid argument");

  pw = PAD(width, tjMCUWidth[subsamp] / 8);
  if (componentID == 0)
    retval = pw;
  else
    retval = pw * 8 / tjMCUWidth[subsamp];

bailout:
  return retval;
}


DLLEXPORT int tjPlaneHeight(int componentID, int height, int subsamp)
{
  int ph, nc, retval = 0;

  if (height < 1 || subsamp < 0 || subsamp >= TJ_NUMSAMP)
    _throwg("tjPlaneHeight(): Invalid argument");
  nc = (subsamp == TJSAMP_GRAY ? 1 : 3);
  if (componentID < 0 || componentID >= nc)
    _throwg("tjPlaneHeight(): Invalid argument");

  ph = PAD(height, tjMCUHeight[subsamp] / 8);
  if (componentID == 0)
    retval = ph;
  else
    retval = ph * 8 / tjMCUHeight[subsamp];

bailout:
  return retval;
}


DLLEXPORT unsigned long tjPlaneSizeYUV(int componentID, int width, int stride,
                                       int height, int subsamp)
{
  unsigned long retval = 0;
  int pw, ph;

  if (width < 1 || height < 1 || subsamp < 0 || subsamp >= NUMSUBOPT)
    _throwg("tjPlaneSizeYUV(): Invalid argument");

  pw = tjPlaneWidth(componentID, width, subsamp);
  ph = tjPlaneHeight(componentID, height, subsamp);
  if (pw < 0 || ph < 0) return -1;

  if (stride == 0) stride = pw;
  else stride = abs(stride);

  retval = stride * (ph - 1) + pw;

bailout:
  return retval;
}


DLLEXPORT int tjCompress2(tjhandle handle, const unsigned char *srcBuf,
                          int width, int pitch, int height, int pixelFormat,
                          unsigned char **jpegBuf, unsigned long *jpegSize,
                          int jpegSubsamp, int jpegQual, int flags)
{
<<<<<<< HEAD
  int i, retval = 0, alloc = 1;
  JSAMPROW *row_pointer = NULL;

  getcinstance(handle)
  this->jerr.stopOnWarning = (flags & TJFLAG_STOPONWARNING) ? TRUE : FALSE;
  if ((this->init & COMPRESS) == 0)
    _throw("tjCompress2(): Instance has not been initialized for compression");

  if (srcBuf == NULL || width <= 0 || pitch < 0 || height <= 0 ||
      pixelFormat < 0 || pixelFormat >= TJ_NUMPF || jpegBuf == NULL ||
      jpegSize == NULL || jpegSubsamp < 0 || jpegSubsamp >= NUMSUBOPT ||
      jpegQual < 0 || jpegQual > 100)
    _throw("tjCompress2(): Invalid argument");

  if (pitch == 0) pitch = width * tjPixelSize[pixelFormat];

  if ((row_pointer = (JSAMPROW *)malloc(sizeof(JSAMPROW) * height)) == NULL)
    _throw("tjCompress2(): Memory allocation failure");

  if (setjmp(this->jerr.setjmp_buffer)) {
    /* If we get here, the JPEG code has signaled an error. */
    retval = -1;  goto bailout;
  }

  cinfo->image_width = width;
  cinfo->image_height = height;

  if (flags & TJFLAG_FORCEMMX) putenv("JSIMD_FORCEMMX=1");
  else if (flags & TJFLAG_FORCESSE) putenv("JSIMD_FORCESSE=1");
  else if (flags & TJFLAG_FORCESSE2) putenv("JSIMD_FORCESSE2=1");

  if (flags & TJFLAG_NOREALLOC) {
    alloc = 0;  *jpegSize = tjBufSize(width, height, jpegSubsamp);
  }
  jpeg_mem_dest_tj(cinfo, jpegBuf, jpegSize, alloc);
  if (setCompDefaults(cinfo, pixelFormat, jpegSubsamp, jpegQual, flags) == -1)
    return -1;

  jpeg_start_compress(cinfo, TRUE);
  for (i = 0; i < height; i++) {
    if (flags & TJFLAG_BOTTOMUP)
      row_pointer[i] = (JSAMPROW)&srcBuf[(height - i - 1) * pitch];
    else
      row_pointer[i] = (JSAMPROW)&srcBuf[i * pitch];
  }
  while (cinfo->next_scanline < cinfo->image_height)
    jpeg_write_scanlines(cinfo, &row_pointer[cinfo->next_scanline],
                         cinfo->image_height - cinfo->next_scanline);
  jpeg_finish_compress(cinfo);

bailout:
  if (cinfo->global_state > CSTATE_START) jpeg_abort_compress(cinfo);
  if (row_pointer) free(row_pointer);
  if (this->jerr.warning) retval = -1;
  this->jerr.stopOnWarning = FALSE;
  return retval;
=======
	int i, retval=0, alloc=1;  JSAMPROW *row_pointer=NULL;
	#ifndef JCS_EXTENSIONS
	unsigned char *rgbBuf=NULL;
	#endif

	getcinstance(handle)
	if((this->init&COMPRESS)==0)
		_throw("tjCompress2(): Instance has not been initialized for compression");

	if(srcBuf==NULL || width<=0 || pitch<0 || height<=0 || pixelFormat<0
		|| pixelFormat>=TJ_NUMPF || jpegBuf==NULL || jpegSize==NULL
		|| jpegSubsamp<0 || jpegSubsamp>=NUMSUBOPT || jpegQual<0 || jpegQual>100)
		_throw("tjCompress2(): Invalid argument");

	if(pitch==0) pitch=width*tjPixelSize[pixelFormat];

	#ifndef JCS_EXTENSIONS
	if(pixelFormat!=TJPF_GRAY && pixelFormat!=TJPF_CMYK)
	{
		rgbBuf=(unsigned char *)malloc(width*height*RGB_PIXELSIZE);
		if(!rgbBuf) _throw("tjCompress2(): Memory allocation failure");
		srcBuf=toRGB(srcBuf, width, pitch, height, pixelFormat, rgbBuf);
		pitch=width*RGB_PIXELSIZE;
	}
	#endif

	if((row_pointer=(JSAMPROW *)malloc(sizeof(JSAMPROW)*height))==NULL)
		_throw("tjCompress2(): Memory allocation failure");

	if(setjmp(this->jerr.setjmp_buffer))
	{
		/* If we get here, the JPEG code has signaled an error. */
		retval=-1;  goto bailout;
	}

	cinfo->image_width=width;
	cinfo->image_height=height;

#ifndef NO_PUTENV
	if(flags&TJFLAG_FORCEMMX) putenv("JSIMD_FORCEMMX=1");
	else if(flags&TJFLAG_FORCESSE) putenv("JSIMD_FORCESSE=1");
	else if(flags&TJFLAG_FORCESSE2) putenv("JSIMD_FORCESSE2=1");
#endif

	if(flags&TJFLAG_NOREALLOC)
	{
		alloc=0;  *jpegSize=tjBufSize(width, height, jpegSubsamp);
	}
	jpeg_mem_dest_tj(cinfo, jpegBuf, jpegSize, alloc);
	if(setCompDefaults(cinfo, pixelFormat, jpegSubsamp, jpegQual, flags)==-1)
		return -1;

	jpeg_start_compress(cinfo, TRUE);
	for(i=0; i<height; i++)
	{
		if(flags&TJFLAG_BOTTOMUP)
			row_pointer[i]=(JSAMPROW)&srcBuf[(height-i-1)*pitch];
		else row_pointer[i]=(JSAMPROW)&srcBuf[i*pitch];
	}
	while(cinfo->next_scanline<cinfo->image_height)
	{
		jpeg_write_scanlines(cinfo, &row_pointer[cinfo->next_scanline],
			cinfo->image_height-cinfo->next_scanline);
	}
	jpeg_finish_compress(cinfo);

	bailout:
	if(cinfo->global_state>CSTATE_START) jpeg_abort_compress(cinfo);
	#ifndef JCS_EXTENSIONS
	if(rgbBuf) free(rgbBuf);
	#endif
	if(row_pointer) free(row_pointer);
	if(this->jerr.warning) retval=-1;
	return retval;
>>>>>>> bd96b30b
}

DLLEXPORT int tjCompress(tjhandle handle, unsigned char *srcBuf, int width,
                         int pitch, int height, int pixelSize,
                         unsigned char *jpegBuf, unsigned long *jpegSize,
                         int jpegSubsamp, int jpegQual, int flags)
{
  int retval = 0;
  unsigned long size;

  if (flags & TJ_YUV) {
    size = tjBufSizeYUV(width, height, jpegSubsamp);
    retval = tjEncodeYUV2(handle, srcBuf, width, pitch, height,
                          getPixelFormat(pixelSize, flags), jpegBuf,
                          jpegSubsamp, flags);
  } else {
    retval = tjCompress2(handle, srcBuf, width, pitch, height,
                         getPixelFormat(pixelSize, flags), &jpegBuf, &size,
                         jpegSubsamp, jpegQual, flags | TJFLAG_NOREALLOC);
  }
  *jpegSize = size;
  return retval;
}


DLLEXPORT int tjEncodeYUVPlanes(tjhandle handle, const unsigned char *srcBuf,
                                int width, int pitch, int height,
                                int pixelFormat, unsigned char **dstPlanes,
                                int *strides, int subsamp, int flags)
{
<<<<<<< HEAD
  JSAMPROW *row_pointer = NULL;
  JSAMPLE *_tmpbuf[MAX_COMPONENTS], *_tmpbuf2[MAX_COMPONENTS];
  JSAMPROW *tmpbuf[MAX_COMPONENTS], *tmpbuf2[MAX_COMPONENTS];
  JSAMPROW *outbuf[MAX_COMPONENTS];
  int i, retval = 0, row, pw0, ph0, pw[MAX_COMPONENTS], ph[MAX_COMPONENTS];
  JSAMPLE *ptr;
  jpeg_component_info *compptr;

  getcinstance(handle);
  this->jerr.stopOnWarning = (flags & TJFLAG_STOPONWARNING) ? TRUE : FALSE;

  for (i = 0; i < MAX_COMPONENTS; i++) {
    tmpbuf[i] = NULL;  _tmpbuf[i] = NULL;
    tmpbuf2[i] = NULL;  _tmpbuf2[i] = NULL;  outbuf[i] = NULL;
  }

  if ((this->init & COMPRESS) == 0)
    _throw("tjEncodeYUVPlanes(): Instance has not been initialized for compression");

  if (srcBuf == NULL || width <= 0 || pitch < 0 || height <= 0 ||
      pixelFormat < 0 || pixelFormat >= TJ_NUMPF || !dstPlanes ||
      !dstPlanes[0] || subsamp < 0 || subsamp >= NUMSUBOPT)
    _throw("tjEncodeYUVPlanes(): Invalid argument");
  if (subsamp != TJSAMP_GRAY && (!dstPlanes[1] || !dstPlanes[2]))
    _throw("tjEncodeYUVPlanes(): Invalid argument");

  if (pixelFormat == TJPF_CMYK)
    _throw("tjEncodeYUVPlanes(): Cannot generate YUV images from CMYK pixels");

  if (pitch == 0) pitch = width * tjPixelSize[pixelFormat];

  if (setjmp(this->jerr.setjmp_buffer)) {
    /* If we get here, the JPEG code has signaled an error. */
    retval = -1;  goto bailout;
  }

  cinfo->image_width = width;
  cinfo->image_height = height;

  if (flags & TJFLAG_FORCEMMX) putenv("JSIMD_FORCEMMX=1");
  else if (flags & TJFLAG_FORCESSE) putenv("JSIMD_FORCESSE=1");
  else if (flags & TJFLAG_FORCESSE2) putenv("JSIMD_FORCESSE2=1");

  if (setCompDefaults(cinfo, pixelFormat, subsamp, -1, flags) == -1) return -1;

  /* Execute only the parts of jpeg_start_compress() that we need.  If we
     were to call the whole jpeg_start_compress() function, then it would try
     to write the file headers, which could overflow the output buffer if the
     YUV image were very small. */
  if (cinfo->global_state != CSTATE_START)
    _throw("tjEncodeYUVPlanes(): libjpeg API is in the wrong state");
  (*cinfo->err->reset_error_mgr) ((j_common_ptr)cinfo);
  jinit_c_master_control(cinfo, FALSE);
  jinit_color_converter(cinfo);
  jinit_downsampler(cinfo);
  (*cinfo->cconvert->start_pass) (cinfo);

  pw0 = PAD(width, cinfo->max_h_samp_factor);
  ph0 = PAD(height, cinfo->max_v_samp_factor);

  if ((row_pointer = (JSAMPROW *)malloc(sizeof(JSAMPROW) * ph0)) == NULL)
    _throw("tjEncodeYUVPlanes(): Memory allocation failure");
  for (i = 0; i < height; i++) {
    if (flags & TJFLAG_BOTTOMUP)
      row_pointer[i] = (JSAMPROW)&srcBuf[(height - i - 1) * pitch];
    else
      row_pointer[i] = (JSAMPROW)&srcBuf[i * pitch];
  }
  if (height < ph0)
    for (i = height; i < ph0; i++) row_pointer[i] = row_pointer[height - 1];

  for (i = 0; i < cinfo->num_components; i++) {
    compptr = &cinfo->comp_info[i];
    _tmpbuf[i] = (JSAMPLE *)malloc(
      PAD((compptr->width_in_blocks * cinfo->max_h_samp_factor * DCTSIZE) /
          compptr->h_samp_factor, 32) *
      cinfo->max_v_samp_factor + 32);
    if (!_tmpbuf[i])
      _throw("tjEncodeYUVPlanes(): Memory allocation failure");
    tmpbuf[i] =
      (JSAMPROW *)malloc(sizeof(JSAMPROW) * cinfo->max_v_samp_factor);
    if (!tmpbuf[i])
      _throw("tjEncodeYUVPlanes(): Memory allocation failure");
    for (row = 0; row < cinfo->max_v_samp_factor; row++) {
      unsigned char *_tmpbuf_aligned =
        (unsigned char *)PAD((size_t)_tmpbuf[i], 32);

      tmpbuf[i][row] = &_tmpbuf_aligned[
        PAD((compptr->width_in_blocks * cinfo->max_h_samp_factor * DCTSIZE) /
            compptr->h_samp_factor, 32) * row];
    }
    _tmpbuf2[i] =
      (JSAMPLE *)malloc(PAD(compptr->width_in_blocks * DCTSIZE, 32) *
                        compptr->v_samp_factor + 32);
    if (!_tmpbuf2[i])
      _throw("tjEncodeYUVPlanes(): Memory allocation failure");
    tmpbuf2[i] = (JSAMPROW *)malloc(sizeof(JSAMPROW) * compptr->v_samp_factor);
    if (!tmpbuf2[i])
      _throw("tjEncodeYUVPlanes(): Memory allocation failure");
    for (row = 0; row < compptr->v_samp_factor; row++) {
      unsigned char *_tmpbuf2_aligned =
        (unsigned char *)PAD((size_t)_tmpbuf2[i], 32);

      tmpbuf2[i][row] =
        &_tmpbuf2_aligned[PAD(compptr->width_in_blocks * DCTSIZE, 32) * row];
    }
    pw[i] = pw0 * compptr->h_samp_factor / cinfo->max_h_samp_factor;
    ph[i] = ph0 * compptr->v_samp_factor / cinfo->max_v_samp_factor;
    outbuf[i] = (JSAMPROW *)malloc(sizeof(JSAMPROW) * ph[i]);
    if (!outbuf[i])
      _throw("tjEncodeYUVPlanes(): Memory allocation failure");
    ptr = dstPlanes[i];
    for (row = 0; row < ph[i]; row++) {
      outbuf[i][row] = ptr;
      ptr += (strides && strides[i] != 0) ? strides[i] : pw[i];
    }
  }

  if (setjmp(this->jerr.setjmp_buffer)) {
    /* If we get here, the JPEG code has signaled an error. */
    retval = -1;  goto bailout;
  }

  for (row = 0; row < ph0; row += cinfo->max_v_samp_factor) {
    (*cinfo->cconvert->color_convert) (cinfo, &row_pointer[row], tmpbuf, 0,
                                       cinfo->max_v_samp_factor);
    (cinfo->downsample->downsample) (cinfo, tmpbuf, 0, tmpbuf2, 0);
    for (i = 0, compptr = cinfo->comp_info; i < cinfo->num_components;
         i++, compptr++)
      jcopy_sample_rows(tmpbuf2[i], 0, outbuf[i],
        row * compptr->v_samp_factor / cinfo->max_v_samp_factor,
        compptr->v_samp_factor, pw[i]);
  }
  cinfo->next_scanline += height;
  jpeg_abort_compress(cinfo);

bailout:
  if (cinfo->global_state > CSTATE_START) jpeg_abort_compress(cinfo);
  if (row_pointer) free(row_pointer);
  for (i = 0; i < MAX_COMPONENTS; i++) {
    if (tmpbuf[i] != NULL) free(tmpbuf[i]);
    if (_tmpbuf[i] != NULL) free(_tmpbuf[i]);
    if (tmpbuf2[i] != NULL) free(tmpbuf2[i]);
    if (_tmpbuf2[i] != NULL) free(_tmpbuf2[i]);
    if (outbuf[i] != NULL) free(outbuf[i]);
  }
  if (this->jerr.warning) retval = -1;
  this->jerr.stopOnWarning = FALSE;
  return retval;
=======
	int i, retval=0;  JSAMPROW *row_pointer=NULL;
	JSAMPLE *_tmpbuf[MAX_COMPONENTS], *_tmpbuf2[MAX_COMPONENTS];
	JSAMPROW *tmpbuf[MAX_COMPONENTS], *tmpbuf2[MAX_COMPONENTS];
	JSAMPROW *outbuf[MAX_COMPONENTS];
	int row, pw0, ph0, pw[MAX_COMPONENTS], ph[MAX_COMPONENTS];
	JSAMPLE *ptr;
	jpeg_component_info *compptr;
	#ifndef JCS_EXTENSIONS
	unsigned char *rgbBuf=NULL;
	#endif

	getcinstance(handle);

	for(i=0; i<MAX_COMPONENTS; i++)
	{
		tmpbuf[i]=NULL;  _tmpbuf[i]=NULL;
		tmpbuf2[i]=NULL;  _tmpbuf2[i]=NULL;  outbuf[i]=NULL;
	}

	if((this->init&COMPRESS)==0)
		_throw("tjEncodeYUVPlanes(): Instance has not been initialized for compression");

	if(srcBuf==NULL || width<=0 || pitch<0 || height<=0 || pixelFormat<0
		|| pixelFormat>=TJ_NUMPF || !dstPlanes || !dstPlanes[0] || subsamp<0
		|| subsamp>=NUMSUBOPT)
		_throw("tjEncodeYUVPlanes(): Invalid argument");
	if(subsamp!=TJSAMP_GRAY && (!dstPlanes[1] || !dstPlanes[2]))
		_throw("tjEncodeYUVPlanes(): Invalid argument");

	if(pixelFormat==TJPF_CMYK)
		_throw("tjEncodeYUVPlanes(): Cannot generate YUV images from CMYK pixels");

	if(pitch==0) pitch=width*tjPixelSize[pixelFormat];

	#ifndef JCS_EXTENSIONS
	if(pixelFormat!=TJPF_GRAY && pixelFormat!=TJPF_CMYK)
	{
		rgbBuf=(unsigned char *)malloc(width*height*RGB_PIXELSIZE);
		if(!rgbBuf) _throw("tjEncodeYUVPlanes(): Memory allocation failure");
		srcBuf=toRGB(srcBuf, width, pitch, height, pixelFormat, rgbBuf);
		pitch=width*RGB_PIXELSIZE;
	}
	#endif

	if(setjmp(this->jerr.setjmp_buffer))
	{
		/* If we get here, the JPEG code has signaled an error. */
		retval=-1;  goto bailout;
	}

	cinfo->image_width=width;
	cinfo->image_height=height;

#ifndef NO_PUTENV
	if(flags&TJFLAG_FORCEMMX) putenv("JSIMD_FORCEMMX=1");
	else if(flags&TJFLAG_FORCESSE) putenv("JSIMD_FORCESSE=1");
	else if(flags&TJFLAG_FORCESSE2) putenv("JSIMD_FORCESSE2=1");
#endif

	if(setCompDefaults(cinfo, pixelFormat, subsamp, -1, flags)==-1) return -1;

	/* Execute only the parts of jpeg_start_compress() that we need.  If we
	   were to call the whole jpeg_start_compress() function, then it would try
	   to write the file headers, which could overflow the output buffer if the
	   YUV image were very small. */
	if(cinfo->global_state!=CSTATE_START)
		_throw("tjEncodeYUVPlanes(): libjpeg API is in the wrong state");
	(*cinfo->err->reset_error_mgr)((j_common_ptr)cinfo);
	jinit_c_master_control(cinfo, FALSE);
	jinit_color_converter(cinfo);
	jinit_downsampler(cinfo);
	(*cinfo->cconvert->start_pass)(cinfo);

	pw0=PAD(width, cinfo->max_h_samp_factor);
	ph0=PAD(height, cinfo->max_v_samp_factor);

	if((row_pointer=(JSAMPROW *)malloc(sizeof(JSAMPROW)*ph0))==NULL)
		_throw("tjEncodeYUVPlanes(): Memory allocation failure");
	for(i=0; i<height; i++)
	{
		if(flags&TJFLAG_BOTTOMUP)
			row_pointer[i]=(JSAMPROW)&srcBuf[(height-i-1)*pitch];
		else row_pointer[i]=(JSAMPROW)&srcBuf[i*pitch];
	}
	if(height<ph0)
		for(i=height; i<ph0; i++) row_pointer[i]=row_pointer[height-1];

	for(i=0; i<cinfo->num_components; i++)
	{
		compptr=&cinfo->comp_info[i];
		_tmpbuf[i]=(JSAMPLE *)malloc(
			PAD((compptr->width_in_blocks*cinfo->max_h_samp_factor*DCTSIZE)
				/compptr->h_samp_factor, 16) * cinfo->max_v_samp_factor + 16);
		if(!_tmpbuf[i]) _throw("tjEncodeYUVPlanes(): Memory allocation failure");
		tmpbuf[i]=(JSAMPROW *)malloc(sizeof(JSAMPROW)*cinfo->max_v_samp_factor);
		if(!tmpbuf[i]) _throw("tjEncodeYUVPlanes(): Memory allocation failure");
		for(row=0; row<cinfo->max_v_samp_factor; row++)
		{
			unsigned char *_tmpbuf_aligned=
				(unsigned char *)PAD((size_t)_tmpbuf[i], 16);
			tmpbuf[i][row]=&_tmpbuf_aligned[
				PAD((compptr->width_in_blocks*cinfo->max_h_samp_factor*DCTSIZE)
					/compptr->h_samp_factor, 16) * row];
		}
		_tmpbuf2[i]=(JSAMPLE *)malloc(PAD(compptr->width_in_blocks*DCTSIZE, 16)
			* compptr->v_samp_factor + 16);
		if(!_tmpbuf2[i]) _throw("tjEncodeYUVPlanes(): Memory allocation failure");
		tmpbuf2[i]=(JSAMPROW *)malloc(sizeof(JSAMPROW)*compptr->v_samp_factor);
		if(!tmpbuf2[i]) _throw("tjEncodeYUVPlanes(): Memory allocation failure");
		for(row=0; row<compptr->v_samp_factor; row++)
		{
			unsigned char *_tmpbuf2_aligned=
				(unsigned char *)PAD((size_t)_tmpbuf2[i], 16);
			tmpbuf2[i][row]=&_tmpbuf2_aligned[
				PAD(compptr->width_in_blocks*DCTSIZE, 16) * row];
		}
		pw[i]=pw0*compptr->h_samp_factor/cinfo->max_h_samp_factor;
		ph[i]=ph0*compptr->v_samp_factor/cinfo->max_v_samp_factor;
		outbuf[i]=(JSAMPROW *)malloc(sizeof(JSAMPROW)*ph[i]);
		if(!outbuf[i]) _throw("tjEncodeYUVPlanes(): Memory allocation failure");
		ptr=dstPlanes[i];
		for(row=0; row<ph[i]; row++)
		{
			outbuf[i][row]=ptr;
			ptr+=(strides && strides[i]!=0)? strides[i]:pw[i];
		}
	}

	if(setjmp(this->jerr.setjmp_buffer))
	{
		/* If we get here, the JPEG code has signaled an error. */
		retval=-1;  goto bailout;
	}

	for(row=0; row<ph0; row+=cinfo->max_v_samp_factor)
	{
		(*cinfo->cconvert->color_convert)(cinfo, &row_pointer[row], tmpbuf, 0,
			cinfo->max_v_samp_factor);
		(cinfo->downsample->downsample)(cinfo, tmpbuf, 0, tmpbuf2, 0);
		for(i=0, compptr=cinfo->comp_info; i<cinfo->num_components; i++, compptr++)
			jcopy_sample_rows(tmpbuf2[i], 0, outbuf[i],
				row*compptr->v_samp_factor/cinfo->max_v_samp_factor,
				compptr->v_samp_factor, pw[i]);
	}
	cinfo->next_scanline+=height;
	jpeg_abort_compress(cinfo);

	bailout:
	if(cinfo->global_state>CSTATE_START) jpeg_abort_compress(cinfo);
	#ifndef JCS_EXTENSIONS
	if(rgbBuf) free(rgbBuf);
	#endif
	if(row_pointer) free(row_pointer);
	for(i=0; i<MAX_COMPONENTS; i++)
	{
		if(tmpbuf[i]!=NULL) free(tmpbuf[i]);
		if(_tmpbuf[i]!=NULL) free(_tmpbuf[i]);
		if(tmpbuf2[i]!=NULL) free(tmpbuf2[i]);
		if(_tmpbuf2[i]!=NULL) free(_tmpbuf2[i]);
		if(outbuf[i]!=NULL) free(outbuf[i]);
	}
	if(this->jerr.warning) retval=-1;
	return retval;
>>>>>>> bd96b30b
}

DLLEXPORT int tjEncodeYUV3(tjhandle handle, const unsigned char *srcBuf,
                           int width, int pitch, int height, int pixelFormat,
                           unsigned char *dstBuf, int pad, int subsamp,
                           int flags)
{
  unsigned char *dstPlanes[3];
  int pw0, ph0, strides[3], retval = -1;
  tjinstance *this = (tjinstance *)handle;

  if (!this) _throwg("tjEncodeYUV3(): Invalid handle");
  this->isInstanceError = FALSE;

  if (width <= 0 || height <= 0 || dstBuf == NULL || pad < 0 || !isPow2(pad) ||
      subsamp < 0 || subsamp >= NUMSUBOPT)
    _throw("tjEncodeYUV3(): Invalid argument");

  pw0 = tjPlaneWidth(0, width, subsamp);
  ph0 = tjPlaneHeight(0, height, subsamp);
  dstPlanes[0] = dstBuf;
  strides[0] = PAD(pw0, pad);
  if (subsamp == TJSAMP_GRAY) {
    strides[1] = strides[2] = 0;
    dstPlanes[1] = dstPlanes[2] = NULL;
  } else {
    int pw1 = tjPlaneWidth(1, width, subsamp);
    int ph1 = tjPlaneHeight(1, height, subsamp);

    strides[1] = strides[2] = PAD(pw1, pad);
    dstPlanes[1] = dstPlanes[0] + strides[0] * ph0;
    dstPlanes[2] = dstPlanes[1] + strides[1] * ph1;
  }

  return tjEncodeYUVPlanes(handle, srcBuf, width, pitch, height, pixelFormat,
                           dstPlanes, strides, subsamp, flags);

bailout:
  return retval;
}

DLLEXPORT int tjEncodeYUV2(tjhandle handle, unsigned char *srcBuf, int width,
                           int pitch, int height, int pixelFormat,
                           unsigned char *dstBuf, int subsamp, int flags)
{
  return tjEncodeYUV3(handle, srcBuf, width, pitch, height, pixelFormat,
                      dstBuf, 4, subsamp, flags);
}

DLLEXPORT int tjEncodeYUV(tjhandle handle, unsigned char *srcBuf, int width,
                          int pitch, int height, int pixelSize,
                          unsigned char *dstBuf, int subsamp, int flags)
{
  return tjEncodeYUV2(handle, srcBuf, width, pitch, height,
                      getPixelFormat(pixelSize, flags), dstBuf, subsamp,
                      flags);
}


DLLEXPORT int tjCompressFromYUVPlanes(tjhandle handle,
                                      const unsigned char **srcPlanes,
                                      int width, const int *strides,
                                      int height, int subsamp,
                                      unsigned char **jpegBuf,
                                      unsigned long *jpegSize, int jpegQual,
                                      int flags)
{
<<<<<<< HEAD
  int i, row, retval = 0, alloc = 1;
  int pw[MAX_COMPONENTS], ph[MAX_COMPONENTS], iw[MAX_COMPONENTS],
    tmpbufsize = 0, usetmpbuf = 0, th[MAX_COMPONENTS];
  JSAMPLE *_tmpbuf = NULL, *ptr;
  JSAMPROW *inbuf[MAX_COMPONENTS], *tmpbuf[MAX_COMPONENTS];

  getcinstance(handle)
  this->jerr.stopOnWarning = (flags & TJFLAG_STOPONWARNING) ? TRUE : FALSE;

  for (i = 0; i < MAX_COMPONENTS; i++) {
    tmpbuf[i] = NULL;  inbuf[i] = NULL;
  }

  if ((this->init & COMPRESS) == 0)
    _throw("tjCompressFromYUVPlanes(): Instance has not been initialized for compression");

  if (!srcPlanes || !srcPlanes[0] || width <= 0 || height <= 0 ||
      subsamp < 0 || subsamp >= NUMSUBOPT || jpegBuf == NULL ||
      jpegSize == NULL || jpegQual < 0 || jpegQual > 100)
    _throw("tjCompressFromYUVPlanes(): Invalid argument");
  if (subsamp != TJSAMP_GRAY && (!srcPlanes[1] || !srcPlanes[2]))
    _throw("tjCompressFromYUVPlanes(): Invalid argument");

  if (setjmp(this->jerr.setjmp_buffer)) {
    /* If we get here, the JPEG code has signaled an error. */
    retval = -1;  goto bailout;
  }

  cinfo->image_width = width;
  cinfo->image_height = height;

  if (flags & TJFLAG_FORCEMMX) putenv("JSIMD_FORCEMMX=1");
  else if (flags & TJFLAG_FORCESSE) putenv("JSIMD_FORCESSE=1");
  else if (flags & TJFLAG_FORCESSE2) putenv("JSIMD_FORCESSE2=1");

  if (flags & TJFLAG_NOREALLOC) {
    alloc = 0;  *jpegSize = tjBufSize(width, height, subsamp);
  }
  jpeg_mem_dest_tj(cinfo, jpegBuf, jpegSize, alloc);
  if (setCompDefaults(cinfo, TJPF_RGB, subsamp, jpegQual, flags) == -1)
    return -1;
  cinfo->raw_data_in = TRUE;

  jpeg_start_compress(cinfo, TRUE);
  for (i = 0; i < cinfo->num_components; i++) {
    jpeg_component_info *compptr = &cinfo->comp_info[i];
    int ih;

    iw[i] = compptr->width_in_blocks * DCTSIZE;
    ih = compptr->height_in_blocks * DCTSIZE;
    pw[i] = PAD(cinfo->image_width, cinfo->max_h_samp_factor) *
            compptr->h_samp_factor / cinfo->max_h_samp_factor;
    ph[i] = PAD(cinfo->image_height, cinfo->max_v_samp_factor) *
            compptr->v_samp_factor / cinfo->max_v_samp_factor;
    if (iw[i] != pw[i] || ih != ph[i]) usetmpbuf = 1;
    th[i] = compptr->v_samp_factor * DCTSIZE;
    tmpbufsize += iw[i] * th[i];
    if ((inbuf[i] = (JSAMPROW *)malloc(sizeof(JSAMPROW) * ph[i])) == NULL)
      _throw("tjCompressFromYUVPlanes(): Memory allocation failure");
    ptr = (JSAMPLE *)srcPlanes[i];
    for (row = 0; row < ph[i]; row++) {
      inbuf[i][row] = ptr;
      ptr += (strides && strides[i] != 0) ? strides[i] : pw[i];
    }
  }
  if (usetmpbuf) {
    if ((_tmpbuf = (JSAMPLE *)malloc(sizeof(JSAMPLE) * tmpbufsize)) == NULL)
      _throw("tjCompressFromYUVPlanes(): Memory allocation failure");
    ptr = _tmpbuf;
    for (i = 0; i < cinfo->num_components; i++) {
      if ((tmpbuf[i] = (JSAMPROW *)malloc(sizeof(JSAMPROW) * th[i])) == NULL)
        _throw("tjCompressFromYUVPlanes(): Memory allocation failure");
      for (row = 0; row < th[i]; row++) {
        tmpbuf[i][row] = ptr;
        ptr += iw[i];
      }
    }
  }

  if (setjmp(this->jerr.setjmp_buffer)) {
    /* If we get here, the JPEG code has signaled an error. */
    retval = -1;  goto bailout;
  }

  for (row = 0; row < (int)cinfo->image_height;
       row += cinfo->max_v_samp_factor * DCTSIZE) {
    JSAMPARRAY yuvptr[MAX_COMPONENTS];
    int crow[MAX_COMPONENTS];

    for (i = 0; i < cinfo->num_components; i++) {
      jpeg_component_info *compptr = &cinfo->comp_info[i];

      crow[i] = row * compptr->v_samp_factor / cinfo->max_v_samp_factor;
      if (usetmpbuf) {
        int j, k;

        for (j = 0; j < MIN(th[i], ph[i] - crow[i]); j++) {
          memcpy(tmpbuf[i][j], inbuf[i][crow[i] + j], pw[i]);
          /* Duplicate last sample in row to fill out MCU */
          for (k = pw[i]; k < iw[i]; k++)
            tmpbuf[i][j][k] = tmpbuf[i][j][pw[i] - 1];
        }
        /* Duplicate last row to fill out MCU */
        for (j = ph[i] - crow[i]; j < th[i]; j++)
          memcpy(tmpbuf[i][j], tmpbuf[i][ph[i] - crow[i] - 1], iw[i]);
        yuvptr[i] = tmpbuf[i];
      } else
        yuvptr[i] = &inbuf[i][crow[i]];
    }
    jpeg_write_raw_data(cinfo, yuvptr, cinfo->max_v_samp_factor * DCTSIZE);
  }
  jpeg_finish_compress(cinfo);

bailout:
  if (cinfo->global_state > CSTATE_START) jpeg_abort_compress(cinfo);
  for (i = 0; i < MAX_COMPONENTS; i++) {
    if (tmpbuf[i]) free(tmpbuf[i]);
    if (inbuf[i]) free(inbuf[i]);
  }
  if (_tmpbuf) free(_tmpbuf);
  if (this->jerr.warning) retval = -1;
  this->jerr.stopOnWarning = FALSE;
  return retval;
=======
	int i, row, retval=0, alloc=1;  JSAMPROW *inbuf[MAX_COMPONENTS];
	int pw[MAX_COMPONENTS], ph[MAX_COMPONENTS], iw[MAX_COMPONENTS],
		tmpbufsize=0, usetmpbuf=0, th[MAX_COMPONENTS];
	JSAMPLE *_tmpbuf=NULL, *ptr;  JSAMPROW *tmpbuf[MAX_COMPONENTS];

	getcinstance(handle)

	for(i=0; i<MAX_COMPONENTS; i++)
	{
		tmpbuf[i]=NULL;  inbuf[i]=NULL;
	}

	if((this->init&COMPRESS)==0)
		_throw("tjCompressFromYUVPlanes(): Instance has not been initialized for compression");

	if(!srcPlanes || !srcPlanes[0] || width<=0 || height<=0 || subsamp<0
		|| subsamp>=NUMSUBOPT || jpegBuf==NULL || jpegSize==NULL || jpegQual<0
		|| jpegQual>100)
		_throw("tjCompressFromYUVPlanes(): Invalid argument");
	if(subsamp!=TJSAMP_GRAY && (!srcPlanes[1] || !srcPlanes[2]))
		_throw("tjCompressFromYUVPlanes(): Invalid argument");

	if(setjmp(this->jerr.setjmp_buffer))
	{
		/* If we get here, the JPEG code has signaled an error. */
		retval=-1;  goto bailout;
	}

	cinfo->image_width=width;
	cinfo->image_height=height;

#ifndef NO_PUTENV
	if(flags&TJFLAG_FORCEMMX) putenv("JSIMD_FORCEMMX=1");
	else if(flags&TJFLAG_FORCESSE) putenv("JSIMD_FORCESSE=1");
	else if(flags&TJFLAG_FORCESSE2) putenv("JSIMD_FORCESSE2=1");
#endif

	if(flags&TJFLAG_NOREALLOC)
	{
		alloc=0;  *jpegSize=tjBufSize(width, height, subsamp);
	}
	jpeg_mem_dest_tj(cinfo, jpegBuf, jpegSize, alloc);
	if(setCompDefaults(cinfo, TJPF_RGB, subsamp, jpegQual, flags)==-1)
		return -1;
	cinfo->raw_data_in=TRUE;

	jpeg_start_compress(cinfo, TRUE);
	for(i=0; i<cinfo->num_components; i++)
	{
		jpeg_component_info *compptr=&cinfo->comp_info[i];
		int ih;
		iw[i]=compptr->width_in_blocks*DCTSIZE;
		ih=compptr->height_in_blocks*DCTSIZE;
		pw[i]=PAD(cinfo->image_width, cinfo->max_h_samp_factor)
			*compptr->h_samp_factor/cinfo->max_h_samp_factor;
		ph[i]=PAD(cinfo->image_height, cinfo->max_v_samp_factor)
			*compptr->v_samp_factor/cinfo->max_v_samp_factor;
		if(iw[i]!=pw[i] || ih!=ph[i]) usetmpbuf=1;
		th[i]=compptr->v_samp_factor*DCTSIZE;
		tmpbufsize+=iw[i]*th[i];
		if((inbuf[i]=(JSAMPROW *)malloc(sizeof(JSAMPROW)*ph[i]))==NULL)
			_throw("tjCompressFromYUVPlanes(): Memory allocation failure");
		ptr=(JSAMPLE *)srcPlanes[i];
		for(row=0; row<ph[i]; row++)
		{
			inbuf[i][row]=ptr;
			ptr+=(strides && strides[i]!=0)? strides[i]:pw[i];
		}
	}
	if(usetmpbuf)
	{
		if((_tmpbuf=(JSAMPLE *)malloc(sizeof(JSAMPLE)*tmpbufsize))==NULL)
			_throw("tjCompressFromYUVPlanes(): Memory allocation failure");
		ptr=_tmpbuf;
		for(i=0; i<cinfo->num_components; i++)
		{
			if((tmpbuf[i]=(JSAMPROW *)malloc(sizeof(JSAMPROW)*th[i]))==NULL)
				_throw("tjCompressFromYUVPlanes(): Memory allocation failure");
			for(row=0; row<th[i]; row++)
			{
				tmpbuf[i][row]=ptr;
				ptr+=iw[i];
			}
		}
	}

	if(setjmp(this->jerr.setjmp_buffer))
	{
		/* If we get here, the JPEG code has signaled an error. */
		retval=-1;  goto bailout;
	}

	for(row=0; row<(int)cinfo->image_height;
		row+=cinfo->max_v_samp_factor*DCTSIZE)
	{
		JSAMPARRAY yuvptr[MAX_COMPONENTS];
		int crow[MAX_COMPONENTS];
		for(i=0; i<cinfo->num_components; i++)
		{
			jpeg_component_info *compptr=&cinfo->comp_info[i];
			crow[i]=row*compptr->v_samp_factor/cinfo->max_v_samp_factor;
			if(usetmpbuf)
			{
				int j, k;
				for(j=0; j<min(th[i], ph[i]-crow[i]); j++)
				{
					memcpy(tmpbuf[i][j], inbuf[i][crow[i]+j], pw[i]);
					/* Duplicate last sample in row to fill out MCU */
					for(k=pw[i]; k<iw[i]; k++) tmpbuf[i][j][k]=tmpbuf[i][j][pw[i]-1];
				}
				/* Duplicate last row to fill out MCU */
				for(j=ph[i]-crow[i]; j<th[i]; j++)
					memcpy(tmpbuf[i][j], tmpbuf[i][ph[i]-crow[i]-1], iw[i]);
				yuvptr[i]=tmpbuf[i];
			}
			else
				yuvptr[i]=&inbuf[i][crow[i]];
		}
		jpeg_write_raw_data(cinfo, yuvptr, cinfo->max_v_samp_factor*DCTSIZE);
	}
	jpeg_finish_compress(cinfo);

	bailout:
	if(cinfo->global_state>CSTATE_START) jpeg_abort_compress(cinfo);
	for(i=0; i<MAX_COMPONENTS; i++)
	{
		if(tmpbuf[i]) free(tmpbuf[i]);
		if(inbuf[i]) free(inbuf[i]);
	}
	if(_tmpbuf) free(_tmpbuf);
	if(this->jerr.warning) retval=-1;
	return retval;
>>>>>>> bd96b30b
}

DLLEXPORT int tjCompressFromYUV(tjhandle handle, const unsigned char *srcBuf,
                                int width, int pad, int height, int subsamp,
                                unsigned char **jpegBuf,
                                unsigned long *jpegSize, int jpegQual,
                                int flags)
{
  const unsigned char *srcPlanes[3];
  int pw0, ph0, strides[3], retval = -1;
  tjinstance *this = (tjinstance *)handle;

  if (!this) _throwg("tjCompressFromYUV(): Invalid handle");
  this->isInstanceError = FALSE;

  if (srcBuf == NULL || width <= 0 || pad < 1 || height <= 0 || subsamp < 0 ||
      subsamp >= NUMSUBOPT)
    _throw("tjCompressFromYUV(): Invalid argument");

  pw0 = tjPlaneWidth(0, width, subsamp);
  ph0 = tjPlaneHeight(0, height, subsamp);
  srcPlanes[0] = srcBuf;
  strides[0] = PAD(pw0, pad);
  if (subsamp == TJSAMP_GRAY) {
    strides[1] = strides[2] = 0;
    srcPlanes[1] = srcPlanes[2] = NULL;
  } else {
    int pw1 = tjPlaneWidth(1, width, subsamp);
    int ph1 = tjPlaneHeight(1, height, subsamp);

    strides[1] = strides[2] = PAD(pw1, pad);
    srcPlanes[1] = srcPlanes[0] + strides[0] * ph0;
    srcPlanes[2] = srcPlanes[1] + strides[1] * ph1;
  }

  return tjCompressFromYUVPlanes(handle, srcPlanes, width, strides, height,
                                 subsamp, jpegBuf, jpegSize, jpegQual, flags);

bailout:
  return retval;
}


/* Decompressor */

static tjhandle _tjInitDecompress(tjinstance *this)
{
  static unsigned char buffer[1];

  /* This is also straight out of example.txt */
  this->dinfo.err = jpeg_std_error(&this->jerr.pub);
  this->jerr.pub.error_exit = my_error_exit;
  this->jerr.pub.output_message = my_output_message;
  this->jerr.emit_message = this->jerr.pub.emit_message;
  this->jerr.pub.emit_message = my_emit_message;

  if (setjmp(this->jerr.setjmp_buffer)) {
    /* If we get here, the JPEG code has signaled an error. */
    if (this) free(this);
    return NULL;
  }

  jpeg_create_decompress(&this->dinfo);
  /* Make an initial call so it will create the source manager */
  jpeg_mem_src_tj(&this->dinfo, buffer, 1);

  this->init |= DECOMPRESS;
  return (tjhandle)this;
}

DLLEXPORT tjhandle tjInitDecompress(void)
{
  tjinstance *this;

  if ((this = (tjinstance *)malloc(sizeof(tjinstance))) == NULL) {
    snprintf(errStr, JMSG_LENGTH_MAX,
             "tjInitDecompress(): Memory allocation failure");
    return NULL;
  }
  MEMZERO(this, sizeof(tjinstance));
  snprintf(this->errStr, JMSG_LENGTH_MAX, "No error");
  return _tjInitDecompress(this);
}


DLLEXPORT int tjDecompressHeader3(tjhandle handle,
                                  const unsigned char *jpegBuf,
                                  unsigned long jpegSize, int *width,
                                  int *height, int *jpegSubsamp,
                                  int *jpegColorspace)
{
  int retval = 0;

  getdinstance(handle);
  if ((this->init & DECOMPRESS) == 0)
    _throw("tjDecompressHeader3(): Instance has not been initialized for decompression");

  if (jpegBuf == NULL || jpegSize <= 0 || width == NULL || height == NULL ||
      jpegSubsamp == NULL || jpegColorspace == NULL)
    _throw("tjDecompressHeader3(): Invalid argument");

  if (setjmp(this->jerr.setjmp_buffer)) {
    /* If we get here, the JPEG code has signaled an error. */
    return -1;
  }

  jpeg_mem_src_tj(dinfo, jpegBuf, jpegSize);
  jpeg_read_header(dinfo, TRUE);

  *width = dinfo->image_width;
  *height = dinfo->image_height;
  *jpegSubsamp = getSubsamp(dinfo);
  switch (dinfo->jpeg_color_space) {
  case JCS_GRAYSCALE:  *jpegColorspace = TJCS_GRAY;  break;
  case JCS_RGB:        *jpegColorspace = TJCS_RGB;  break;
  case JCS_YCbCr:      *jpegColorspace = TJCS_YCbCr;  break;
  case JCS_CMYK:       *jpegColorspace = TJCS_CMYK;  break;
  case JCS_YCCK:       *jpegColorspace = TJCS_YCCK;  break;
  default:             *jpegColorspace = -1;  break;
  }

  jpeg_abort_decompress(dinfo);

  if (*jpegSubsamp < 0)
    _throw("tjDecompressHeader3(): Could not determine subsampling type for JPEG image");
  if (*jpegColorspace < 0)
    _throw("tjDecompressHeader3(): Could not determine colorspace of JPEG image");
  if (*width < 1 || *height < 1)
    _throw("tjDecompressHeader3(): Invalid data returned in header");

bailout:
  if (this->jerr.warning) retval = -1;
  return retval;
}

DLLEXPORT int tjDecompressHeader2(tjhandle handle, unsigned char *jpegBuf,
                                  unsigned long jpegSize, int *width,
                                  int *height, int *jpegSubsamp)
{
  int jpegColorspace;

  return tjDecompressHeader3(handle, jpegBuf, jpegSize, width, height,
                             jpegSubsamp, &jpegColorspace);
}

DLLEXPORT int tjDecompressHeader(tjhandle handle, unsigned char *jpegBuf,
                                 unsigned long jpegSize, int *width,
                                 int *height)
{
  int jpegSubsamp;

  return tjDecompressHeader2(handle, jpegBuf, jpegSize, width, height,
                             &jpegSubsamp);
}


DLLEXPORT tjscalingfactor *tjGetScalingFactors(int *numscalingfactors)
{
  if (numscalingfactors == NULL) {
    snprintf(errStr, JMSG_LENGTH_MAX,
             "tjGetScalingFactors(): Invalid argument");
    return NULL;
  }

  *numscalingfactors = NUMSF;
  return (tjscalingfactor *)sf;
}


DLLEXPORT int tjDecompress2(tjhandle handle, const unsigned char *jpegBuf,
                            unsigned long jpegSize, unsigned char *dstBuf,
                            int width, int pitch, int height, int pixelFormat,
                            int flags)
{
<<<<<<< HEAD
  JSAMPROW *row_pointer = NULL;
  int i, retval = 0, jpegwidth, jpegheight, scaledw, scaledh;

  getdinstance(handle);
  this->jerr.stopOnWarning = (flags & TJFLAG_STOPONWARNING) ? TRUE : FALSE;
  if ((this->init & DECOMPRESS) == 0)
    _throw("tjDecompress2(): Instance has not been initialized for decompression");

  if (jpegBuf == NULL || jpegSize <= 0 || dstBuf == NULL || width < 0 ||
      pitch < 0 || height < 0 || pixelFormat < 0 || pixelFormat >= TJ_NUMPF)
    _throw("tjDecompress2(): Invalid argument");

  if (flags & TJFLAG_FORCEMMX) putenv("JSIMD_FORCEMMX=1");
  else if (flags & TJFLAG_FORCESSE) putenv("JSIMD_FORCESSE=1");
  else if (flags & TJFLAG_FORCESSE2) putenv("JSIMD_FORCESSE2=1");

  if (setjmp(this->jerr.setjmp_buffer)) {
    /* If we get here, the JPEG code has signaled an error. */
    retval = -1;  goto bailout;
  }

  jpeg_mem_src_tj(dinfo, jpegBuf, jpegSize);
  jpeg_read_header(dinfo, TRUE);
  this->dinfo.out_color_space = pf2cs[pixelFormat];
  if (flags & TJFLAG_FASTDCT) this->dinfo.dct_method = JDCT_FASTEST;
  if (flags & TJFLAG_FASTUPSAMPLE) dinfo->do_fancy_upsampling = FALSE;

  jpegwidth = dinfo->image_width;  jpegheight = dinfo->image_height;
  if (width == 0) width = jpegwidth;
  if (height == 0) height = jpegheight;
  for (i = 0; i < NUMSF; i++) {
    scaledw = TJSCALED(jpegwidth, sf[i]);
    scaledh = TJSCALED(jpegheight, sf[i]);
    if (scaledw <= width && scaledh <= height)
      break;
  }
  if (i >= NUMSF)
    _throw("tjDecompress2(): Could not scale down to desired image dimensions");
  width = scaledw;  height = scaledh;
  dinfo->scale_num = sf[i].num;
  dinfo->scale_denom = sf[i].denom;

  jpeg_start_decompress(dinfo);
  if (pitch == 0) pitch = dinfo->output_width * tjPixelSize[pixelFormat];

  if ((row_pointer =
       (JSAMPROW *)malloc(sizeof(JSAMPROW) * dinfo->output_height)) == NULL)
    _throw("tjDecompress2(): Memory allocation failure");
  if (setjmp(this->jerr.setjmp_buffer)) {
    /* If we get here, the JPEG code has signaled an error. */
    retval = -1;  goto bailout;
  }
  for (i = 0; i < (int)dinfo->output_height; i++) {
    if (flags & TJFLAG_BOTTOMUP)
      row_pointer[i] = &dstBuf[(dinfo->output_height - i - 1) * pitch];
    else
      row_pointer[i] = &dstBuf[i * pitch];
  }
  while (dinfo->output_scanline < dinfo->output_height)
    jpeg_read_scanlines(dinfo, &row_pointer[dinfo->output_scanline],
                        dinfo->output_height - dinfo->output_scanline);
  jpeg_finish_decompress(dinfo);

bailout:
  if (dinfo->global_state > DSTATE_START) jpeg_abort_decompress(dinfo);
  if (row_pointer) free(row_pointer);
  if (this->jerr.warning) retval = -1;
  this->jerr.stopOnWarning = FALSE;
  return retval;
=======
	int i, retval=0;  JSAMPROW *row_pointer=NULL;
	int jpegwidth, jpegheight, scaledw, scaledh;
	#ifndef JCS_EXTENSIONS
	unsigned char *rgbBuf=NULL;
	unsigned char *_dstBuf=NULL;  int _pitch=0;
	#endif

	getdinstance(handle);
	if((this->init&DECOMPRESS)==0)
		_throw("tjDecompress2(): Instance has not been initialized for decompression");

	if(jpegBuf==NULL || jpegSize<=0 || dstBuf==NULL || width<0 || pitch<0
		|| height<0 || pixelFormat<0 || pixelFormat>=TJ_NUMPF)
		_throw("tjDecompress2(): Invalid argument");

#ifndef NO_PUTENV
	if(flags&TJFLAG_FORCEMMX) putenv("JSIMD_FORCEMMX=1");
	else if(flags&TJFLAG_FORCESSE) putenv("JSIMD_FORCESSE=1");
	else if(flags&TJFLAG_FORCESSE2) putenv("JSIMD_FORCESSE2=1");
#endif

	if(setjmp(this->jerr.setjmp_buffer))
	{
		/* If we get here, the JPEG code has signaled an error. */
		retval=-1;  goto bailout;
	}

	jpeg_mem_src_tj(dinfo, jpegBuf, jpegSize);
	jpeg_read_header(dinfo, TRUE);
	if(setDecompDefaults(dinfo, pixelFormat, flags)==-1)
	{
		retval=-1;  goto bailout;
	}

	if(flags&TJFLAG_FASTUPSAMPLE) dinfo->do_fancy_upsampling=FALSE;

	jpegwidth=dinfo->image_width;  jpegheight=dinfo->image_height;
	if(width==0) width=jpegwidth;
	if(height==0) height=jpegheight;
	for(i=0; i<NUMSF; i++)
	{
		scaledw=TJSCALED(jpegwidth, sf[i]);
		scaledh=TJSCALED(jpegheight, sf[i]);
		if(scaledw<=width && scaledh<=height)
			break;
	}
	if(i>=NUMSF)
		_throw("tjDecompress2(): Could not scale down to desired image dimensions");
	width=scaledw;  height=scaledh;
	dinfo->scale_num=sf[i].num;
	dinfo->scale_denom=sf[i].denom;

	jpeg_start_decompress(dinfo);
	if(pitch==0) pitch=dinfo->output_width*tjPixelSize[pixelFormat];

	#ifndef JCS_EXTENSIONS
	if(pixelFormat!=TJPF_GRAY && pixelFormat!=TJPF_CMYK &&
		(RGB_RED!=tjRedOffset[pixelFormat] ||
			RGB_GREEN!=tjGreenOffset[pixelFormat] ||
			RGB_BLUE!=tjBlueOffset[pixelFormat] ||
			RGB_PIXELSIZE!=tjPixelSize[pixelFormat]))
	{
		rgbBuf=(unsigned char *)malloc(width*height*3);
		if(!rgbBuf) _throw("tjDecompress2(): Memory allocation failure");
		_pitch=pitch;  pitch=width*3;
		_dstBuf=dstBuf;  dstBuf=rgbBuf;
	}
	#endif

	if((row_pointer=(JSAMPROW *)malloc(sizeof(JSAMPROW)
		*dinfo->output_height))==NULL)
		_throw("tjDecompress2(): Memory allocation failure");
	if(setjmp(this->jerr.setjmp_buffer))
	{
		/* If we get here, the JPEG code has signaled an error. */
		retval=-1;  goto bailout;
	}
	for(i=0; i<(int)dinfo->output_height; i++)
	{
		if(flags&TJFLAG_BOTTOMUP)
			row_pointer[i]=&dstBuf[(dinfo->output_height-i-1)*pitch];
		else row_pointer[i]=&dstBuf[i*pitch];
	}
	while(dinfo->output_scanline<dinfo->output_height)
	{
		jpeg_read_scanlines(dinfo, &row_pointer[dinfo->output_scanline],
			dinfo->output_height-dinfo->output_scanline);
	}
	jpeg_finish_decompress(dinfo);

	#ifndef JCS_EXTENSIONS
	fromRGB(rgbBuf, _dstBuf, width, _pitch, height, pixelFormat);
	#endif

	bailout:
	if(dinfo->global_state>DSTATE_START) jpeg_abort_decompress(dinfo);
	#ifndef JCS_EXTENSIONS
	if(rgbBuf) free(rgbBuf);
	#endif
	if(row_pointer) free(row_pointer);
	if(this->jerr.warning) retval=-1;
	return retval;
>>>>>>> bd96b30b
}

DLLEXPORT int tjDecompress(tjhandle handle, unsigned char *jpegBuf,
                           unsigned long jpegSize, unsigned char *dstBuf,
                           int width, int pitch, int height, int pixelSize,
                           int flags)
{
  if (flags & TJ_YUV)
    return tjDecompressToYUV(handle, jpegBuf, jpegSize, dstBuf, flags);
  else
    return tjDecompress2(handle, jpegBuf, jpegSize, dstBuf, width, pitch,
                         height, getPixelFormat(pixelSize, flags), flags);
}


static int setDecodeDefaults(struct jpeg_decompress_struct *dinfo,
                             int pixelFormat, int subsamp, int flags)
{
  int i;

  dinfo->scale_num = dinfo->scale_denom = 1;

  if (subsamp == TJSAMP_GRAY) {
    dinfo->num_components = dinfo->comps_in_scan = 1;
    dinfo->jpeg_color_space = JCS_GRAYSCALE;
  } else {
    dinfo->num_components = dinfo->comps_in_scan = 3;
    dinfo->jpeg_color_space = JCS_YCbCr;
  }

  dinfo->comp_info = (jpeg_component_info *)
    (*dinfo->mem->alloc_small) ((j_common_ptr)dinfo, JPOOL_IMAGE,
                                dinfo->num_components *
                                sizeof(jpeg_component_info));

  for (i = 0; i < dinfo->num_components; i++) {
    jpeg_component_info *compptr = &dinfo->comp_info[i];

    compptr->h_samp_factor = (i == 0) ? tjMCUWidth[subsamp] / 8 : 1;
    compptr->v_samp_factor = (i == 0) ? tjMCUHeight[subsamp] / 8 : 1;
    compptr->component_index = i;
    compptr->component_id = i + 1;
    compptr->quant_tbl_no = compptr->dc_tbl_no =
      compptr->ac_tbl_no = (i == 0) ? 0 : 1;
    dinfo->cur_comp_info[i] = compptr;
  }
  dinfo->data_precision = 8;
  for (i = 0; i < 2; i++) {
    if (dinfo->quant_tbl_ptrs[i] == NULL)
      dinfo->quant_tbl_ptrs[i] = jpeg_alloc_quant_table((j_common_ptr)dinfo);
  }

  return 0;
}


int my_read_markers(j_decompress_ptr dinfo)
{
  return JPEG_REACHED_SOS;
}

void my_reset_marker_reader(j_decompress_ptr dinfo)
{
}

DLLEXPORT int tjDecodeYUVPlanes(tjhandle handle,
                                const unsigned char **srcPlanes,
                                const int *strides, int subsamp,
                                unsigned char *dstBuf, int width, int pitch,
                                int height, int pixelFormat, int flags)
{
<<<<<<< HEAD
  JSAMPROW *row_pointer = NULL;
  JSAMPLE *_tmpbuf[MAX_COMPONENTS];
  JSAMPROW *tmpbuf[MAX_COMPONENTS], *inbuf[MAX_COMPONENTS];
  int i, retval = 0, row, pw0, ph0, pw[MAX_COMPONENTS], ph[MAX_COMPONENTS];
  JSAMPLE *ptr;
  jpeg_component_info *compptr;
  int (*old_read_markers) (j_decompress_ptr);
  void (*old_reset_marker_reader) (j_decompress_ptr);

  getdinstance(handle);
  this->jerr.stopOnWarning = (flags & TJFLAG_STOPONWARNING) ? TRUE : FALSE;

  for (i = 0; i < MAX_COMPONENTS; i++) {
    tmpbuf[i] = NULL;  _tmpbuf[i] = NULL;  inbuf[i] = NULL;
  }

  if ((this->init & DECOMPRESS) == 0)
    _throw("tjDecodeYUVPlanes(): Instance has not been initialized for decompression");

  if (!srcPlanes || !srcPlanes[0] || subsamp < 0 || subsamp >= NUMSUBOPT ||
      dstBuf == NULL || width <= 0 || pitch < 0 || height <= 0 ||
      pixelFormat < 0 || pixelFormat >= TJ_NUMPF)
    _throw("tjDecodeYUVPlanes(): Invalid argument");
  if (subsamp != TJSAMP_GRAY && (!srcPlanes[1] || !srcPlanes[2]))
    _throw("tjDecodeYUVPlanes(): Invalid argument");

  if (setjmp(this->jerr.setjmp_buffer)) {
    /* If we get here, the JPEG code has signaled an error. */
    retval = -1;  goto bailout;
  }

  if (pixelFormat == TJPF_CMYK)
    _throw("tjDecodeYUVPlanes(): Cannot decode YUV images into CMYK pixels.");

  if (pitch == 0) pitch = width * tjPixelSize[pixelFormat];
  dinfo->image_width = width;
  dinfo->image_height = height;

  if (flags & TJFLAG_FORCEMMX) putenv("JSIMD_FORCEMMX=1");
  else if (flags & TJFLAG_FORCESSE) putenv("JSIMD_FORCESSE=1");
  else if (flags & TJFLAG_FORCESSE2) putenv("JSIMD_FORCESSE2=1");

  if (setDecodeDefaults(dinfo, pixelFormat, subsamp, flags) == -1) {
    retval = -1;  goto bailout;
  }
  old_read_markers = dinfo->marker->read_markers;
  dinfo->marker->read_markers = my_read_markers;
  old_reset_marker_reader = dinfo->marker->reset_marker_reader;
  dinfo->marker->reset_marker_reader = my_reset_marker_reader;
  jpeg_read_header(dinfo, TRUE);
  dinfo->marker->read_markers = old_read_markers;
  dinfo->marker->reset_marker_reader = old_reset_marker_reader;

  this->dinfo.out_color_space = pf2cs[pixelFormat];
  if (flags & TJFLAG_FASTDCT) this->dinfo.dct_method = JDCT_FASTEST;
  dinfo->do_fancy_upsampling = FALSE;
  dinfo->Se = DCTSIZE2 - 1;
  jinit_master_decompress(dinfo);
  (*dinfo->upsample->start_pass) (dinfo);

  pw0 = PAD(width, dinfo->max_h_samp_factor);
  ph0 = PAD(height, dinfo->max_v_samp_factor);

  if (pitch == 0) pitch = dinfo->output_width * tjPixelSize[pixelFormat];

  if ((row_pointer = (JSAMPROW *)malloc(sizeof(JSAMPROW) * ph0)) == NULL)
    _throw("tjDecodeYUVPlanes(): Memory allocation failure");
  for (i = 0; i < height; i++) {
    if (flags & TJFLAG_BOTTOMUP)
      row_pointer[i] = &dstBuf[(height - i - 1) * pitch];
    else
      row_pointer[i] = &dstBuf[i * pitch];
  }
  if (height < ph0)
    for (i = height; i < ph0; i++) row_pointer[i] = row_pointer[height - 1];

  for (i = 0; i < dinfo->num_components; i++) {
    compptr = &dinfo->comp_info[i];
    _tmpbuf[i] =
      (JSAMPLE *)malloc(PAD(compptr->width_in_blocks * DCTSIZE, 32) *
                        compptr->v_samp_factor + 32);
    if (!_tmpbuf[i])
      _throw("tjDecodeYUVPlanes(): Memory allocation failure");
    tmpbuf[i] = (JSAMPROW *)malloc(sizeof(JSAMPROW) * compptr->v_samp_factor);
    if (!tmpbuf[i])
      _throw("tjDecodeYUVPlanes(): Memory allocation failure");
    for (row = 0; row < compptr->v_samp_factor; row++) {
      unsigned char *_tmpbuf_aligned =
        (unsigned char *)PAD((size_t)_tmpbuf[i], 32);

      tmpbuf[i][row] =
        &_tmpbuf_aligned[PAD(compptr->width_in_blocks * DCTSIZE, 32) * row];
    }
    pw[i] = pw0 * compptr->h_samp_factor / dinfo->max_h_samp_factor;
    ph[i] = ph0 * compptr->v_samp_factor / dinfo->max_v_samp_factor;
    inbuf[i] = (JSAMPROW *)malloc(sizeof(JSAMPROW) * ph[i]);
    if (!inbuf[i])
      _throw("tjDecodeYUVPlanes(): Memory allocation failure");
    ptr = (JSAMPLE *)srcPlanes[i];
    for (row = 0; row < ph[i]; row++) {
      inbuf[i][row] = ptr;
      ptr += (strides && strides[i] != 0) ? strides[i] : pw[i];
    }
  }

  if (setjmp(this->jerr.setjmp_buffer)) {
    /* If we get here, the JPEG code has signaled an error. */
    retval = -1;  goto bailout;
  }

  for (row = 0; row < ph0; row += dinfo->max_v_samp_factor) {
    JDIMENSION inrow = 0, outrow = 0;

    for (i = 0, compptr = dinfo->comp_info; i < dinfo->num_components;
         i++, compptr++)
      jcopy_sample_rows(inbuf[i],
        row * compptr->v_samp_factor / dinfo->max_v_samp_factor, tmpbuf[i], 0,
        compptr->v_samp_factor, pw[i]);
    (dinfo->upsample->upsample) (dinfo, tmpbuf, &inrow,
                                 dinfo->max_v_samp_factor, &row_pointer[row],
                                 &outrow, dinfo->max_v_samp_factor);
  }
  jpeg_abort_decompress(dinfo);

bailout:
  if (dinfo->global_state > DSTATE_START) jpeg_abort_decompress(dinfo);
  if (row_pointer) free(row_pointer);
  for (i = 0; i < MAX_COMPONENTS; i++) {
    if (tmpbuf[i] != NULL) free(tmpbuf[i]);
    if (_tmpbuf[i] != NULL) free(_tmpbuf[i]);
    if (inbuf[i] != NULL) free(inbuf[i]);
  }
  if (this->jerr.warning) retval = -1;
  this->jerr.stopOnWarning = FALSE;
  return retval;
=======
	int i, retval=0;  JSAMPROW *row_pointer=NULL;
	JSAMPLE *_tmpbuf[MAX_COMPONENTS];
	JSAMPROW *tmpbuf[MAX_COMPONENTS], *inbuf[MAX_COMPONENTS];
	int row, pw0, ph0, pw[MAX_COMPONENTS], ph[MAX_COMPONENTS];
	JSAMPLE *ptr;
	jpeg_component_info *compptr;
	#ifndef JCS_EXTENSIONS
	unsigned char *rgbBuf=NULL;
	unsigned char *_dstBuf=NULL;  int _pitch=0;
	#endif
	int (*old_read_markers)(j_decompress_ptr);
	void (*old_reset_marker_reader)(j_decompress_ptr);

	getdinstance(handle);

	for(i=0; i<MAX_COMPONENTS; i++)
	{
		tmpbuf[i]=NULL;  _tmpbuf[i]=NULL;  inbuf[i]=NULL;
	}

	if((this->init&DECOMPRESS)==0)
		_throw("tjDecodeYUVPlanes(): Instance has not been initialized for decompression");

	if(!srcPlanes || !srcPlanes[0] || subsamp<0 || subsamp>=NUMSUBOPT
		|| dstBuf==NULL || width<=0 || pitch<0 || height<=0 || pixelFormat<0
		|| pixelFormat>=TJ_NUMPF)
		_throw("tjDecodeYUVPlanes(): Invalid argument");
	if(subsamp!=TJSAMP_GRAY && (!srcPlanes[1] || !srcPlanes[2]))
		_throw("tjDecodeYUVPlanes(): Invalid argument");

	if(setjmp(this->jerr.setjmp_buffer))
	{
		/* If we get here, the JPEG code has signaled an error. */
		retval=-1;  goto bailout;
	}

	if(pixelFormat==TJPF_CMYK)
		_throw("tjDecodeYUVPlanes(): Cannot decode YUV images into CMYK pixels.");

	if(pitch==0) pitch=width*tjPixelSize[pixelFormat];
	dinfo->image_width=width;
	dinfo->image_height=height;

#ifndef NO_PUTENV
	if(flags&TJFLAG_FORCEMMX) putenv("JSIMD_FORCEMMX=1");
	else if(flags&TJFLAG_FORCESSE) putenv("JSIMD_FORCESSE=1");
	else if(flags&TJFLAG_FORCESSE2) putenv("JSIMD_FORCESSE2=1");
#endif

	if(setDecodeDefaults(dinfo, pixelFormat, subsamp, flags)==-1)
	{
		retval=-1;  goto bailout;
	}
	old_read_markers=dinfo->marker->read_markers;
	dinfo->marker->read_markers=my_read_markers;
	old_reset_marker_reader=dinfo->marker->reset_marker_reader;
	dinfo->marker->reset_marker_reader=my_reset_marker_reader;
	jpeg_read_header(dinfo, TRUE);
	dinfo->marker->read_markers=old_read_markers;
	dinfo->marker->reset_marker_reader=old_reset_marker_reader;

	if(setDecompDefaults(dinfo, pixelFormat, flags)==-1)
	{
		retval=-1;  goto bailout;
	}
	dinfo->do_fancy_upsampling=FALSE;
	dinfo->Se=DCTSIZE2-1;
	jinit_master_decompress(dinfo);
	(*dinfo->upsample->start_pass)(dinfo);

	pw0=PAD(width, dinfo->max_h_samp_factor);
	ph0=PAD(height, dinfo->max_v_samp_factor);

	if(pitch==0) pitch=dinfo->output_width*tjPixelSize[pixelFormat];

	#ifndef JCS_EXTENSIONS
	if(pixelFormat!=TJPF_GRAY && pixelFormat!=TJPF_CMYK &&
		(RGB_RED!=tjRedOffset[pixelFormat] ||
			RGB_GREEN!=tjGreenOffset[pixelFormat] ||
			RGB_BLUE!=tjBlueOffset[pixelFormat] ||
			RGB_PIXELSIZE!=tjPixelSize[pixelFormat]))
	{
		rgbBuf=(unsigned char *)malloc(width*height*3);
		if(!rgbBuf) _throw("tjDecodeYUVPlanes(): Memory allocation failure");
		_pitch=pitch;  pitch=width*3;
		_dstBuf=dstBuf;  dstBuf=rgbBuf;
	}
	#endif

	if((row_pointer=(JSAMPROW *)malloc(sizeof(JSAMPROW)*ph0))==NULL)
		_throw("tjDecodeYUVPlanes(): Memory allocation failure");
	for(i=0; i<height; i++)
	{
		if(flags&TJFLAG_BOTTOMUP) row_pointer[i]=&dstBuf[(height-i-1)*pitch];
		else row_pointer[i]=&dstBuf[i*pitch];
	}
	if(height<ph0)
		for(i=height; i<ph0; i++) row_pointer[i]=row_pointer[height-1];

	for(i=0; i<dinfo->num_components; i++)
	{
		compptr=&dinfo->comp_info[i];
		_tmpbuf[i]=(JSAMPLE *)malloc(PAD(compptr->width_in_blocks*DCTSIZE, 16)
			* compptr->v_samp_factor + 16);
		if(!_tmpbuf[i]) _throw("tjDecodeYUVPlanes(): Memory allocation failure");
		tmpbuf[i]=(JSAMPROW *)malloc(sizeof(JSAMPROW)*compptr->v_samp_factor);
		if(!tmpbuf[i]) _throw("tjDecodeYUVPlanes(): Memory allocation failure");
		for(row=0; row<compptr->v_samp_factor; row++)
		{
			unsigned char *_tmpbuf_aligned=
				(unsigned char *)PAD((size_t)_tmpbuf[i], 16);
			tmpbuf[i][row]=&_tmpbuf_aligned[
				PAD(compptr->width_in_blocks*DCTSIZE, 16) * row];
		}
		pw[i]=pw0*compptr->h_samp_factor/dinfo->max_h_samp_factor;
		ph[i]=ph0*compptr->v_samp_factor/dinfo->max_v_samp_factor;
		inbuf[i]=(JSAMPROW *)malloc(sizeof(JSAMPROW)*ph[i]);
		if(!inbuf[i]) _throw("tjDecodeYUVPlanes(): Memory allocation failure");
		ptr=(JSAMPLE *)srcPlanes[i];
		for(row=0; row<ph[i]; row++)
		{
			inbuf[i][row]=ptr;
			ptr+=(strides && strides[i]!=0)? strides[i]:pw[i];
		}
	}

	if(setjmp(this->jerr.setjmp_buffer))
	{
		/* If we get here, the JPEG code has signaled an error. */
		retval=-1;  goto bailout;
	}

	for(row=0; row<ph0; row+=dinfo->max_v_samp_factor)
	{
		JDIMENSION inrow=0, outrow=0;
		for(i=0, compptr=dinfo->comp_info; i<dinfo->num_components; i++, compptr++)
			jcopy_sample_rows(inbuf[i],
				row*compptr->v_samp_factor/dinfo->max_v_samp_factor, tmpbuf[i], 0,
				compptr->v_samp_factor, pw[i]);
		(dinfo->upsample->upsample)(dinfo, tmpbuf, &inrow,
			dinfo->max_v_samp_factor, &row_pointer[row], &outrow,
			dinfo->max_v_samp_factor);
	}
	jpeg_abort_decompress(dinfo);

	#ifndef JCS_EXTENSIONS
	fromRGB(rgbBuf, _dstBuf, width, _pitch, height, pixelFormat);
	#endif

	bailout:
	if(dinfo->global_state>DSTATE_START) jpeg_abort_decompress(dinfo);
	#ifndef JCS_EXTENSIONS
	if(rgbBuf) free(rgbBuf);
	#endif
	if(row_pointer) free(row_pointer);
	for(i=0; i<MAX_COMPONENTS; i++)
	{
		if(tmpbuf[i]!=NULL) free(tmpbuf[i]);
		if(_tmpbuf[i]!=NULL) free(_tmpbuf[i]);
		if(inbuf[i]!=NULL) free(inbuf[i]);
	}
	if(this->jerr.warning) retval=-1;
	return retval;
>>>>>>> bd96b30b
}

DLLEXPORT int tjDecodeYUV(tjhandle handle, const unsigned char *srcBuf,
                          int pad, int subsamp, unsigned char *dstBuf,
                          int width, int pitch, int height, int pixelFormat,
                          int flags)
{
  const unsigned char *srcPlanes[3];
  int pw0, ph0, strides[3], retval = -1;
  tjinstance *this = (tjinstance *)handle;

  if (!this) _throwg("tjDecodeYUV(): Invalid handle");
  this->isInstanceError = FALSE;

  if (srcBuf == NULL || pad < 0 || !isPow2(pad) || subsamp < 0 ||
      subsamp >= NUMSUBOPT || width <= 0 || height <= 0)
    _throw("tjDecodeYUV(): Invalid argument");

  pw0 = tjPlaneWidth(0, width, subsamp);
  ph0 = tjPlaneHeight(0, height, subsamp);
  srcPlanes[0] = srcBuf;
  strides[0] = PAD(pw0, pad);
  if (subsamp == TJSAMP_GRAY) {
    strides[1] = strides[2] = 0;
    srcPlanes[1] = srcPlanes[2] = NULL;
  } else {
    int pw1 = tjPlaneWidth(1, width, subsamp);
    int ph1 = tjPlaneHeight(1, height, subsamp);

    strides[1] = strides[2] = PAD(pw1, pad);
    srcPlanes[1] = srcPlanes[0] + strides[0] * ph0;
    srcPlanes[2] = srcPlanes[1] + strides[1] * ph1;
  }

  return tjDecodeYUVPlanes(handle, srcPlanes, strides, subsamp, dstBuf, width,
                           pitch, height, pixelFormat, flags);

bailout:
  return retval;
}

DLLEXPORT int tjDecompressToYUVPlanes(tjhandle handle,
                                      const unsigned char *jpegBuf,
                                      unsigned long jpegSize,
                                      unsigned char **dstPlanes, int width,
                                      int *strides, int height, int flags)
{
<<<<<<< HEAD
  int i, sfi, row, retval = 0;
  int jpegwidth, jpegheight, jpegSubsamp, scaledw, scaledh;
  int pw[MAX_COMPONENTS], ph[MAX_COMPONENTS], iw[MAX_COMPONENTS],
    tmpbufsize = 0, usetmpbuf = 0, th[MAX_COMPONENTS];
  JSAMPLE *_tmpbuf = NULL, *ptr;
  JSAMPROW *outbuf[MAX_COMPONENTS], *tmpbuf[MAX_COMPONENTS];
  int dctsize;

  getdinstance(handle);
  this->jerr.stopOnWarning = (flags & TJFLAG_STOPONWARNING) ? TRUE : FALSE;

  for (i = 0; i < MAX_COMPONENTS; i++) {
    tmpbuf[i] = NULL;  outbuf[i] = NULL;
  }

  if ((this->init & DECOMPRESS) == 0)
    _throw("tjDecompressToYUVPlanes(): Instance has not been initialized for decompression");

  if (jpegBuf == NULL || jpegSize <= 0 || !dstPlanes || !dstPlanes[0] ||
      width < 0 || height < 0)
    _throw("tjDecompressToYUVPlanes(): Invalid argument");

  if (flags & TJFLAG_FORCEMMX) putenv("JSIMD_FORCEMMX=1");
  else if (flags & TJFLAG_FORCESSE) putenv("JSIMD_FORCESSE=1");
  else if (flags & TJFLAG_FORCESSE2) putenv("JSIMD_FORCESSE2=1");

  if (setjmp(this->jerr.setjmp_buffer)) {
    /* If we get here, the JPEG code has signaled an error. */
    retval = -1;  goto bailout;
  }

  if (!this->headerRead) {
    jpeg_mem_src_tj(dinfo, jpegBuf, jpegSize);
    jpeg_read_header(dinfo, TRUE);
  }
  this->headerRead = 0;
  jpegSubsamp = getSubsamp(dinfo);
  if (jpegSubsamp < 0)
    _throw("tjDecompressToYUVPlanes(): Could not determine subsampling type for JPEG image");

  if (jpegSubsamp != TJSAMP_GRAY && (!dstPlanes[1] || !dstPlanes[2]))
    _throw("tjDecompressToYUVPlanes(): Invalid argument");

  jpegwidth = dinfo->image_width;  jpegheight = dinfo->image_height;
  if (width == 0) width = jpegwidth;
  if (height == 0) height = jpegheight;
  for (i = 0; i < NUMSF; i++) {
    scaledw = TJSCALED(jpegwidth, sf[i]);
    scaledh = TJSCALED(jpegheight, sf[i]);
    if (scaledw <= width && scaledh <= height)
      break;
  }
  if (i >= NUMSF)
    _throw("tjDecompressToYUVPlanes(): Could not scale down to desired image dimensions");
  if (dinfo->num_components > 3)
    _throw("tjDecompressToYUVPlanes(): JPEG image must have 3 or fewer components");

  width = scaledw;  height = scaledh;
  dinfo->scale_num = sf[i].num;
  dinfo->scale_denom = sf[i].denom;
  sfi = i;
  jpeg_calc_output_dimensions(dinfo);

  dctsize = DCTSIZE * sf[sfi].num / sf[sfi].denom;

  for (i = 0; i < dinfo->num_components; i++) {
    jpeg_component_info *compptr = &dinfo->comp_info[i];
    int ih;

    iw[i] = compptr->width_in_blocks * dctsize;
    ih = compptr->height_in_blocks * dctsize;
    pw[i] = PAD(dinfo->output_width, dinfo->max_h_samp_factor) *
            compptr->h_samp_factor / dinfo->max_h_samp_factor;
    ph[i] = PAD(dinfo->output_height, dinfo->max_v_samp_factor) *
            compptr->v_samp_factor / dinfo->max_v_samp_factor;
    if (iw[i] != pw[i] || ih != ph[i]) usetmpbuf = 1;
    th[i] = compptr->v_samp_factor * dctsize;
    tmpbufsize += iw[i] * th[i];
    if ((outbuf[i] = (JSAMPROW *)malloc(sizeof(JSAMPROW) * ph[i])) == NULL)
      _throw("tjDecompressToYUVPlanes(): Memory allocation failure");
    ptr = dstPlanes[i];
    for (row = 0; row < ph[i]; row++) {
      outbuf[i][row] = ptr;
      ptr += (strides && strides[i] != 0) ? strides[i] : pw[i];
    }
  }
  if (usetmpbuf) {
    if ((_tmpbuf = (JSAMPLE *)malloc(sizeof(JSAMPLE) * tmpbufsize)) == NULL)
      _throw("tjDecompressToYUVPlanes(): Memory allocation failure");
    ptr = _tmpbuf;
    for (i = 0; i < dinfo->num_components; i++) {
      if ((tmpbuf[i] = (JSAMPROW *)malloc(sizeof(JSAMPROW) * th[i])) == NULL)
        _throw("tjDecompressToYUVPlanes(): Memory allocation failure");
      for (row = 0; row < th[i]; row++) {
        tmpbuf[i][row] = ptr;
        ptr += iw[i];
      }
    }
  }

  if (setjmp(this->jerr.setjmp_buffer)) {
    /* If we get here, the JPEG code has signaled an error. */
    retval = -1;  goto bailout;
  }

  if (flags & TJFLAG_FASTUPSAMPLE) dinfo->do_fancy_upsampling = FALSE;
  if (flags & TJFLAG_FASTDCT) dinfo->dct_method = JDCT_FASTEST;
  dinfo->raw_data_out = TRUE;

  jpeg_start_decompress(dinfo);
  for (row = 0; row < (int)dinfo->output_height;
       row += dinfo->max_v_samp_factor * dinfo->_min_DCT_scaled_size) {
    JSAMPARRAY yuvptr[MAX_COMPONENTS];
    int crow[MAX_COMPONENTS];

    for (i = 0; i < dinfo->num_components; i++) {
      jpeg_component_info *compptr = &dinfo->comp_info[i];

      if (jpegSubsamp == TJ_420) {
        /* When 4:2:0 subsampling is used with IDCT scaling, libjpeg will try
           to be clever and use the IDCT to perform upsampling on the U and V
           planes.  For instance, if the output image is to be scaled by 1/2
           relative to the JPEG image, then the scaling factor and upsampling
           effectively cancel each other, so a normal 8x8 IDCT can be used.
           However, this is not desirable when using the decompress-to-YUV
           functionality in TurboJPEG, since we want to output the U and V
           planes in their subsampled form.  Thus, we have to override some
           internal libjpeg parameters to force it to use the "scaled" IDCT
           functions on the U and V planes. */
        compptr->_DCT_scaled_size = dctsize;
        compptr->MCU_sample_width = tjMCUWidth[jpegSubsamp] *
          sf[sfi].num / sf[sfi].denom *
          compptr->v_samp_factor / dinfo->max_v_samp_factor;
        dinfo->idct->inverse_DCT[i] = dinfo->idct->inverse_DCT[0];
      }
      crow[i] = row * compptr->v_samp_factor / dinfo->max_v_samp_factor;
      if (usetmpbuf) yuvptr[i] = tmpbuf[i];
      else yuvptr[i] = &outbuf[i][crow[i]];
    }
    jpeg_read_raw_data(dinfo, yuvptr,
                       dinfo->max_v_samp_factor * dinfo->_min_DCT_scaled_size);
    if (usetmpbuf) {
      int j;

      for (i = 0; i < dinfo->num_components; i++) {
        for (j = 0; j < MIN(th[i], ph[i] - crow[i]); j++) {
          memcpy(outbuf[i][crow[i] + j], tmpbuf[i][j], pw[i]);
        }
      }
    }
  }
  jpeg_finish_decompress(dinfo);

bailout:
  if (dinfo->global_state > DSTATE_START) jpeg_abort_decompress(dinfo);
  for (i = 0; i < MAX_COMPONENTS; i++) {
    if (tmpbuf[i]) free(tmpbuf[i]);
    if (outbuf[i]) free(outbuf[i]);
  }
  if (_tmpbuf) free(_tmpbuf);
  if (this->jerr.warning) retval = -1;
  this->jerr.stopOnWarning = FALSE;
  return retval;
=======
	int i, sfi, row, retval=0;  JSAMPROW *outbuf[MAX_COMPONENTS];
	int jpegwidth, jpegheight, jpegSubsamp, scaledw, scaledh;
	int pw[MAX_COMPONENTS], ph[MAX_COMPONENTS], iw[MAX_COMPONENTS],
		tmpbufsize=0, usetmpbuf=0, th[MAX_COMPONENTS];
	JSAMPLE *_tmpbuf=NULL, *ptr;  JSAMPROW *tmpbuf[MAX_COMPONENTS];
	int dctsize;

	getdinstance(handle);

	for(i=0; i<MAX_COMPONENTS; i++)
	{
		tmpbuf[i]=NULL;  outbuf[i]=NULL;
	}

	if((this->init&DECOMPRESS)==0)
		_throw("tjDecompressToYUVPlanes(): Instance has not been initialized for decompression");

	if(jpegBuf==NULL || jpegSize<=0 || !dstPlanes || !dstPlanes[0] || width<0
		|| height<0)
		_throw("tjDecompressToYUVPlanes(): Invalid argument");

#ifndef NO_PUTENV
	if(flags&TJFLAG_FORCEMMX) putenv("JSIMD_FORCEMMX=1");
	else if(flags&TJFLAG_FORCESSE) putenv("JSIMD_FORCESSE=1");
	else if(flags&TJFLAG_FORCESSE2) putenv("JSIMD_FORCESSE2=1");
#endif

	if(setjmp(this->jerr.setjmp_buffer))
	{
		/* If we get here, the JPEG code has signaled an error. */
		retval=-1;  goto bailout;
	}

	if(!this->headerRead)
	{
		jpeg_mem_src_tj(dinfo, jpegBuf, jpegSize);
		jpeg_read_header(dinfo, TRUE);
	}
	this->headerRead=0;
	jpegSubsamp=getSubsamp(dinfo);
	if(jpegSubsamp<0)
		_throw("tjDecompressToYUVPlanes(): Could not determine subsampling type for JPEG image");

	if(jpegSubsamp!=TJSAMP_GRAY && (!dstPlanes[1] || !dstPlanes[2]))
		_throw("tjDecompressToYUVPlanes(): Invalid argument");

	jpegwidth=dinfo->image_width;  jpegheight=dinfo->image_height;
	if(width==0) width=jpegwidth;
	if(height==0) height=jpegheight;
	for(i=0; i<NUMSF; i++)
	{
		scaledw=TJSCALED(jpegwidth, sf[i]);
		scaledh=TJSCALED(jpegheight, sf[i]);
		if(scaledw<=width && scaledh<=height)
			break;
	}
	if(i>=NUMSF)
		_throw("tjDecompressToYUVPlanes(): Could not scale down to desired image dimensions");
	if(dinfo->num_components>3)
		_throw("tjDecompressToYUVPlanes(): JPEG image must have 3 or fewer components");

	width=scaledw;  height=scaledh;
	dinfo->scale_num=sf[i].num;
	dinfo->scale_denom=sf[i].denom;
	sfi=i;
	jpeg_calc_output_dimensions(dinfo);

	dctsize=DCTSIZE*sf[sfi].num/sf[sfi].denom;

	for(i=0; i<dinfo->num_components; i++)
	{
		jpeg_component_info *compptr=&dinfo->comp_info[i];
		int ih;
		iw[i]=compptr->width_in_blocks*dctsize;
		ih=compptr->height_in_blocks*dctsize;
		pw[i]=PAD(dinfo->output_width, dinfo->max_h_samp_factor)
			*compptr->h_samp_factor/dinfo->max_h_samp_factor;
		ph[i]=PAD(dinfo->output_height, dinfo->max_v_samp_factor)
			*compptr->v_samp_factor/dinfo->max_v_samp_factor;
		if(iw[i]!=pw[i] || ih!=ph[i]) usetmpbuf=1;
		th[i]=compptr->v_samp_factor*dctsize;
		tmpbufsize+=iw[i]*th[i];
		if((outbuf[i]=(JSAMPROW *)malloc(sizeof(JSAMPROW)*ph[i]))==NULL)
			_throw("tjDecompressToYUVPlanes(): Memory allocation failure");
		ptr=dstPlanes[i];
		for(row=0; row<ph[i]; row++)
		{
			outbuf[i][row]=ptr;
			ptr+=(strides && strides[i]!=0)? strides[i]:pw[i];
		}
	}
	if(usetmpbuf)
	{
		if((_tmpbuf=(JSAMPLE *)malloc(sizeof(JSAMPLE)*tmpbufsize))==NULL)
			_throw("tjDecompressToYUVPlanes(): Memory allocation failure");
		ptr=_tmpbuf;
		for(i=0; i<dinfo->num_components; i++)
		{
			if((tmpbuf[i]=(JSAMPROW *)malloc(sizeof(JSAMPROW)*th[i]))==NULL)
				_throw("tjDecompressToYUVPlanes(): Memory allocation failure");
			for(row=0; row<th[i]; row++)
			{
				tmpbuf[i][row]=ptr;
				ptr+=iw[i];
			}
		}
	}

	if(setjmp(this->jerr.setjmp_buffer))
	{
		/* If we get here, the JPEG code has signaled an error. */
		retval=-1;  goto bailout;
	}

	if(flags&TJFLAG_FASTUPSAMPLE) dinfo->do_fancy_upsampling=FALSE;
	if(flags&TJFLAG_FASTDCT) dinfo->dct_method=JDCT_FASTEST;
	dinfo->raw_data_out=TRUE;

	jpeg_start_decompress(dinfo);
	for(row=0; row<(int)dinfo->output_height;
		row+=dinfo->max_v_samp_factor*dinfo->_min_DCT_scaled_size)
	{
		JSAMPARRAY yuvptr[MAX_COMPONENTS];
		int crow[MAX_COMPONENTS];
		for(i=0; i<dinfo->num_components; i++)
		{
			jpeg_component_info *compptr=&dinfo->comp_info[i];
			if(jpegSubsamp==TJ_420)
			{
				/* When 4:2:0 subsampling is used with IDCT scaling, libjpeg will try
				   to be clever and use the IDCT to perform upsampling on the U and V
				   planes.  For instance, if the output image is to be scaled by 1/2
				   relative to the JPEG image, then the scaling factor and upsampling
				   effectively cancel each other, so a normal 8x8 IDCT can be used.
				   However, this is not desirable when using the decompress-to-YUV
				   functionality in TurboJPEG, since we want to output the U and V
				   planes in their subsampled form.  Thus, we have to override some
				   internal libjpeg parameters to force it to use the "scaled" IDCT
				   functions on the U and V planes. */
				compptr->_DCT_scaled_size=dctsize;
				compptr->MCU_sample_width=tjMCUWidth[jpegSubsamp]*
					sf[sfi].num/sf[sfi].denom*
					compptr->v_samp_factor/dinfo->max_v_samp_factor;
				dinfo->idct->inverse_DCT[i] = dinfo->idct->inverse_DCT[0];
			}
			crow[i]=row*compptr->v_samp_factor/dinfo->max_v_samp_factor;
			if(usetmpbuf) yuvptr[i]=tmpbuf[i];
			else yuvptr[i]=&outbuf[i][crow[i]];
		}
		jpeg_read_raw_data(dinfo, yuvptr,
			dinfo->max_v_samp_factor*dinfo->_min_DCT_scaled_size);
		if(usetmpbuf)
		{
			int j;
			for(i=0; i<dinfo->num_components; i++)
			{
				for(j=0; j<min(th[i], ph[i]-crow[i]); j++)
				{
					memcpy(outbuf[i][crow[i]+j], tmpbuf[i][j], pw[i]);
				}
			}
		}
	}
	jpeg_finish_decompress(dinfo);

	bailout:
	if(dinfo->global_state>DSTATE_START) jpeg_abort_decompress(dinfo);
	for(i=0; i<MAX_COMPONENTS; i++)
	{
		if(tmpbuf[i]) free(tmpbuf[i]);
		if(outbuf[i]) free(outbuf[i]);
	}
	if(_tmpbuf) free(_tmpbuf);
	if(this->jerr.warning) retval=-1;
	return retval;
>>>>>>> bd96b30b
}

DLLEXPORT int tjDecompressToYUV2(tjhandle handle, const unsigned char *jpegBuf,
                                 unsigned long jpegSize, unsigned char *dstBuf,
                                 int width, int pad, int height, int flags)
{
  unsigned char *dstPlanes[3];
  int pw0, ph0, strides[3], retval = -1, jpegSubsamp = -1;
  int i, jpegwidth, jpegheight, scaledw, scaledh;

  getdinstance(handle);
  this->jerr.stopOnWarning = (flags & TJFLAG_STOPONWARNING) ? TRUE : FALSE;

  if (jpegBuf == NULL || jpegSize <= 0 || dstBuf == NULL || width < 0 ||
      pad < 1 || !isPow2(pad) || height < 0)
    _throw("tjDecompressToYUV2(): Invalid argument");

  if (setjmp(this->jerr.setjmp_buffer)) {
    /* If we get here, the JPEG code has signaled an error. */
    return -1;
  }

  jpeg_mem_src_tj(dinfo, jpegBuf, jpegSize);
  jpeg_read_header(dinfo, TRUE);
  jpegSubsamp = getSubsamp(dinfo);
  if (jpegSubsamp < 0)
    _throw("tjDecompressToYUV2(): Could not determine subsampling type for JPEG image");

  jpegwidth = dinfo->image_width;  jpegheight = dinfo->image_height;
  if (width == 0) width = jpegwidth;
  if (height == 0) height = jpegheight;

  for (i = 0; i < NUMSF; i++) {
    scaledw = TJSCALED(jpegwidth, sf[i]);
    scaledh = TJSCALED(jpegheight, sf[i]);
    if (scaledw <= width && scaledh <= height)
      break;
  }
  if (i >= NUMSF)
    _throw("tjDecompressToYUV2(): Could not scale down to desired image dimensions");

  pw0 = tjPlaneWidth(0, width, jpegSubsamp);
  ph0 = tjPlaneHeight(0, height, jpegSubsamp);
  dstPlanes[0] = dstBuf;
  strides[0] = PAD(pw0, pad);
  if (jpegSubsamp == TJSAMP_GRAY) {
    strides[1] = strides[2] = 0;
    dstPlanes[1] = dstPlanes[2] = NULL;
  } else {
    int pw1 = tjPlaneWidth(1, width, jpegSubsamp);
    int ph1 = tjPlaneHeight(1, height, jpegSubsamp);

    strides[1] = strides[2] = PAD(pw1, pad);
    dstPlanes[1] = dstPlanes[0] + strides[0] * ph0;
    dstPlanes[2] = dstPlanes[1] + strides[1] * ph1;
  }

  this->headerRead = 1;
  return tjDecompressToYUVPlanes(handle, jpegBuf, jpegSize, dstPlanes, width,
                                 strides, height, flags);

bailout:
  this->jerr.stopOnWarning = FALSE;
  return retval;
}

DLLEXPORT int tjDecompressToYUV(tjhandle handle, unsigned char *jpegBuf,
                                unsigned long jpegSize, unsigned char *dstBuf,
                                int flags)
{
  return tjDecompressToYUV2(handle, jpegBuf, jpegSize, dstBuf, 0, 4, 0, flags);
}


/* Transformer */

DLLEXPORT tjhandle tjInitTransform(void)
{
  tjinstance *this = NULL;
  tjhandle handle = NULL;

  if ((this = (tjinstance *)malloc(sizeof(tjinstance))) == NULL) {
    snprintf(errStr, JMSG_LENGTH_MAX,
             "tjInitTransform(): Memory allocation failure");
    return NULL;
  }
  MEMZERO(this, sizeof(tjinstance));
  snprintf(this->errStr, JMSG_LENGTH_MAX, "No error");
  handle = _tjInitCompress(this);
  if (!handle) return NULL;
  handle = _tjInitDecompress(this);
  return handle;
}


DLLEXPORT int tjTransform(tjhandle handle, const unsigned char *jpegBuf,
                          unsigned long jpegSize, int n,
                          unsigned char **dstBufs, unsigned long *dstSizes,
                          tjtransform *t, int flags)
{
  jpeg_transform_info *xinfo = NULL;
  jvirt_barray_ptr *srccoefs, *dstcoefs;
  int retval = 0, i, jpegSubsamp, saveMarkers = 0;

  getinstance(handle);
  this->jerr.stopOnWarning = (flags & TJFLAG_STOPONWARNING) ? TRUE : FALSE;
  if ((this->init & COMPRESS) == 0 || (this->init & DECOMPRESS) == 0)
    _throw("tjTransform(): Instance has not been initialized for transformation");

  if (jpegBuf == NULL || jpegSize <= 0 || n < 1 || dstBufs == NULL ||
      dstSizes == NULL || t == NULL || flags < 0)
    _throw("tjTransform(): Invalid argument");

  if (flags & TJFLAG_FORCEMMX) putenv("JSIMD_FORCEMMX=1");
  else if (flags & TJFLAG_FORCESSE) putenv("JSIMD_FORCESSE=1");
  else if (flags & TJFLAG_FORCESSE2) putenv("JSIMD_FORCESSE2=1");

  if ((xinfo =
       (jpeg_transform_info *)malloc(sizeof(jpeg_transform_info) * n)) == NULL)
    _throw("tjTransform(): Memory allocation failure");
  MEMZERO(xinfo, sizeof(jpeg_transform_info) * n);

  if (setjmp(this->jerr.setjmp_buffer)) {
    /* If we get here, the JPEG code has signaled an error. */
    retval = -1;  goto bailout;
  }

  jpeg_mem_src_tj(dinfo, jpegBuf, jpegSize);

  for (i = 0; i < n; i++) {
    xinfo[i].transform = xformtypes[t[i].op];
    xinfo[i].perfect = (t[i].options & TJXOPT_PERFECT) ? 1 : 0;
    xinfo[i].trim = (t[i].options & TJXOPT_TRIM) ? 1 : 0;
    xinfo[i].force_grayscale = (t[i].options & TJXOPT_GRAY) ? 1 : 0;
    xinfo[i].crop = (t[i].options & TJXOPT_CROP) ? 1 : 0;
    if (n != 1 && t[i].op == TJXOP_HFLIP) xinfo[i].slow_hflip = 1;
    else xinfo[i].slow_hflip = 0;

    if (xinfo[i].crop) {
      xinfo[i].crop_xoffset = t[i].r.x;  xinfo[i].crop_xoffset_set = JCROP_POS;
      xinfo[i].crop_yoffset = t[i].r.y;  xinfo[i].crop_yoffset_set = JCROP_POS;
      if (t[i].r.w != 0) {
        xinfo[i].crop_width = t[i].r.w;  xinfo[i].crop_width_set = JCROP_POS;
      } else
        xinfo[i].crop_width = JCROP_UNSET;
      if (t[i].r.h != 0) {
        xinfo[i].crop_height = t[i].r.h;  xinfo[i].crop_height_set = JCROP_POS;
      } else
        xinfo[i].crop_height = JCROP_UNSET;
    }
    if (!(t[i].options & TJXOPT_COPYNONE)) saveMarkers = 1;
  }

  jcopy_markers_setup(dinfo, saveMarkers ? JCOPYOPT_ALL : JCOPYOPT_NONE);
  jpeg_read_header(dinfo, TRUE);
  jpegSubsamp = getSubsamp(dinfo);
  if (jpegSubsamp < 0)
    _throw("tjTransform(): Could not determine subsampling type for JPEG image");

  for (i = 0; i < n; i++) {
    if (!jtransform_request_workspace(dinfo, &xinfo[i]))
      _throw("tjTransform(): Transform is not perfect");

    if (xinfo[i].crop) {
      if ((t[i].r.x % xinfo[i].iMCU_sample_width) != 0 ||
          (t[i].r.y % xinfo[i].iMCU_sample_height) != 0) {
        snprintf(errStr, JMSG_LENGTH_MAX,
                 "To crop this JPEG image, x must be a multiple of %d\n"
                 "and y must be a multiple of %d.\n",
                 xinfo[i].iMCU_sample_width, xinfo[i].iMCU_sample_height);
        retval = -1;  goto bailout;
      }
    }
  }

  srccoefs = jpeg_read_coefficients(dinfo);

  for (i = 0; i < n; i++) {
    int w, h, alloc = 1;

    if (!xinfo[i].crop) {
      w = dinfo->image_width;  h = dinfo->image_height;
    } else {
      w = xinfo[i].crop_width;  h = xinfo[i].crop_height;
    }
    if (flags & TJFLAG_NOREALLOC) {
      alloc = 0;  dstSizes[i] = tjBufSize(w, h, jpegSubsamp);
    }
    if (!(t[i].options & TJXOPT_NOOUTPUT))
      jpeg_mem_dest_tj(cinfo, &dstBufs[i], &dstSizes[i], alloc);
    jpeg_copy_critical_parameters(dinfo, cinfo);
    dstcoefs = jtransform_adjust_parameters(dinfo, cinfo, srccoefs, &xinfo[i]);
    if (flags & TJFLAG_PROGRESSIVE || t[i].options & TJXOPT_PROGRESSIVE)
      jpeg_simple_progression(cinfo);
    if (!(t[i].options & TJXOPT_NOOUTPUT)) {
      jpeg_write_coefficients(cinfo, dstcoefs);
      jcopy_markers_execute(dinfo, cinfo, t[i].options & TJXOPT_COPYNONE ?
                                          JCOPYOPT_NONE : JCOPYOPT_ALL);
    } else
      jinit_c_master_control(cinfo, TRUE);
    jtransform_execute_transformation(dinfo, cinfo, srccoefs, &xinfo[i]);
    if (t[i].customFilter) {
      int ci, y;
      JDIMENSION by;

      for (ci = 0; ci < cinfo->num_components; ci++) {
        jpeg_component_info *compptr = &cinfo->comp_info[ci];
        tjregion arrayRegion = {
          0, 0, compptr->width_in_blocks * DCTSIZE, DCTSIZE
        };
        tjregion planeRegion = {
          0, 0, compptr->width_in_blocks * DCTSIZE,
          compptr->height_in_blocks * DCTSIZE
        };

        for (by = 0; by < compptr->height_in_blocks;
             by += compptr->v_samp_factor) {
          JBLOCKARRAY barray = (dinfo->mem->access_virt_barray)
            ((j_common_ptr)dinfo, dstcoefs[ci], by, compptr->v_samp_factor,
             TRUE);

          for (y = 0; y < compptr->v_samp_factor; y++) {
            if (t[i].customFilter(barray[y][0], arrayRegion, planeRegion, ci,
                                  i, &t[i]) == -1)
              _throw("tjTransform(): Error in custom filter");
            arrayRegion.y += DCTSIZE;
          }
        }
      }
    }
    if (!(t[i].options & TJXOPT_NOOUTPUT)) jpeg_finish_compress(cinfo);
  }

  jpeg_finish_decompress(dinfo);

bailout:
  if (cinfo->global_state > CSTATE_START) jpeg_abort_compress(cinfo);
  if (dinfo->global_state > DSTATE_START) jpeg_abort_decompress(dinfo);
  if (xinfo) free(xinfo);
  if (this->jerr.warning) retval = -1;
  this->jerr.stopOnWarning = FALSE;
  return retval;
}


DLLEXPORT unsigned char *tjLoadImage(const char *filename, int *width,
                                     int align, int *height, int *pixelFormat,
                                     int flags)
{
  int retval = 0, tempc, pitch;
  tjhandle handle = NULL;
  tjinstance *this;
  j_compress_ptr cinfo = NULL;
  cjpeg_source_ptr src;
  unsigned char *dstBuf = NULL;
  FILE *file = NULL;
  boolean invert;

  if (!filename || !width || align < 1 || !height || !pixelFormat ||
      *pixelFormat < TJPF_UNKNOWN || *pixelFormat >= TJ_NUMPF)
    _throwg("tjLoadImage(): Invalid argument");
  if ((align & (align - 1)) != 0)
    _throwg("tjLoadImage(): Alignment must be a power of 2");

  if ((handle = tjInitCompress()) == NULL) return NULL;
  this = (tjinstance *)handle;
  cinfo = &this->cinfo;

  if ((file = fopen(filename, "rb")) == NULL)
    _throwunix("tjLoadImage(): Cannot open input file");

  if ((tempc = getc(file)) < 0 || ungetc(tempc, file) == EOF)
    _throwunix("tjLoadImage(): Could not read input file")
  else if (tempc == EOF)
    _throwg("tjLoadImage(): Input file contains no data");

  if (setjmp(this->jerr.setjmp_buffer)) {
    /* If we get here, the JPEG code has signaled an error. */
    retval = -1;  goto bailout;
  }

  if (*pixelFormat == TJPF_UNKNOWN) cinfo->in_color_space = JCS_UNKNOWN;
  else cinfo->in_color_space = pf2cs[*pixelFormat];
  if (tempc == 'B') {
    if ((src = jinit_read_bmp(cinfo, FALSE)) == NULL)
      _throwg("tjLoadImage(): Could not initialize bitmap loader");
    invert = (flags & TJFLAG_BOTTOMUP) == 0;
  } else if (tempc == 'P') {
    if ((src = jinit_read_ppm(cinfo)) == NULL)
      _throwg("tjLoadImage(): Could not initialize bitmap loader");
    invert = (flags & TJFLAG_BOTTOMUP) != 0;
  } else
    _throwg("tjLoadImage(): Unsupported file type");

  src->input_file = file;
  (*src->start_input) (cinfo, src);
  (*cinfo->mem->realize_virt_arrays) ((j_common_ptr)cinfo);

  *width = cinfo->image_width;  *height = cinfo->image_height;
  *pixelFormat = cs2pf[cinfo->in_color_space];

  pitch = PAD((*width) * tjPixelSize[*pixelFormat], align);
  if ((dstBuf = (unsigned char *)malloc(pitch * (*height))) == NULL)
    _throwg("tjLoadImage(): Memory allocation failure");

  if (setjmp(this->jerr.setjmp_buffer)) {
    /* If we get here, the JPEG code has signaled an error. */
    retval = -1;  goto bailout;
  }

  while (cinfo->next_scanline < cinfo->image_height) {
    int i, nlines = (*src->get_pixel_rows) (cinfo, src);

    for (i = 0; i < nlines; i++) {
      unsigned char *dstptr;
      int row;

      row = cinfo->next_scanline + i;
      if (invert) dstptr = &dstBuf[((*height) - row - 1) * pitch];
      else dstptr = &dstBuf[row * pitch];
      memcpy(dstptr, src->buffer[i], (*width) * tjPixelSize[*pixelFormat]);
    }
    cinfo->next_scanline += nlines;
  }

  (*src->finish_input) (cinfo, src);

bailout:
  if (handle) tjDestroy(handle);
  if (file) fclose(file);
  if (retval < 0 && dstBuf) { free(dstBuf);  dstBuf = NULL; }
  return dstBuf;
}


DLLEXPORT int tjSaveImage(const char *filename, unsigned char *buffer,
                          int width, int pitch, int height, int pixelFormat,
                          int flags)
{
<<<<<<< HEAD
  int retval = 0;
  tjhandle handle = NULL;
  tjinstance *this;
  j_decompress_ptr dinfo = NULL;
  djpeg_dest_ptr dst;
  FILE *file = NULL;
  char *ptr = NULL;
  boolean invert;

  if (!filename || !buffer || width < 1 || pitch < 0 || height < 1 ||
      pixelFormat < 0 || pixelFormat >= TJ_NUMPF)
    _throwg("tjSaveImage(): Invalid argument");

  if ((handle = tjInitDecompress()) == NULL)
    return -1;
  this = (tjinstance *)handle;
  dinfo = &this->dinfo;

  if ((file = fopen(filename, "wb")) == NULL)
    _throwunix("tjSaveImage(): Cannot open output file");

  if (setjmp(this->jerr.setjmp_buffer)) {
    /* If we get here, the JPEG code has signaled an error. */
    retval = -1;  goto bailout;
  }

  this->dinfo.out_color_space = pf2cs[pixelFormat];
  dinfo->image_width = width;  dinfo->image_height = height;
  dinfo->global_state = DSTATE_READY;
  dinfo->scale_num = dinfo->scale_denom = 1;

  ptr = strrchr(filename, '.');
  if (ptr && !strcasecmp(ptr, ".bmp")) {
    if ((dst = jinit_write_bmp(dinfo, FALSE, FALSE)) == NULL)
      _throwg("tjSaveImage(): Could not initialize bitmap writer");
    invert = (flags & TJFLAG_BOTTOMUP) == 0;
  } else {
    if ((dst = jinit_write_ppm(dinfo)) == NULL)
      _throwg("tjSaveImage(): Could not initialize PPM writer");
    invert = (flags & TJFLAG_BOTTOMUP) != 0;
  }

  dst->output_file = file;
  (*dst->start_output) (dinfo, dst);
  (*dinfo->mem->realize_virt_arrays) ((j_common_ptr)dinfo);

  if (pitch == 0) pitch = width * tjPixelSize[pixelFormat];

  while (dinfo->output_scanline < dinfo->output_height) {
    unsigned char *rowptr;

    if (invert)
      rowptr = &buffer[(height - dinfo->output_scanline - 1) * pitch];
    else
      rowptr = &buffer[dinfo->output_scanline * pitch];
    memcpy(dst->buffer[0], rowptr, width * tjPixelSize[pixelFormat]);
    (*dst->put_pixel_rows) (dinfo, dst, 1);
    dinfo->output_scanline++;
  }

  (*dst->finish_output) (dinfo, dst);

bailout:
  if (handle) tjDestroy(handle);
  if (file) fclose(file);
  return retval;
=======
	jpeg_transform_info *xinfo=NULL;
	jvirt_barray_ptr *srccoefs, *dstcoefs;
	int retval=0, i, jpegSubsamp;

	getinstance(handle);
	if((this->init&COMPRESS)==0 || (this->init&DECOMPRESS)==0)
		_throw("tjTransform(): Instance has not been initialized for transformation");

	if(jpegBuf==NULL || jpegSize<=0 || n<1 || dstBufs==NULL || dstSizes==NULL
		|| t==NULL || flags<0)
		_throw("tjTransform(): Invalid argument");

#ifndef NO_PUTENV
	if(flags&TJFLAG_FORCEMMX) putenv("JSIMD_FORCEMMX=1");
	else if(flags&TJFLAG_FORCESSE) putenv("JSIMD_FORCESSE=1");
	else if(flags&TJFLAG_FORCESSE2) putenv("JSIMD_FORCESSE2=1");
#endif

	if((xinfo=(jpeg_transform_info *)malloc(sizeof(jpeg_transform_info)*n))
		==NULL)
		_throw("tjTransform(): Memory allocation failure");
	MEMZERO(xinfo, sizeof(jpeg_transform_info)*n);

	if(setjmp(this->jerr.setjmp_buffer))
	{
		/* If we get here, the JPEG code has signaled an error. */
		retval=-1;  goto bailout;
	}

	jpeg_mem_src_tj(dinfo, jpegBuf, jpegSize);

	for(i=0; i<n; i++)
	{
		xinfo[i].transform=xformtypes[t[i].op];
		xinfo[i].perfect=(t[i].options&TJXOPT_PERFECT)? 1:0;
		xinfo[i].trim=(t[i].options&TJXOPT_TRIM)? 1:0;
		xinfo[i].force_grayscale=(t[i].options&TJXOPT_GRAY)? 1:0;
		xinfo[i].crop=(t[i].options&TJXOPT_CROP)? 1:0;
		if(n!=1 && t[i].op==TJXOP_HFLIP) xinfo[i].slow_hflip=1;
		else xinfo[i].slow_hflip=0;

		if(xinfo[i].crop)
		{
			xinfo[i].crop_xoffset=t[i].r.x;  xinfo[i].crop_xoffset_set=JCROP_POS;
			xinfo[i].crop_yoffset=t[i].r.y;  xinfo[i].crop_yoffset_set=JCROP_POS;
			if(t[i].r.w!=0)
			{
				xinfo[i].crop_width=t[i].r.w;  xinfo[i].crop_width_set=JCROP_POS;
			}
			else xinfo[i].crop_width=JCROP_UNSET;
			if(t[i].r.h!=0)
			{
				xinfo[i].crop_height=t[i].r.h;  xinfo[i].crop_height_set=JCROP_POS;
			}
			else xinfo[i].crop_height=JCROP_UNSET;
		}
	}

	jcopy_markers_setup(dinfo, JCOPYOPT_ALL);
	jpeg_read_header(dinfo, TRUE);
	jpegSubsamp=getSubsamp(dinfo);
	if(jpegSubsamp<0)
		_throw("tjTransform(): Could not determine subsampling type for JPEG image");

	for(i=0; i<n; i++)
	{
		if(!jtransform_request_workspace(dinfo, &xinfo[i]))
			_throw("tjTransform(): Transform is not perfect");

		if(xinfo[i].crop)
		{
			if((t[i].r.x%xinfo[i].iMCU_sample_width)!=0
				|| (t[i].r.y%xinfo[i].iMCU_sample_height)!=0)
			{
				snprintf(errStr, JMSG_LENGTH_MAX,
					"To crop this JPEG image, x must be a multiple of %d\n"
					"and y must be a multiple of %d.\n",
					xinfo[i].iMCU_sample_width, xinfo[i].iMCU_sample_height);
				retval=-1;  goto bailout;
			}
		}
	}

	srccoefs=jpeg_read_coefficients(dinfo);

	for(i=0; i<n; i++)
	{
		int w, h, alloc=1;
		if(!xinfo[i].crop)
		{
			w=dinfo->image_width;  h=dinfo->image_height;
		}
		else
		{
			w=xinfo[i].crop_width;  h=xinfo[i].crop_height;
		}
		if(flags&TJFLAG_NOREALLOC)
		{
			alloc=0;  dstSizes[i]=tjBufSize(w, h, jpegSubsamp);
		}
		if(!(t[i].options&TJXOPT_NOOUTPUT))
			jpeg_mem_dest_tj(cinfo, &dstBufs[i], &dstSizes[i], alloc);
		jpeg_copy_critical_parameters(dinfo, cinfo);
		dstcoefs=jtransform_adjust_parameters(dinfo, cinfo, srccoefs,
			&xinfo[i]);
		if(!(t[i].options&TJXOPT_NOOUTPUT))
		{
			jpeg_write_coefficients(cinfo, dstcoefs);
			jcopy_markers_execute(dinfo, cinfo, JCOPYOPT_ALL);
		}
		else jinit_c_master_control(cinfo, TRUE);
		jtransform_execute_transformation(dinfo, cinfo, srccoefs,
			&xinfo[i]);
		if(t[i].customFilter)
		{
			int ci, y;  JDIMENSION by;
			for(ci=0; ci<cinfo->num_components; ci++)
			{
				jpeg_component_info *compptr=&cinfo->comp_info[ci];
				tjregion arrayRegion={0, 0, compptr->width_in_blocks*DCTSIZE,
					DCTSIZE};
				tjregion planeRegion={0, 0, compptr->width_in_blocks*DCTSIZE,
					compptr->height_in_blocks*DCTSIZE};
				for(by=0; by<compptr->height_in_blocks; by+=compptr->v_samp_factor)
				{
					JBLOCKARRAY barray=(dinfo->mem->access_virt_barray)
						((j_common_ptr)dinfo, dstcoefs[ci], by, compptr->v_samp_factor,
						TRUE);
					for(y=0; y<compptr->v_samp_factor; y++)
					{
						if(t[i].customFilter(barray[y][0], arrayRegion, planeRegion,
							ci, i, &t[i])==-1)
							_throw("tjTransform(): Error in custom filter");
						arrayRegion.y+=DCTSIZE;
					}
				}
			}
		}
		if(!(t[i].options&TJXOPT_NOOUTPUT)) jpeg_finish_compress(cinfo);
	}

	jpeg_finish_decompress(dinfo);

	bailout:
	if(cinfo->global_state>CSTATE_START) jpeg_abort_compress(cinfo);
	if(dinfo->global_state>DSTATE_START) jpeg_abort_decompress(dinfo);
	if(xinfo) free(xinfo);
	if(this->jerr.warning) retval=-1;
	return retval;
>>>>>>> bd96b30b
}<|MERGE_RESOLUTION|>--- conflicted
+++ resolved
@@ -599,7 +599,6 @@
                           unsigned char **jpegBuf, unsigned long *jpegSize,
                           int jpegSubsamp, int jpegQual, int flags)
 {
-<<<<<<< HEAD
   int i, retval = 0, alloc = 1;
   JSAMPROW *row_pointer = NULL;
 
@@ -627,9 +626,11 @@
   cinfo->image_width = width;
   cinfo->image_height = height;
 
+#ifndef NO_PUTENV
   if (flags & TJFLAG_FORCEMMX) putenv("JSIMD_FORCEMMX=1");
   else if (flags & TJFLAG_FORCESSE) putenv("JSIMD_FORCESSE=1");
   else if (flags & TJFLAG_FORCESSE2) putenv("JSIMD_FORCESSE2=1");
+#endif
 
   if (flags & TJFLAG_NOREALLOC) {
     alloc = 0;  *jpegSize = tjBufSize(width, height, jpegSubsamp);
@@ -656,82 +657,6 @@
   if (this->jerr.warning) retval = -1;
   this->jerr.stopOnWarning = FALSE;
   return retval;
-=======
-	int i, retval=0, alloc=1;  JSAMPROW *row_pointer=NULL;
-	#ifndef JCS_EXTENSIONS
-	unsigned char *rgbBuf=NULL;
-	#endif
-
-	getcinstance(handle)
-	if((this->init&COMPRESS)==0)
-		_throw("tjCompress2(): Instance has not been initialized for compression");
-
-	if(srcBuf==NULL || width<=0 || pitch<0 || height<=0 || pixelFormat<0
-		|| pixelFormat>=TJ_NUMPF || jpegBuf==NULL || jpegSize==NULL
-		|| jpegSubsamp<0 || jpegSubsamp>=NUMSUBOPT || jpegQual<0 || jpegQual>100)
-		_throw("tjCompress2(): Invalid argument");
-
-	if(pitch==0) pitch=width*tjPixelSize[pixelFormat];
-
-	#ifndef JCS_EXTENSIONS
-	if(pixelFormat!=TJPF_GRAY && pixelFormat!=TJPF_CMYK)
-	{
-		rgbBuf=(unsigned char *)malloc(width*height*RGB_PIXELSIZE);
-		if(!rgbBuf) _throw("tjCompress2(): Memory allocation failure");
-		srcBuf=toRGB(srcBuf, width, pitch, height, pixelFormat, rgbBuf);
-		pitch=width*RGB_PIXELSIZE;
-	}
-	#endif
-
-	if((row_pointer=(JSAMPROW *)malloc(sizeof(JSAMPROW)*height))==NULL)
-		_throw("tjCompress2(): Memory allocation failure");
-
-	if(setjmp(this->jerr.setjmp_buffer))
-	{
-		/* If we get here, the JPEG code has signaled an error. */
-		retval=-1;  goto bailout;
-	}
-
-	cinfo->image_width=width;
-	cinfo->image_height=height;
-
-#ifndef NO_PUTENV
-	if(flags&TJFLAG_FORCEMMX) putenv("JSIMD_FORCEMMX=1");
-	else if(flags&TJFLAG_FORCESSE) putenv("JSIMD_FORCESSE=1");
-	else if(flags&TJFLAG_FORCESSE2) putenv("JSIMD_FORCESSE2=1");
-#endif
-
-	if(flags&TJFLAG_NOREALLOC)
-	{
-		alloc=0;  *jpegSize=tjBufSize(width, height, jpegSubsamp);
-	}
-	jpeg_mem_dest_tj(cinfo, jpegBuf, jpegSize, alloc);
-	if(setCompDefaults(cinfo, pixelFormat, jpegSubsamp, jpegQual, flags)==-1)
-		return -1;
-
-	jpeg_start_compress(cinfo, TRUE);
-	for(i=0; i<height; i++)
-	{
-		if(flags&TJFLAG_BOTTOMUP)
-			row_pointer[i]=(JSAMPROW)&srcBuf[(height-i-1)*pitch];
-		else row_pointer[i]=(JSAMPROW)&srcBuf[i*pitch];
-	}
-	while(cinfo->next_scanline<cinfo->image_height)
-	{
-		jpeg_write_scanlines(cinfo, &row_pointer[cinfo->next_scanline],
-			cinfo->image_height-cinfo->next_scanline);
-	}
-	jpeg_finish_compress(cinfo);
-
-	bailout:
-	if(cinfo->global_state>CSTATE_START) jpeg_abort_compress(cinfo);
-	#ifndef JCS_EXTENSIONS
-	if(rgbBuf) free(rgbBuf);
-	#endif
-	if(row_pointer) free(row_pointer);
-	if(this->jerr.warning) retval=-1;
-	return retval;
->>>>>>> bd96b30b
 }
 
 DLLEXPORT int tjCompress(tjhandle handle, unsigned char *srcBuf, int width,
@@ -762,7 +687,6 @@
                                 int pixelFormat, unsigned char **dstPlanes,
                                 int *strides, int subsamp, int flags)
 {
-<<<<<<< HEAD
   JSAMPROW *row_pointer = NULL;
   JSAMPLE *_tmpbuf[MAX_COMPONENTS], *_tmpbuf2[MAX_COMPONENTS];
   JSAMPROW *tmpbuf[MAX_COMPONENTS], *tmpbuf2[MAX_COMPONENTS];
@@ -802,9 +726,11 @@
   cinfo->image_width = width;
   cinfo->image_height = height;
 
+#ifndef NO_PUTENV
   if (flags & TJFLAG_FORCEMMX) putenv("JSIMD_FORCEMMX=1");
   else if (flags & TJFLAG_FORCESSE) putenv("JSIMD_FORCESSE=1");
   else if (flags & TJFLAG_FORCESSE2) putenv("JSIMD_FORCESSE2=1");
+#endif
 
   if (setCompDefaults(cinfo, pixelFormat, subsamp, -1, flags) == -1) return -1;
 
@@ -912,171 +838,6 @@
   if (this->jerr.warning) retval = -1;
   this->jerr.stopOnWarning = FALSE;
   return retval;
-=======
-	int i, retval=0;  JSAMPROW *row_pointer=NULL;
-	JSAMPLE *_tmpbuf[MAX_COMPONENTS], *_tmpbuf2[MAX_COMPONENTS];
-	JSAMPROW *tmpbuf[MAX_COMPONENTS], *tmpbuf2[MAX_COMPONENTS];
-	JSAMPROW *outbuf[MAX_COMPONENTS];
-	int row, pw0, ph0, pw[MAX_COMPONENTS], ph[MAX_COMPONENTS];
-	JSAMPLE *ptr;
-	jpeg_component_info *compptr;
-	#ifndef JCS_EXTENSIONS
-	unsigned char *rgbBuf=NULL;
-	#endif
-
-	getcinstance(handle);
-
-	for(i=0; i<MAX_COMPONENTS; i++)
-	{
-		tmpbuf[i]=NULL;  _tmpbuf[i]=NULL;
-		tmpbuf2[i]=NULL;  _tmpbuf2[i]=NULL;  outbuf[i]=NULL;
-	}
-
-	if((this->init&COMPRESS)==0)
-		_throw("tjEncodeYUVPlanes(): Instance has not been initialized for compression");
-
-	if(srcBuf==NULL || width<=0 || pitch<0 || height<=0 || pixelFormat<0
-		|| pixelFormat>=TJ_NUMPF || !dstPlanes || !dstPlanes[0] || subsamp<0
-		|| subsamp>=NUMSUBOPT)
-		_throw("tjEncodeYUVPlanes(): Invalid argument");
-	if(subsamp!=TJSAMP_GRAY && (!dstPlanes[1] || !dstPlanes[2]))
-		_throw("tjEncodeYUVPlanes(): Invalid argument");
-
-	if(pixelFormat==TJPF_CMYK)
-		_throw("tjEncodeYUVPlanes(): Cannot generate YUV images from CMYK pixels");
-
-	if(pitch==0) pitch=width*tjPixelSize[pixelFormat];
-
-	#ifndef JCS_EXTENSIONS
-	if(pixelFormat!=TJPF_GRAY && pixelFormat!=TJPF_CMYK)
-	{
-		rgbBuf=(unsigned char *)malloc(width*height*RGB_PIXELSIZE);
-		if(!rgbBuf) _throw("tjEncodeYUVPlanes(): Memory allocation failure");
-		srcBuf=toRGB(srcBuf, width, pitch, height, pixelFormat, rgbBuf);
-		pitch=width*RGB_PIXELSIZE;
-	}
-	#endif
-
-	if(setjmp(this->jerr.setjmp_buffer))
-	{
-		/* If we get here, the JPEG code has signaled an error. */
-		retval=-1;  goto bailout;
-	}
-
-	cinfo->image_width=width;
-	cinfo->image_height=height;
-
-#ifndef NO_PUTENV
-	if(flags&TJFLAG_FORCEMMX) putenv("JSIMD_FORCEMMX=1");
-	else if(flags&TJFLAG_FORCESSE) putenv("JSIMD_FORCESSE=1");
-	else if(flags&TJFLAG_FORCESSE2) putenv("JSIMD_FORCESSE2=1");
-#endif
-
-	if(setCompDefaults(cinfo, pixelFormat, subsamp, -1, flags)==-1) return -1;
-
-	/* Execute only the parts of jpeg_start_compress() that we need.  If we
-	   were to call the whole jpeg_start_compress() function, then it would try
-	   to write the file headers, which could overflow the output buffer if the
-	   YUV image were very small. */
-	if(cinfo->global_state!=CSTATE_START)
-		_throw("tjEncodeYUVPlanes(): libjpeg API is in the wrong state");
-	(*cinfo->err->reset_error_mgr)((j_common_ptr)cinfo);
-	jinit_c_master_control(cinfo, FALSE);
-	jinit_color_converter(cinfo);
-	jinit_downsampler(cinfo);
-	(*cinfo->cconvert->start_pass)(cinfo);
-
-	pw0=PAD(width, cinfo->max_h_samp_factor);
-	ph0=PAD(height, cinfo->max_v_samp_factor);
-
-	if((row_pointer=(JSAMPROW *)malloc(sizeof(JSAMPROW)*ph0))==NULL)
-		_throw("tjEncodeYUVPlanes(): Memory allocation failure");
-	for(i=0; i<height; i++)
-	{
-		if(flags&TJFLAG_BOTTOMUP)
-			row_pointer[i]=(JSAMPROW)&srcBuf[(height-i-1)*pitch];
-		else row_pointer[i]=(JSAMPROW)&srcBuf[i*pitch];
-	}
-	if(height<ph0)
-		for(i=height; i<ph0; i++) row_pointer[i]=row_pointer[height-1];
-
-	for(i=0; i<cinfo->num_components; i++)
-	{
-		compptr=&cinfo->comp_info[i];
-		_tmpbuf[i]=(JSAMPLE *)malloc(
-			PAD((compptr->width_in_blocks*cinfo->max_h_samp_factor*DCTSIZE)
-				/compptr->h_samp_factor, 16) * cinfo->max_v_samp_factor + 16);
-		if(!_tmpbuf[i]) _throw("tjEncodeYUVPlanes(): Memory allocation failure");
-		tmpbuf[i]=(JSAMPROW *)malloc(sizeof(JSAMPROW)*cinfo->max_v_samp_factor);
-		if(!tmpbuf[i]) _throw("tjEncodeYUVPlanes(): Memory allocation failure");
-		for(row=0; row<cinfo->max_v_samp_factor; row++)
-		{
-			unsigned char *_tmpbuf_aligned=
-				(unsigned char *)PAD((size_t)_tmpbuf[i], 16);
-			tmpbuf[i][row]=&_tmpbuf_aligned[
-				PAD((compptr->width_in_blocks*cinfo->max_h_samp_factor*DCTSIZE)
-					/compptr->h_samp_factor, 16) * row];
-		}
-		_tmpbuf2[i]=(JSAMPLE *)malloc(PAD(compptr->width_in_blocks*DCTSIZE, 16)
-			* compptr->v_samp_factor + 16);
-		if(!_tmpbuf2[i]) _throw("tjEncodeYUVPlanes(): Memory allocation failure");
-		tmpbuf2[i]=(JSAMPROW *)malloc(sizeof(JSAMPROW)*compptr->v_samp_factor);
-		if(!tmpbuf2[i]) _throw("tjEncodeYUVPlanes(): Memory allocation failure");
-		for(row=0; row<compptr->v_samp_factor; row++)
-		{
-			unsigned char *_tmpbuf2_aligned=
-				(unsigned char *)PAD((size_t)_tmpbuf2[i], 16);
-			tmpbuf2[i][row]=&_tmpbuf2_aligned[
-				PAD(compptr->width_in_blocks*DCTSIZE, 16) * row];
-		}
-		pw[i]=pw0*compptr->h_samp_factor/cinfo->max_h_samp_factor;
-		ph[i]=ph0*compptr->v_samp_factor/cinfo->max_v_samp_factor;
-		outbuf[i]=(JSAMPROW *)malloc(sizeof(JSAMPROW)*ph[i]);
-		if(!outbuf[i]) _throw("tjEncodeYUVPlanes(): Memory allocation failure");
-		ptr=dstPlanes[i];
-		for(row=0; row<ph[i]; row++)
-		{
-			outbuf[i][row]=ptr;
-			ptr+=(strides && strides[i]!=0)? strides[i]:pw[i];
-		}
-	}
-
-	if(setjmp(this->jerr.setjmp_buffer))
-	{
-		/* If we get here, the JPEG code has signaled an error. */
-		retval=-1;  goto bailout;
-	}
-
-	for(row=0; row<ph0; row+=cinfo->max_v_samp_factor)
-	{
-		(*cinfo->cconvert->color_convert)(cinfo, &row_pointer[row], tmpbuf, 0,
-			cinfo->max_v_samp_factor);
-		(cinfo->downsample->downsample)(cinfo, tmpbuf, 0, tmpbuf2, 0);
-		for(i=0, compptr=cinfo->comp_info; i<cinfo->num_components; i++, compptr++)
-			jcopy_sample_rows(tmpbuf2[i], 0, outbuf[i],
-				row*compptr->v_samp_factor/cinfo->max_v_samp_factor,
-				compptr->v_samp_factor, pw[i]);
-	}
-	cinfo->next_scanline+=height;
-	jpeg_abort_compress(cinfo);
-
-	bailout:
-	if(cinfo->global_state>CSTATE_START) jpeg_abort_compress(cinfo);
-	#ifndef JCS_EXTENSIONS
-	if(rgbBuf) free(rgbBuf);
-	#endif
-	if(row_pointer) free(row_pointer);
-	for(i=0; i<MAX_COMPONENTS; i++)
-	{
-		if(tmpbuf[i]!=NULL) free(tmpbuf[i]);
-		if(_tmpbuf[i]!=NULL) free(_tmpbuf[i]);
-		if(tmpbuf2[i]!=NULL) free(tmpbuf2[i]);
-		if(_tmpbuf2[i]!=NULL) free(_tmpbuf2[i]);
-		if(outbuf[i]!=NULL) free(outbuf[i]);
-	}
-	if(this->jerr.warning) retval=-1;
-	return retval;
->>>>>>> bd96b30b
 }
 
 DLLEXPORT int tjEncodeYUV3(tjhandle handle, const unsigned char *srcBuf,
@@ -1144,7 +905,6 @@
                                       unsigned long *jpegSize, int jpegQual,
                                       int flags)
 {
-<<<<<<< HEAD
   int i, row, retval = 0, alloc = 1;
   int pw[MAX_COMPONENTS], ph[MAX_COMPONENTS], iw[MAX_COMPONENTS],
     tmpbufsize = 0, usetmpbuf = 0, th[MAX_COMPONENTS];
@@ -1176,9 +936,11 @@
   cinfo->image_width = width;
   cinfo->image_height = height;
 
+#ifndef NO_PUTENV
   if (flags & TJFLAG_FORCEMMX) putenv("JSIMD_FORCEMMX=1");
   else if (flags & TJFLAG_FORCESSE) putenv("JSIMD_FORCESSE=1");
   else if (flags & TJFLAG_FORCESSE2) putenv("JSIMD_FORCESSE2=1");
+#endif
 
   if (flags & TJFLAG_NOREALLOC) {
     alloc = 0;  *jpegSize = tjBufSize(width, height, subsamp);
@@ -1268,140 +1030,6 @@
   if (this->jerr.warning) retval = -1;
   this->jerr.stopOnWarning = FALSE;
   return retval;
-=======
-	int i, row, retval=0, alloc=1;  JSAMPROW *inbuf[MAX_COMPONENTS];
-	int pw[MAX_COMPONENTS], ph[MAX_COMPONENTS], iw[MAX_COMPONENTS],
-		tmpbufsize=0, usetmpbuf=0, th[MAX_COMPONENTS];
-	JSAMPLE *_tmpbuf=NULL, *ptr;  JSAMPROW *tmpbuf[MAX_COMPONENTS];
-
-	getcinstance(handle)
-
-	for(i=0; i<MAX_COMPONENTS; i++)
-	{
-		tmpbuf[i]=NULL;  inbuf[i]=NULL;
-	}
-
-	if((this->init&COMPRESS)==0)
-		_throw("tjCompressFromYUVPlanes(): Instance has not been initialized for compression");
-
-	if(!srcPlanes || !srcPlanes[0] || width<=0 || height<=0 || subsamp<0
-		|| subsamp>=NUMSUBOPT || jpegBuf==NULL || jpegSize==NULL || jpegQual<0
-		|| jpegQual>100)
-		_throw("tjCompressFromYUVPlanes(): Invalid argument");
-	if(subsamp!=TJSAMP_GRAY && (!srcPlanes[1] || !srcPlanes[2]))
-		_throw("tjCompressFromYUVPlanes(): Invalid argument");
-
-	if(setjmp(this->jerr.setjmp_buffer))
-	{
-		/* If we get here, the JPEG code has signaled an error. */
-		retval=-1;  goto bailout;
-	}
-
-	cinfo->image_width=width;
-	cinfo->image_height=height;
-
-#ifndef NO_PUTENV
-	if(flags&TJFLAG_FORCEMMX) putenv("JSIMD_FORCEMMX=1");
-	else if(flags&TJFLAG_FORCESSE) putenv("JSIMD_FORCESSE=1");
-	else if(flags&TJFLAG_FORCESSE2) putenv("JSIMD_FORCESSE2=1");
-#endif
-
-	if(flags&TJFLAG_NOREALLOC)
-	{
-		alloc=0;  *jpegSize=tjBufSize(width, height, subsamp);
-	}
-	jpeg_mem_dest_tj(cinfo, jpegBuf, jpegSize, alloc);
-	if(setCompDefaults(cinfo, TJPF_RGB, subsamp, jpegQual, flags)==-1)
-		return -1;
-	cinfo->raw_data_in=TRUE;
-
-	jpeg_start_compress(cinfo, TRUE);
-	for(i=0; i<cinfo->num_components; i++)
-	{
-		jpeg_component_info *compptr=&cinfo->comp_info[i];
-		int ih;
-		iw[i]=compptr->width_in_blocks*DCTSIZE;
-		ih=compptr->height_in_blocks*DCTSIZE;
-		pw[i]=PAD(cinfo->image_width, cinfo->max_h_samp_factor)
-			*compptr->h_samp_factor/cinfo->max_h_samp_factor;
-		ph[i]=PAD(cinfo->image_height, cinfo->max_v_samp_factor)
-			*compptr->v_samp_factor/cinfo->max_v_samp_factor;
-		if(iw[i]!=pw[i] || ih!=ph[i]) usetmpbuf=1;
-		th[i]=compptr->v_samp_factor*DCTSIZE;
-		tmpbufsize+=iw[i]*th[i];
-		if((inbuf[i]=(JSAMPROW *)malloc(sizeof(JSAMPROW)*ph[i]))==NULL)
-			_throw("tjCompressFromYUVPlanes(): Memory allocation failure");
-		ptr=(JSAMPLE *)srcPlanes[i];
-		for(row=0; row<ph[i]; row++)
-		{
-			inbuf[i][row]=ptr;
-			ptr+=(strides && strides[i]!=0)? strides[i]:pw[i];
-		}
-	}
-	if(usetmpbuf)
-	{
-		if((_tmpbuf=(JSAMPLE *)malloc(sizeof(JSAMPLE)*tmpbufsize))==NULL)
-			_throw("tjCompressFromYUVPlanes(): Memory allocation failure");
-		ptr=_tmpbuf;
-		for(i=0; i<cinfo->num_components; i++)
-		{
-			if((tmpbuf[i]=(JSAMPROW *)malloc(sizeof(JSAMPROW)*th[i]))==NULL)
-				_throw("tjCompressFromYUVPlanes(): Memory allocation failure");
-			for(row=0; row<th[i]; row++)
-			{
-				tmpbuf[i][row]=ptr;
-				ptr+=iw[i];
-			}
-		}
-	}
-
-	if(setjmp(this->jerr.setjmp_buffer))
-	{
-		/* If we get here, the JPEG code has signaled an error. */
-		retval=-1;  goto bailout;
-	}
-
-	for(row=0; row<(int)cinfo->image_height;
-		row+=cinfo->max_v_samp_factor*DCTSIZE)
-	{
-		JSAMPARRAY yuvptr[MAX_COMPONENTS];
-		int crow[MAX_COMPONENTS];
-		for(i=0; i<cinfo->num_components; i++)
-		{
-			jpeg_component_info *compptr=&cinfo->comp_info[i];
-			crow[i]=row*compptr->v_samp_factor/cinfo->max_v_samp_factor;
-			if(usetmpbuf)
-			{
-				int j, k;
-				for(j=0; j<min(th[i], ph[i]-crow[i]); j++)
-				{
-					memcpy(tmpbuf[i][j], inbuf[i][crow[i]+j], pw[i]);
-					/* Duplicate last sample in row to fill out MCU */
-					for(k=pw[i]; k<iw[i]; k++) tmpbuf[i][j][k]=tmpbuf[i][j][pw[i]-1];
-				}
-				/* Duplicate last row to fill out MCU */
-				for(j=ph[i]-crow[i]; j<th[i]; j++)
-					memcpy(tmpbuf[i][j], tmpbuf[i][ph[i]-crow[i]-1], iw[i]);
-				yuvptr[i]=tmpbuf[i];
-			}
-			else
-				yuvptr[i]=&inbuf[i][crow[i]];
-		}
-		jpeg_write_raw_data(cinfo, yuvptr, cinfo->max_v_samp_factor*DCTSIZE);
-	}
-	jpeg_finish_compress(cinfo);
-
-	bailout:
-	if(cinfo->global_state>CSTATE_START) jpeg_abort_compress(cinfo);
-	for(i=0; i<MAX_COMPONENTS; i++)
-	{
-		if(tmpbuf[i]) free(tmpbuf[i]);
-		if(inbuf[i]) free(inbuf[i]);
-	}
-	if(_tmpbuf) free(_tmpbuf);
-	if(this->jerr.warning) retval=-1;
-	return retval;
->>>>>>> bd96b30b
 }
 
 DLLEXPORT int tjCompressFromYUV(tjhandle handle, const unsigned char *srcBuf,
@@ -1576,7 +1204,6 @@
                             int width, int pitch, int height, int pixelFormat,
                             int flags)
 {
-<<<<<<< HEAD
   JSAMPROW *row_pointer = NULL;
   int i, retval = 0, jpegwidth, jpegheight, scaledw, scaledh;
 
@@ -1589,9 +1216,11 @@
       pitch < 0 || height < 0 || pixelFormat < 0 || pixelFormat >= TJ_NUMPF)
     _throw("tjDecompress2(): Invalid argument");
 
+#ifndef NO_PUTENV
   if (flags & TJFLAG_FORCEMMX) putenv("JSIMD_FORCEMMX=1");
   else if (flags & TJFLAG_FORCESSE) putenv("JSIMD_FORCESSE=1");
   else if (flags & TJFLAG_FORCESSE2) putenv("JSIMD_FORCESSE2=1");
+#endif
 
   if (setjmp(this->jerr.setjmp_buffer)) {
     /* If we get here, the JPEG code has signaled an error. */
@@ -1646,110 +1275,6 @@
   if (this->jerr.warning) retval = -1;
   this->jerr.stopOnWarning = FALSE;
   return retval;
-=======
-	int i, retval=0;  JSAMPROW *row_pointer=NULL;
-	int jpegwidth, jpegheight, scaledw, scaledh;
-	#ifndef JCS_EXTENSIONS
-	unsigned char *rgbBuf=NULL;
-	unsigned char *_dstBuf=NULL;  int _pitch=0;
-	#endif
-
-	getdinstance(handle);
-	if((this->init&DECOMPRESS)==0)
-		_throw("tjDecompress2(): Instance has not been initialized for decompression");
-
-	if(jpegBuf==NULL || jpegSize<=0 || dstBuf==NULL || width<0 || pitch<0
-		|| height<0 || pixelFormat<0 || pixelFormat>=TJ_NUMPF)
-		_throw("tjDecompress2(): Invalid argument");
-
-#ifndef NO_PUTENV
-	if(flags&TJFLAG_FORCEMMX) putenv("JSIMD_FORCEMMX=1");
-	else if(flags&TJFLAG_FORCESSE) putenv("JSIMD_FORCESSE=1");
-	else if(flags&TJFLAG_FORCESSE2) putenv("JSIMD_FORCESSE2=1");
-#endif
-
-	if(setjmp(this->jerr.setjmp_buffer))
-	{
-		/* If we get here, the JPEG code has signaled an error. */
-		retval=-1;  goto bailout;
-	}
-
-	jpeg_mem_src_tj(dinfo, jpegBuf, jpegSize);
-	jpeg_read_header(dinfo, TRUE);
-	if(setDecompDefaults(dinfo, pixelFormat, flags)==-1)
-	{
-		retval=-1;  goto bailout;
-	}
-
-	if(flags&TJFLAG_FASTUPSAMPLE) dinfo->do_fancy_upsampling=FALSE;
-
-	jpegwidth=dinfo->image_width;  jpegheight=dinfo->image_height;
-	if(width==0) width=jpegwidth;
-	if(height==0) height=jpegheight;
-	for(i=0; i<NUMSF; i++)
-	{
-		scaledw=TJSCALED(jpegwidth, sf[i]);
-		scaledh=TJSCALED(jpegheight, sf[i]);
-		if(scaledw<=width && scaledh<=height)
-			break;
-	}
-	if(i>=NUMSF)
-		_throw("tjDecompress2(): Could not scale down to desired image dimensions");
-	width=scaledw;  height=scaledh;
-	dinfo->scale_num=sf[i].num;
-	dinfo->scale_denom=sf[i].denom;
-
-	jpeg_start_decompress(dinfo);
-	if(pitch==0) pitch=dinfo->output_width*tjPixelSize[pixelFormat];
-
-	#ifndef JCS_EXTENSIONS
-	if(pixelFormat!=TJPF_GRAY && pixelFormat!=TJPF_CMYK &&
-		(RGB_RED!=tjRedOffset[pixelFormat] ||
-			RGB_GREEN!=tjGreenOffset[pixelFormat] ||
-			RGB_BLUE!=tjBlueOffset[pixelFormat] ||
-			RGB_PIXELSIZE!=tjPixelSize[pixelFormat]))
-	{
-		rgbBuf=(unsigned char *)malloc(width*height*3);
-		if(!rgbBuf) _throw("tjDecompress2(): Memory allocation failure");
-		_pitch=pitch;  pitch=width*3;
-		_dstBuf=dstBuf;  dstBuf=rgbBuf;
-	}
-	#endif
-
-	if((row_pointer=(JSAMPROW *)malloc(sizeof(JSAMPROW)
-		*dinfo->output_height))==NULL)
-		_throw("tjDecompress2(): Memory allocation failure");
-	if(setjmp(this->jerr.setjmp_buffer))
-	{
-		/* If we get here, the JPEG code has signaled an error. */
-		retval=-1;  goto bailout;
-	}
-	for(i=0; i<(int)dinfo->output_height; i++)
-	{
-		if(flags&TJFLAG_BOTTOMUP)
-			row_pointer[i]=&dstBuf[(dinfo->output_height-i-1)*pitch];
-		else row_pointer[i]=&dstBuf[i*pitch];
-	}
-	while(dinfo->output_scanline<dinfo->output_height)
-	{
-		jpeg_read_scanlines(dinfo, &row_pointer[dinfo->output_scanline],
-			dinfo->output_height-dinfo->output_scanline);
-	}
-	jpeg_finish_decompress(dinfo);
-
-	#ifndef JCS_EXTENSIONS
-	fromRGB(rgbBuf, _dstBuf, width, _pitch, height, pixelFormat);
-	#endif
-
-	bailout:
-	if(dinfo->global_state>DSTATE_START) jpeg_abort_decompress(dinfo);
-	#ifndef JCS_EXTENSIONS
-	if(rgbBuf) free(rgbBuf);
-	#endif
-	if(row_pointer) free(row_pointer);
-	if(this->jerr.warning) retval=-1;
-	return retval;
->>>>>>> bd96b30b
 }
 
 DLLEXPORT int tjDecompress(tjhandle handle, unsigned char *jpegBuf,
@@ -1821,7 +1346,6 @@
                                 unsigned char *dstBuf, int width, int pitch,
                                 int height, int pixelFormat, int flags)
 {
-<<<<<<< HEAD
   JSAMPROW *row_pointer = NULL;
   JSAMPLE *_tmpbuf[MAX_COMPONENTS];
   JSAMPROW *tmpbuf[MAX_COMPONENTS], *inbuf[MAX_COMPONENTS];
@@ -1860,9 +1384,11 @@
   dinfo->image_width = width;
   dinfo->image_height = height;
 
+#ifndef NO_PUTENV
   if (flags & TJFLAG_FORCEMMX) putenv("JSIMD_FORCEMMX=1");
   else if (flags & TJFLAG_FORCESSE) putenv("JSIMD_FORCESSE=1");
   else if (flags & TJFLAG_FORCESSE2) putenv("JSIMD_FORCESSE2=1");
+#endif
 
   if (setDecodeDefaults(dinfo, pixelFormat, subsamp, flags) == -1) {
     retval = -1;  goto bailout;
@@ -1957,171 +1483,6 @@
   if (this->jerr.warning) retval = -1;
   this->jerr.stopOnWarning = FALSE;
   return retval;
-=======
-	int i, retval=0;  JSAMPROW *row_pointer=NULL;
-	JSAMPLE *_tmpbuf[MAX_COMPONENTS];
-	JSAMPROW *tmpbuf[MAX_COMPONENTS], *inbuf[MAX_COMPONENTS];
-	int row, pw0, ph0, pw[MAX_COMPONENTS], ph[MAX_COMPONENTS];
-	JSAMPLE *ptr;
-	jpeg_component_info *compptr;
-	#ifndef JCS_EXTENSIONS
-	unsigned char *rgbBuf=NULL;
-	unsigned char *_dstBuf=NULL;  int _pitch=0;
-	#endif
-	int (*old_read_markers)(j_decompress_ptr);
-	void (*old_reset_marker_reader)(j_decompress_ptr);
-
-	getdinstance(handle);
-
-	for(i=0; i<MAX_COMPONENTS; i++)
-	{
-		tmpbuf[i]=NULL;  _tmpbuf[i]=NULL;  inbuf[i]=NULL;
-	}
-
-	if((this->init&DECOMPRESS)==0)
-		_throw("tjDecodeYUVPlanes(): Instance has not been initialized for decompression");
-
-	if(!srcPlanes || !srcPlanes[0] || subsamp<0 || subsamp>=NUMSUBOPT
-		|| dstBuf==NULL || width<=0 || pitch<0 || height<=0 || pixelFormat<0
-		|| pixelFormat>=TJ_NUMPF)
-		_throw("tjDecodeYUVPlanes(): Invalid argument");
-	if(subsamp!=TJSAMP_GRAY && (!srcPlanes[1] || !srcPlanes[2]))
-		_throw("tjDecodeYUVPlanes(): Invalid argument");
-
-	if(setjmp(this->jerr.setjmp_buffer))
-	{
-		/* If we get here, the JPEG code has signaled an error. */
-		retval=-1;  goto bailout;
-	}
-
-	if(pixelFormat==TJPF_CMYK)
-		_throw("tjDecodeYUVPlanes(): Cannot decode YUV images into CMYK pixels.");
-
-	if(pitch==0) pitch=width*tjPixelSize[pixelFormat];
-	dinfo->image_width=width;
-	dinfo->image_height=height;
-
-#ifndef NO_PUTENV
-	if(flags&TJFLAG_FORCEMMX) putenv("JSIMD_FORCEMMX=1");
-	else if(flags&TJFLAG_FORCESSE) putenv("JSIMD_FORCESSE=1");
-	else if(flags&TJFLAG_FORCESSE2) putenv("JSIMD_FORCESSE2=1");
-#endif
-
-	if(setDecodeDefaults(dinfo, pixelFormat, subsamp, flags)==-1)
-	{
-		retval=-1;  goto bailout;
-	}
-	old_read_markers=dinfo->marker->read_markers;
-	dinfo->marker->read_markers=my_read_markers;
-	old_reset_marker_reader=dinfo->marker->reset_marker_reader;
-	dinfo->marker->reset_marker_reader=my_reset_marker_reader;
-	jpeg_read_header(dinfo, TRUE);
-	dinfo->marker->read_markers=old_read_markers;
-	dinfo->marker->reset_marker_reader=old_reset_marker_reader;
-
-	if(setDecompDefaults(dinfo, pixelFormat, flags)==-1)
-	{
-		retval=-1;  goto bailout;
-	}
-	dinfo->do_fancy_upsampling=FALSE;
-	dinfo->Se=DCTSIZE2-1;
-	jinit_master_decompress(dinfo);
-	(*dinfo->upsample->start_pass)(dinfo);
-
-	pw0=PAD(width, dinfo->max_h_samp_factor);
-	ph0=PAD(height, dinfo->max_v_samp_factor);
-
-	if(pitch==0) pitch=dinfo->output_width*tjPixelSize[pixelFormat];
-
-	#ifndef JCS_EXTENSIONS
-	if(pixelFormat!=TJPF_GRAY && pixelFormat!=TJPF_CMYK &&
-		(RGB_RED!=tjRedOffset[pixelFormat] ||
-			RGB_GREEN!=tjGreenOffset[pixelFormat] ||
-			RGB_BLUE!=tjBlueOffset[pixelFormat] ||
-			RGB_PIXELSIZE!=tjPixelSize[pixelFormat]))
-	{
-		rgbBuf=(unsigned char *)malloc(width*height*3);
-		if(!rgbBuf) _throw("tjDecodeYUVPlanes(): Memory allocation failure");
-		_pitch=pitch;  pitch=width*3;
-		_dstBuf=dstBuf;  dstBuf=rgbBuf;
-	}
-	#endif
-
-	if((row_pointer=(JSAMPROW *)malloc(sizeof(JSAMPROW)*ph0))==NULL)
-		_throw("tjDecodeYUVPlanes(): Memory allocation failure");
-	for(i=0; i<height; i++)
-	{
-		if(flags&TJFLAG_BOTTOMUP) row_pointer[i]=&dstBuf[(height-i-1)*pitch];
-		else row_pointer[i]=&dstBuf[i*pitch];
-	}
-	if(height<ph0)
-		for(i=height; i<ph0; i++) row_pointer[i]=row_pointer[height-1];
-
-	for(i=0; i<dinfo->num_components; i++)
-	{
-		compptr=&dinfo->comp_info[i];
-		_tmpbuf[i]=(JSAMPLE *)malloc(PAD(compptr->width_in_blocks*DCTSIZE, 16)
-			* compptr->v_samp_factor + 16);
-		if(!_tmpbuf[i]) _throw("tjDecodeYUVPlanes(): Memory allocation failure");
-		tmpbuf[i]=(JSAMPROW *)malloc(sizeof(JSAMPROW)*compptr->v_samp_factor);
-		if(!tmpbuf[i]) _throw("tjDecodeYUVPlanes(): Memory allocation failure");
-		for(row=0; row<compptr->v_samp_factor; row++)
-		{
-			unsigned char *_tmpbuf_aligned=
-				(unsigned char *)PAD((size_t)_tmpbuf[i], 16);
-			tmpbuf[i][row]=&_tmpbuf_aligned[
-				PAD(compptr->width_in_blocks*DCTSIZE, 16) * row];
-		}
-		pw[i]=pw0*compptr->h_samp_factor/dinfo->max_h_samp_factor;
-		ph[i]=ph0*compptr->v_samp_factor/dinfo->max_v_samp_factor;
-		inbuf[i]=(JSAMPROW *)malloc(sizeof(JSAMPROW)*ph[i]);
-		if(!inbuf[i]) _throw("tjDecodeYUVPlanes(): Memory allocation failure");
-		ptr=(JSAMPLE *)srcPlanes[i];
-		for(row=0; row<ph[i]; row++)
-		{
-			inbuf[i][row]=ptr;
-			ptr+=(strides && strides[i]!=0)? strides[i]:pw[i];
-		}
-	}
-
-	if(setjmp(this->jerr.setjmp_buffer))
-	{
-		/* If we get here, the JPEG code has signaled an error. */
-		retval=-1;  goto bailout;
-	}
-
-	for(row=0; row<ph0; row+=dinfo->max_v_samp_factor)
-	{
-		JDIMENSION inrow=0, outrow=0;
-		for(i=0, compptr=dinfo->comp_info; i<dinfo->num_components; i++, compptr++)
-			jcopy_sample_rows(inbuf[i],
-				row*compptr->v_samp_factor/dinfo->max_v_samp_factor, tmpbuf[i], 0,
-				compptr->v_samp_factor, pw[i]);
-		(dinfo->upsample->upsample)(dinfo, tmpbuf, &inrow,
-			dinfo->max_v_samp_factor, &row_pointer[row], &outrow,
-			dinfo->max_v_samp_factor);
-	}
-	jpeg_abort_decompress(dinfo);
-
-	#ifndef JCS_EXTENSIONS
-	fromRGB(rgbBuf, _dstBuf, width, _pitch, height, pixelFormat);
-	#endif
-
-	bailout:
-	if(dinfo->global_state>DSTATE_START) jpeg_abort_decompress(dinfo);
-	#ifndef JCS_EXTENSIONS
-	if(rgbBuf) free(rgbBuf);
-	#endif
-	if(row_pointer) free(row_pointer);
-	for(i=0; i<MAX_COMPONENTS; i++)
-	{
-		if(tmpbuf[i]!=NULL) free(tmpbuf[i]);
-		if(_tmpbuf[i]!=NULL) free(_tmpbuf[i]);
-		if(inbuf[i]!=NULL) free(inbuf[i]);
-	}
-	if(this->jerr.warning) retval=-1;
-	return retval;
->>>>>>> bd96b30b
 }
 
 DLLEXPORT int tjDecodeYUV(tjhandle handle, const unsigned char *srcBuf,
@@ -2169,7 +1530,6 @@
                                       unsigned char **dstPlanes, int width,
                                       int *strides, int height, int flags)
 {
-<<<<<<< HEAD
   int i, sfi, row, retval = 0;
   int jpegwidth, jpegheight, jpegSubsamp, scaledw, scaledh;
   int pw[MAX_COMPONENTS], ph[MAX_COMPONENTS], iw[MAX_COMPONENTS],
@@ -2192,9 +1552,11 @@
       width < 0 || height < 0)
     _throw("tjDecompressToYUVPlanes(): Invalid argument");
 
+#ifndef NO_PUTENV
   if (flags & TJFLAG_FORCEMMX) putenv("JSIMD_FORCEMMX=1");
   else if (flags & TJFLAG_FORCESSE) putenv("JSIMD_FORCESSE=1");
   else if (flags & TJFLAG_FORCESSE2) putenv("JSIMD_FORCESSE2=1");
+#endif
 
   if (setjmp(this->jerr.setjmp_buffer)) {
     /* If we get here, the JPEG code has signaled an error. */
@@ -2333,183 +1695,6 @@
   if (this->jerr.warning) retval = -1;
   this->jerr.stopOnWarning = FALSE;
   return retval;
-=======
-	int i, sfi, row, retval=0;  JSAMPROW *outbuf[MAX_COMPONENTS];
-	int jpegwidth, jpegheight, jpegSubsamp, scaledw, scaledh;
-	int pw[MAX_COMPONENTS], ph[MAX_COMPONENTS], iw[MAX_COMPONENTS],
-		tmpbufsize=0, usetmpbuf=0, th[MAX_COMPONENTS];
-	JSAMPLE *_tmpbuf=NULL, *ptr;  JSAMPROW *tmpbuf[MAX_COMPONENTS];
-	int dctsize;
-
-	getdinstance(handle);
-
-	for(i=0; i<MAX_COMPONENTS; i++)
-	{
-		tmpbuf[i]=NULL;  outbuf[i]=NULL;
-	}
-
-	if((this->init&DECOMPRESS)==0)
-		_throw("tjDecompressToYUVPlanes(): Instance has not been initialized for decompression");
-
-	if(jpegBuf==NULL || jpegSize<=0 || !dstPlanes || !dstPlanes[0] || width<0
-		|| height<0)
-		_throw("tjDecompressToYUVPlanes(): Invalid argument");
-
-#ifndef NO_PUTENV
-	if(flags&TJFLAG_FORCEMMX) putenv("JSIMD_FORCEMMX=1");
-	else if(flags&TJFLAG_FORCESSE) putenv("JSIMD_FORCESSE=1");
-	else if(flags&TJFLAG_FORCESSE2) putenv("JSIMD_FORCESSE2=1");
-#endif
-
-	if(setjmp(this->jerr.setjmp_buffer))
-	{
-		/* If we get here, the JPEG code has signaled an error. */
-		retval=-1;  goto bailout;
-	}
-
-	if(!this->headerRead)
-	{
-		jpeg_mem_src_tj(dinfo, jpegBuf, jpegSize);
-		jpeg_read_header(dinfo, TRUE);
-	}
-	this->headerRead=0;
-	jpegSubsamp=getSubsamp(dinfo);
-	if(jpegSubsamp<0)
-		_throw("tjDecompressToYUVPlanes(): Could not determine subsampling type for JPEG image");
-
-	if(jpegSubsamp!=TJSAMP_GRAY && (!dstPlanes[1] || !dstPlanes[2]))
-		_throw("tjDecompressToYUVPlanes(): Invalid argument");
-
-	jpegwidth=dinfo->image_width;  jpegheight=dinfo->image_height;
-	if(width==0) width=jpegwidth;
-	if(height==0) height=jpegheight;
-	for(i=0; i<NUMSF; i++)
-	{
-		scaledw=TJSCALED(jpegwidth, sf[i]);
-		scaledh=TJSCALED(jpegheight, sf[i]);
-		if(scaledw<=width && scaledh<=height)
-			break;
-	}
-	if(i>=NUMSF)
-		_throw("tjDecompressToYUVPlanes(): Could not scale down to desired image dimensions");
-	if(dinfo->num_components>3)
-		_throw("tjDecompressToYUVPlanes(): JPEG image must have 3 or fewer components");
-
-	width=scaledw;  height=scaledh;
-	dinfo->scale_num=sf[i].num;
-	dinfo->scale_denom=sf[i].denom;
-	sfi=i;
-	jpeg_calc_output_dimensions(dinfo);
-
-	dctsize=DCTSIZE*sf[sfi].num/sf[sfi].denom;
-
-	for(i=0; i<dinfo->num_components; i++)
-	{
-		jpeg_component_info *compptr=&dinfo->comp_info[i];
-		int ih;
-		iw[i]=compptr->width_in_blocks*dctsize;
-		ih=compptr->height_in_blocks*dctsize;
-		pw[i]=PAD(dinfo->output_width, dinfo->max_h_samp_factor)
-			*compptr->h_samp_factor/dinfo->max_h_samp_factor;
-		ph[i]=PAD(dinfo->output_height, dinfo->max_v_samp_factor)
-			*compptr->v_samp_factor/dinfo->max_v_samp_factor;
-		if(iw[i]!=pw[i] || ih!=ph[i]) usetmpbuf=1;
-		th[i]=compptr->v_samp_factor*dctsize;
-		tmpbufsize+=iw[i]*th[i];
-		if((outbuf[i]=(JSAMPROW *)malloc(sizeof(JSAMPROW)*ph[i]))==NULL)
-			_throw("tjDecompressToYUVPlanes(): Memory allocation failure");
-		ptr=dstPlanes[i];
-		for(row=0; row<ph[i]; row++)
-		{
-			outbuf[i][row]=ptr;
-			ptr+=(strides && strides[i]!=0)? strides[i]:pw[i];
-		}
-	}
-	if(usetmpbuf)
-	{
-		if((_tmpbuf=(JSAMPLE *)malloc(sizeof(JSAMPLE)*tmpbufsize))==NULL)
-			_throw("tjDecompressToYUVPlanes(): Memory allocation failure");
-		ptr=_tmpbuf;
-		for(i=0; i<dinfo->num_components; i++)
-		{
-			if((tmpbuf[i]=(JSAMPROW *)malloc(sizeof(JSAMPROW)*th[i]))==NULL)
-				_throw("tjDecompressToYUVPlanes(): Memory allocation failure");
-			for(row=0; row<th[i]; row++)
-			{
-				tmpbuf[i][row]=ptr;
-				ptr+=iw[i];
-			}
-		}
-	}
-
-	if(setjmp(this->jerr.setjmp_buffer))
-	{
-		/* If we get here, the JPEG code has signaled an error. */
-		retval=-1;  goto bailout;
-	}
-
-	if(flags&TJFLAG_FASTUPSAMPLE) dinfo->do_fancy_upsampling=FALSE;
-	if(flags&TJFLAG_FASTDCT) dinfo->dct_method=JDCT_FASTEST;
-	dinfo->raw_data_out=TRUE;
-
-	jpeg_start_decompress(dinfo);
-	for(row=0; row<(int)dinfo->output_height;
-		row+=dinfo->max_v_samp_factor*dinfo->_min_DCT_scaled_size)
-	{
-		JSAMPARRAY yuvptr[MAX_COMPONENTS];
-		int crow[MAX_COMPONENTS];
-		for(i=0; i<dinfo->num_components; i++)
-		{
-			jpeg_component_info *compptr=&dinfo->comp_info[i];
-			if(jpegSubsamp==TJ_420)
-			{
-				/* When 4:2:0 subsampling is used with IDCT scaling, libjpeg will try
-				   to be clever and use the IDCT to perform upsampling on the U and V
-				   planes.  For instance, if the output image is to be scaled by 1/2
-				   relative to the JPEG image, then the scaling factor and upsampling
-				   effectively cancel each other, so a normal 8x8 IDCT can be used.
-				   However, this is not desirable when using the decompress-to-YUV
-				   functionality in TurboJPEG, since we want to output the U and V
-				   planes in their subsampled form.  Thus, we have to override some
-				   internal libjpeg parameters to force it to use the "scaled" IDCT
-				   functions on the U and V planes. */
-				compptr->_DCT_scaled_size=dctsize;
-				compptr->MCU_sample_width=tjMCUWidth[jpegSubsamp]*
-					sf[sfi].num/sf[sfi].denom*
-					compptr->v_samp_factor/dinfo->max_v_samp_factor;
-				dinfo->idct->inverse_DCT[i] = dinfo->idct->inverse_DCT[0];
-			}
-			crow[i]=row*compptr->v_samp_factor/dinfo->max_v_samp_factor;
-			if(usetmpbuf) yuvptr[i]=tmpbuf[i];
-			else yuvptr[i]=&outbuf[i][crow[i]];
-		}
-		jpeg_read_raw_data(dinfo, yuvptr,
-			dinfo->max_v_samp_factor*dinfo->_min_DCT_scaled_size);
-		if(usetmpbuf)
-		{
-			int j;
-			for(i=0; i<dinfo->num_components; i++)
-			{
-				for(j=0; j<min(th[i], ph[i]-crow[i]); j++)
-				{
-					memcpy(outbuf[i][crow[i]+j], tmpbuf[i][j], pw[i]);
-				}
-			}
-		}
-	}
-	jpeg_finish_decompress(dinfo);
-
-	bailout:
-	if(dinfo->global_state>DSTATE_START) jpeg_abort_decompress(dinfo);
-	for(i=0; i<MAX_COMPONENTS; i++)
-	{
-		if(tmpbuf[i]) free(tmpbuf[i]);
-		if(outbuf[i]) free(outbuf[i]);
-	}
-	if(_tmpbuf) free(_tmpbuf);
-	if(this->jerr.warning) retval=-1;
-	return retval;
->>>>>>> bd96b30b
 }
 
 DLLEXPORT int tjDecompressToYUV2(tjhandle handle, const unsigned char *jpegBuf,
@@ -2623,9 +1808,11 @@
       dstSizes == NULL || t == NULL || flags < 0)
     _throw("tjTransform(): Invalid argument");
 
+#ifndef NO_PUTENV
   if (flags & TJFLAG_FORCEMMX) putenv("JSIMD_FORCEMMX=1");
   else if (flags & TJFLAG_FORCESSE) putenv("JSIMD_FORCESSE=1");
   else if (flags & TJFLAG_FORCESSE2) putenv("JSIMD_FORCESSE2=1");
+#endif
 
   if ((xinfo =
        (jpeg_transform_info *)malloc(sizeof(jpeg_transform_info) * n)) == NULL)
@@ -2849,7 +2036,6 @@
                           int width, int pitch, int height, int pixelFormat,
                           int flags)
 {
-<<<<<<< HEAD
   int retval = 0;
   tjhandle handle = NULL;
   tjinstance *this;
@@ -2916,155 +2102,4 @@
   if (handle) tjDestroy(handle);
   if (file) fclose(file);
   return retval;
-=======
-	jpeg_transform_info *xinfo=NULL;
-	jvirt_barray_ptr *srccoefs, *dstcoefs;
-	int retval=0, i, jpegSubsamp;
-
-	getinstance(handle);
-	if((this->init&COMPRESS)==0 || (this->init&DECOMPRESS)==0)
-		_throw("tjTransform(): Instance has not been initialized for transformation");
-
-	if(jpegBuf==NULL || jpegSize<=0 || n<1 || dstBufs==NULL || dstSizes==NULL
-		|| t==NULL || flags<0)
-		_throw("tjTransform(): Invalid argument");
-
-#ifndef NO_PUTENV
-	if(flags&TJFLAG_FORCEMMX) putenv("JSIMD_FORCEMMX=1");
-	else if(flags&TJFLAG_FORCESSE) putenv("JSIMD_FORCESSE=1");
-	else if(flags&TJFLAG_FORCESSE2) putenv("JSIMD_FORCESSE2=1");
-#endif
-
-	if((xinfo=(jpeg_transform_info *)malloc(sizeof(jpeg_transform_info)*n))
-		==NULL)
-		_throw("tjTransform(): Memory allocation failure");
-	MEMZERO(xinfo, sizeof(jpeg_transform_info)*n);
-
-	if(setjmp(this->jerr.setjmp_buffer))
-	{
-		/* If we get here, the JPEG code has signaled an error. */
-		retval=-1;  goto bailout;
-	}
-
-	jpeg_mem_src_tj(dinfo, jpegBuf, jpegSize);
-
-	for(i=0; i<n; i++)
-	{
-		xinfo[i].transform=xformtypes[t[i].op];
-		xinfo[i].perfect=(t[i].options&TJXOPT_PERFECT)? 1:0;
-		xinfo[i].trim=(t[i].options&TJXOPT_TRIM)? 1:0;
-		xinfo[i].force_grayscale=(t[i].options&TJXOPT_GRAY)? 1:0;
-		xinfo[i].crop=(t[i].options&TJXOPT_CROP)? 1:0;
-		if(n!=1 && t[i].op==TJXOP_HFLIP) xinfo[i].slow_hflip=1;
-		else xinfo[i].slow_hflip=0;
-
-		if(xinfo[i].crop)
-		{
-			xinfo[i].crop_xoffset=t[i].r.x;  xinfo[i].crop_xoffset_set=JCROP_POS;
-			xinfo[i].crop_yoffset=t[i].r.y;  xinfo[i].crop_yoffset_set=JCROP_POS;
-			if(t[i].r.w!=0)
-			{
-				xinfo[i].crop_width=t[i].r.w;  xinfo[i].crop_width_set=JCROP_POS;
-			}
-			else xinfo[i].crop_width=JCROP_UNSET;
-			if(t[i].r.h!=0)
-			{
-				xinfo[i].crop_height=t[i].r.h;  xinfo[i].crop_height_set=JCROP_POS;
-			}
-			else xinfo[i].crop_height=JCROP_UNSET;
-		}
-	}
-
-	jcopy_markers_setup(dinfo, JCOPYOPT_ALL);
-	jpeg_read_header(dinfo, TRUE);
-	jpegSubsamp=getSubsamp(dinfo);
-	if(jpegSubsamp<0)
-		_throw("tjTransform(): Could not determine subsampling type for JPEG image");
-
-	for(i=0; i<n; i++)
-	{
-		if(!jtransform_request_workspace(dinfo, &xinfo[i]))
-			_throw("tjTransform(): Transform is not perfect");
-
-		if(xinfo[i].crop)
-		{
-			if((t[i].r.x%xinfo[i].iMCU_sample_width)!=0
-				|| (t[i].r.y%xinfo[i].iMCU_sample_height)!=0)
-			{
-				snprintf(errStr, JMSG_LENGTH_MAX,
-					"To crop this JPEG image, x must be a multiple of %d\n"
-					"and y must be a multiple of %d.\n",
-					xinfo[i].iMCU_sample_width, xinfo[i].iMCU_sample_height);
-				retval=-1;  goto bailout;
-			}
-		}
-	}
-
-	srccoefs=jpeg_read_coefficients(dinfo);
-
-	for(i=0; i<n; i++)
-	{
-		int w, h, alloc=1;
-		if(!xinfo[i].crop)
-		{
-			w=dinfo->image_width;  h=dinfo->image_height;
-		}
-		else
-		{
-			w=xinfo[i].crop_width;  h=xinfo[i].crop_height;
-		}
-		if(flags&TJFLAG_NOREALLOC)
-		{
-			alloc=0;  dstSizes[i]=tjBufSize(w, h, jpegSubsamp);
-		}
-		if(!(t[i].options&TJXOPT_NOOUTPUT))
-			jpeg_mem_dest_tj(cinfo, &dstBufs[i], &dstSizes[i], alloc);
-		jpeg_copy_critical_parameters(dinfo, cinfo);
-		dstcoefs=jtransform_adjust_parameters(dinfo, cinfo, srccoefs,
-			&xinfo[i]);
-		if(!(t[i].options&TJXOPT_NOOUTPUT))
-		{
-			jpeg_write_coefficients(cinfo, dstcoefs);
-			jcopy_markers_execute(dinfo, cinfo, JCOPYOPT_ALL);
-		}
-		else jinit_c_master_control(cinfo, TRUE);
-		jtransform_execute_transformation(dinfo, cinfo, srccoefs,
-			&xinfo[i]);
-		if(t[i].customFilter)
-		{
-			int ci, y;  JDIMENSION by;
-			for(ci=0; ci<cinfo->num_components; ci++)
-			{
-				jpeg_component_info *compptr=&cinfo->comp_info[ci];
-				tjregion arrayRegion={0, 0, compptr->width_in_blocks*DCTSIZE,
-					DCTSIZE};
-				tjregion planeRegion={0, 0, compptr->width_in_blocks*DCTSIZE,
-					compptr->height_in_blocks*DCTSIZE};
-				for(by=0; by<compptr->height_in_blocks; by+=compptr->v_samp_factor)
-				{
-					JBLOCKARRAY barray=(dinfo->mem->access_virt_barray)
-						((j_common_ptr)dinfo, dstcoefs[ci], by, compptr->v_samp_factor,
-						TRUE);
-					for(y=0; y<compptr->v_samp_factor; y++)
-					{
-						if(t[i].customFilter(barray[y][0], arrayRegion, planeRegion,
-							ci, i, &t[i])==-1)
-							_throw("tjTransform(): Error in custom filter");
-						arrayRegion.y+=DCTSIZE;
-					}
-				}
-			}
-		}
-		if(!(t[i].options&TJXOPT_NOOUTPUT)) jpeg_finish_compress(cinfo);
-	}
-
-	jpeg_finish_decompress(dinfo);
-
-	bailout:
-	if(cinfo->global_state>CSTATE_START) jpeg_abort_compress(cinfo);
-	if(dinfo->global_state>DSTATE_START) jpeg_abort_decompress(dinfo);
-	if(xinfo) free(xinfo);
-	if(this->jerr.warning) retval=-1;
-	return retval;
->>>>>>> bd96b30b
 }