--- conflicted
+++ resolved
@@ -1,11 +1,7 @@
 /*
-<<<<<<< HEAD
- * Copyright (C)2009-2015 D. R. Commander.  All Rights Reserved.
+ * Copyright (C)2009-2016 D. R. Commander.  All Rights Reserved.
  * mozjpeg Modifications:
  * Copyright (C) 2014, Mozilla Corporation.
-=======
- * Copyright (C)2009-2016 D. R. Commander.  All Rights Reserved.
->>>>>>> eb7962a0
  *
  * Redistribution and use in source and binary forms, with or without
  * modification, are permitted provided that the following conditions are met:
@@ -264,13 +260,10 @@
 		&& !strcmp(env, "1"))
 		jpeg_simple_progression(cinfo);
 #endif
-<<<<<<< HEAD
 
 	/* Set scan pattern again as colorspace might have changed */
 	if(cinfo->master->compress_profile == JCP_MAX_COMPRESSION)
 		jpeg_simple_progression(cinfo);
-=======
->>>>>>> eb7962a0
 
 	cinfo->comp_info[0].h_samp_factor=tjMCUWidth[subsamp]/8;
 	cinfo->comp_info[1].h_samp_factor=1;
