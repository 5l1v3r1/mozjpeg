/*
 * jpeglib.h
 *
 * This file was part of the Independent JPEG Group's software:
 * Copyright (C) 1991-1998, Thomas G. Lane.
 * Modified 2002-2009 by Guido Vollbeding.
 * libjpeg-turbo Modifications:
 * Copyright (C) 2009-2011, 2013-2014, D. R. Commander.
 * mozjpeg Modifications:
 * Copyright (C) 2014, Mozilla Corporation.
 * For conditions of distribution and use, see the accompanying README file.
 *
 * This file defines the application interface for the JPEG library.
 * Most applications using the library need only include this file,
 * and perhaps jerror.h if they want to know the exact error codes.
 */

#ifndef JPEGLIB_H
#define JPEGLIB_H

/*
 * First we include the configuration files that record how this
 * installation of the JPEG library is set up.  jconfig.h can be
 * generated automatically for many systems.  jmorecfg.h contains
 * manual configuration options that most people need not worry about.
 */

#ifndef JCONFIG_INCLUDED        /* in case jinclude.h already did */
#include "jconfig.h"            /* widely used configuration options */
#endif
#include "jmorecfg.h"           /* seldom changed options */


#ifdef __cplusplus
#ifndef DONT_USE_EXTERN_C
extern "C" {
#endif
#endif


/* Various constants determining the sizes of things.
 * All of these are specified by the JPEG standard, so don't change them
 * if you want to be compatible.
 */

#define DCTSIZE             8   /* The basic DCT block is 8x8 samples */
#define DCTSIZE2            64  /* DCTSIZE squared; # of elements in a block */
#define NUM_QUANT_TBLS      4   /* Quantization tables are numbered 0..3 */
#define NUM_HUFF_TBLS       4   /* Huffman tables are numbered 0..3 */
#define NUM_ARITH_TBLS      16  /* Arith-coding tables are numbered 0..15 */
#define MAX_COMPS_IN_SCAN   4   /* JPEG limit on # of components in one scan */
#define MAX_SAMP_FACTOR     4   /* JPEG limit on sampling factors */
/* Unfortunately, some bozo at Adobe saw no reason to be bound by the standard;
 * the PostScript DCT filter can emit files with many more than 10 blocks/MCU.
 * If you happen to run across such a file, you can up D_MAX_BLOCKS_IN_MCU
 * to handle it.  We even let you do this from the jconfig.h file.  However,
 * we strongly discourage changing C_MAX_BLOCKS_IN_MCU; just because Adobe
 * sometimes emits noncompliant files doesn't mean you should too.
 */
#define C_MAX_BLOCKS_IN_MCU   10 /* compressor's limit on blocks per MCU */
#ifndef D_MAX_BLOCKS_IN_MCU
#define D_MAX_BLOCKS_IN_MCU   10 /* decompressor's limit on blocks per MCU */
#endif


/* Data structures for images (arrays of samples and of DCT coefficients).
 */

typedef JSAMPLE *JSAMPROW;      /* ptr to one image row of pixel samples. */
typedef JSAMPROW *JSAMPARRAY;   /* ptr to some rows (a 2-D sample array) */
typedef JSAMPARRAY *JSAMPIMAGE; /* a 3-D sample array: top index is color */

typedef JCOEF JBLOCK[DCTSIZE2]; /* one block of coefficients */
typedef JBLOCK *JBLOCKROW;      /* pointer to one row of coefficient blocks */
typedef JBLOCKROW *JBLOCKARRAY;         /* a 2-D array of coefficient blocks */
typedef JBLOCKARRAY *JBLOCKIMAGE;       /* a 3-D array of coefficient blocks */

typedef JCOEF *JCOEFPTR;        /* useful in a couple of places */


/* Types for JPEG compression parameters and working tables. */


/* DCT coefficient quantization tables. */

typedef struct {
  /* This array gives the coefficient quantizers in natural array order
   * (not the zigzag order in which they are stored in a JPEG DQT marker).
   * CAUTION: IJG versions prior to v6a kept this array in zigzag order.
   */
  UINT16 quantval[DCTSIZE2];    /* quantization step for each coefficient */
  /* This field is used only during compression.  It's initialized FALSE when
   * the table is created, and set TRUE when it's been output to the file.
   * You could suppress output of a table by setting this to TRUE.
   * (See jpeg_suppress_tables for an example.)
   */
  boolean sent_table;           /* TRUE when table has been output */
} JQUANT_TBL;


/* Huffman coding tables. */

typedef struct {
  /* These two fields directly represent the contents of a JPEG DHT marker */
  UINT8 bits[17];               /* bits[k] = # of symbols with codes of */
                                /* length k bits; bits[0] is unused */
  UINT8 huffval[256];           /* The symbols, in order of incr code length */
  /* This field is used only during compression.  It's initialized FALSE when
   * the table is created, and set TRUE when it's been output to the file.
   * You could suppress output of a table by setting this to TRUE.
   * (See jpeg_suppress_tables for an example.)
   */
  boolean sent_table;           /* TRUE when table has been output */
} JHUFF_TBL;


/* Basic info about one component (color channel). */

typedef struct {
  /* These values are fixed over the whole image. */
  /* For compression, they must be supplied by parameter setup; */
  /* for decompression, they are read from the SOF marker. */
  int component_id;             /* identifier for this component (0..255) */
  int component_index;          /* its index in SOF or cinfo->comp_info[] */
  int h_samp_factor;            /* horizontal sampling factor (1..4) */
  int v_samp_factor;            /* vertical sampling factor (1..4) */
  int quant_tbl_no;             /* quantization table selector (0..3) */
  /* These values may vary between scans. */
  /* For compression, they must be supplied by parameter setup; */
  /* for decompression, they are read from the SOS marker. */
  /* The decompressor output side may not use these variables. */
  int dc_tbl_no;                /* DC entropy table selector (0..3) */
  int ac_tbl_no;                /* AC entropy table selector (0..3) */

  /* Remaining fields should be treated as private by applications. */

  /* These values are computed during compression or decompression startup: */
  /* Component's size in DCT blocks.
   * Any dummy blocks added to complete an MCU are not counted; therefore
   * these values do not depend on whether a scan is interleaved or not.
   */
  JDIMENSION width_in_blocks;
  JDIMENSION height_in_blocks;
  /* Size of a DCT block in samples.  Always DCTSIZE for compression.
   * For decompression this is the size of the output from one DCT block,
   * reflecting any scaling we choose to apply during the IDCT step.
   * Values from 1 to 16 are supported.
   * Note that different components may receive different IDCT scalings.
   */
#if JPEG_LIB_VERSION >= 70
  int DCT_h_scaled_size;
  int DCT_v_scaled_size;
#else
  int DCT_scaled_size;
#endif
  /* The downsampled dimensions are the component's actual, unpadded number
   * of samples at the main buffer (preprocessing/compression interface), thus
   * downsampled_width = ceil(image_width * Hi/Hmax)
   * and similarly for height.  For decompression, IDCT scaling is included, so
   * downsampled_width = ceil(image_width * Hi/Hmax * DCT_[h_]scaled_size/DCTSIZE)
   */
  JDIMENSION downsampled_width;  /* actual width in samples */
  JDIMENSION downsampled_height; /* actual height in samples */
  /* This flag is used only for decompression.  In cases where some of the
   * components will be ignored (eg grayscale output from YCbCr image),
   * we can skip most computations for the unused components.
   */
  boolean component_needed;     /* do we need the value of this component? */

  /* These values are computed before starting a scan of the component. */
  /* The decompressor output side may not use these variables. */
  int MCU_width;                /* number of blocks per MCU, horizontally */
  int MCU_height;               /* number of blocks per MCU, vertically */
  int MCU_blocks;               /* MCU_width * MCU_height */
  int MCU_sample_width;         /* MCU width in samples, MCU_width*DCT_[h_]scaled_size */
  int last_col_width;           /* # of non-dummy blocks across in last MCU */
  int last_row_height;          /* # of non-dummy blocks down in last MCU */

  /* Saved quantization table for component; NULL if none yet saved.
   * See jdinput.c comments about the need for this information.
   * This field is currently used only for decompression.
   */
  JQUANT_TBL * quant_table;

  /* Private per-component storage for DCT or IDCT subsystem. */
  void * dct_table;
} jpeg_component_info;


/* The script for encoding a multiple-scan file is an array of these: */

typedef struct {
  int comps_in_scan;            /* number of components encoded in this scan */
  int component_index[MAX_COMPS_IN_SCAN]; /* their SOF/comp_info[] indexes */
  int Ss, Se;                   /* progressive JPEG spectral selection parms */
  int Ah, Al;                   /* progressive JPEG successive approx. parms */
} jpeg_scan_info;

/* The decompressor can save APPn and COM markers in a list of these: */

typedef struct jpeg_marker_struct * jpeg_saved_marker_ptr;

struct jpeg_marker_struct {
  jpeg_saved_marker_ptr next;   /* next in list, or NULL */
  UINT8 marker;                 /* marker code: JPEG_COM, or JPEG_APP0+n */
  unsigned int original_length; /* # bytes of data in the file */
  unsigned int data_length;     /* # bytes of data saved at data[] */
  JOCTET * data;                /* the data contained in the marker */
  /* the marker length word is not counted in data_length or original_length */
};

/* Known color spaces. */

#define JCS_EXTENSIONS 1
#define JCS_ALPHA_EXTENSIONS 1

typedef enum {
  JCS_UNKNOWN,            /* error/unspecified */
  JCS_GRAYSCALE,          /* monochrome */
  JCS_RGB,                /* red/green/blue as specified by the RGB_RED,
                             RGB_GREEN, RGB_BLUE, and RGB_PIXELSIZE macros */
  JCS_YCbCr,              /* Y/Cb/Cr (also known as YUV) */
  JCS_CMYK,               /* C/M/Y/K */
  JCS_YCCK,               /* Y/Cb/Cr/K */
  JCS_EXT_RGB,            /* red/green/blue */
  JCS_EXT_RGBX,           /* red/green/blue/x */
  JCS_EXT_BGR,            /* blue/green/red */
  JCS_EXT_BGRX,           /* blue/green/red/x */
  JCS_EXT_XBGR,           /* x/blue/green/red */
  JCS_EXT_XRGB,           /* x/red/green/blue */
  /* When out_color_space it set to JCS_EXT_RGBX, JCS_EXT_BGRX, JCS_EXT_XBGR,
     or JCS_EXT_XRGB during decompression, the X byte is undefined, and in
     order to ensure the best performance, libjpeg-turbo can set that byte to
     whatever value it wishes.  Use the following colorspace constants to
     ensure that the X byte is set to 0xFF, so that it can be interpreted as an
     opaque alpha channel. */
  JCS_EXT_RGBA,           /* red/green/blue/alpha */
  JCS_EXT_BGRA,           /* blue/green/red/alpha */
  JCS_EXT_ABGR,           /* alpha/blue/green/red */
  JCS_EXT_ARGB,           /* alpha/red/green/blue */
  JCS_RGB565              /* 5-bit red/6-bit green/5-bit blue */
} J_COLOR_SPACE;

/* DCT/IDCT algorithm options. */

typedef enum {
  JDCT_ISLOW,             /* slow but accurate integer algorithm */
  JDCT_IFAST,             /* faster, less accurate integer method */
  JDCT_FLOAT              /* floating-point: accurate, fast on fast HW */
} J_DCT_METHOD;

#ifndef JDCT_DEFAULT            /* may be overridden in jconfig.h */
#define JDCT_DEFAULT  JDCT_ISLOW
#endif
#ifndef JDCT_FASTEST            /* may be overridden in jconfig.h */
#define JDCT_FASTEST  JDCT_IFAST
#endif

/* Dithering options for decompression. */

typedef enum {
  JDITHER_NONE,           /* no dithering */
  JDITHER_ORDERED,        /* simple ordered dither */
  JDITHER_FS              /* Floyd-Steinberg error diffusion dither */
} J_DITHER_MODE;


/* Common fields between JPEG compression and decompression master structs. */

#define jpeg_common_fields \
  struct jpeg_error_mgr * err;  /* Error handler module */\
  struct jpeg_memory_mgr * mem; /* Memory manager module */\
  struct jpeg_progress_mgr * progress; /* Progress monitor, or NULL if none */\
  void * client_data;           /* Available for use by application */\
  boolean is_decompressor;      /* So common code can tell which is which */\
  int global_state              /* For checking call sequence validity */

/* Routines that are to be used by both halves of the library are declared
 * to receive a pointer to this structure.  There are no actual instances of
 * jpeg_common_struct, only of jpeg_compress_struct and jpeg_decompress_struct.
 */
struct jpeg_common_struct {
  jpeg_common_fields;           /* Fields common to both master struct types */
  /* Additional fields follow in an actual jpeg_compress_struct or
   * jpeg_decompress_struct.  All three structs must agree on these
   * initial fields!  (This would be a lot cleaner in C++.)
   */
};

typedef struct jpeg_common_struct * j_common_ptr;
typedef struct jpeg_compress_struct * j_compress_ptr;
typedef struct jpeg_decompress_struct * j_decompress_ptr;


/* Master record for a compression instance */

struct jpeg_compress_struct {
  jpeg_common_fields;           /* Fields shared with jpeg_decompress_struct */

  /* Destination for compressed data */
  struct jpeg_destination_mgr * dest;

  /* Description of source image --- these fields must be filled in by
   * outer application before starting compression.  in_color_space must
   * be correct before you can even call jpeg_set_defaults().
   */

  JDIMENSION image_width;       /* input image width */
  JDIMENSION image_height;      /* input image height */
  int input_components;         /* # of color components in input image */
  J_COLOR_SPACE in_color_space; /* colorspace of input image */

  double input_gamma;           /* image gamma of input image */

  /* Compression parameters --- these fields must be set before calling
   * jpeg_start_compress().  We recommend calling jpeg_set_defaults() to
   * initialize everything to reasonable defaults, then changing anything
   * the application specifically wants to change.  That way you won't get
   * burnt when new parameters are added.  Also note that there are several
   * helper routines to simplify changing parameters.
   */

#if JPEG_LIB_VERSION >= 70
  unsigned int scale_num, scale_denom; /* fraction by which to scale image */

  JDIMENSION jpeg_width;        /* scaled JPEG image width */
  JDIMENSION jpeg_height;       /* scaled JPEG image height */
  /* Dimensions of actual JPEG image that will be written to file,
   * derived from input dimensions by scaling factors above.
   * These fields are computed by jpeg_start_compress().
   * You can also use jpeg_calc_jpeg_dimensions() to determine these values
   * in advance of calling jpeg_start_compress().
   */
#endif

  int data_precision;           /* bits of precision in image data */

  int num_components;           /* # of color components in JPEG image */
  J_COLOR_SPACE jpeg_color_space; /* colorspace of JPEG image */

  jpeg_component_info * comp_info;
  /* comp_info[i] describes component that appears i'th in SOF */

  JQUANT_TBL * quant_tbl_ptrs[NUM_QUANT_TBLS];
#if JPEG_LIB_VERSION >= 70
  int q_scale_factor[NUM_QUANT_TBLS];
#endif
  /* ptrs to coefficient quantization tables, or NULL if not defined,
   * and corresponding scale factors (percentage, initialized 100).
   */

  JHUFF_TBL * dc_huff_tbl_ptrs[NUM_HUFF_TBLS];
  JHUFF_TBL * ac_huff_tbl_ptrs[NUM_HUFF_TBLS];
  /* ptrs to Huffman coding tables, or NULL if not defined */

  UINT8 arith_dc_L[NUM_ARITH_TBLS]; /* L values for DC arith-coding tables */
  UINT8 arith_dc_U[NUM_ARITH_TBLS]; /* U values for DC arith-coding tables */
  UINT8 arith_ac_K[NUM_ARITH_TBLS]; /* Kx values for AC arith-coding tables */

  int num_scans;                /* # of entries in scan_info array */
  const jpeg_scan_info * scan_info; /* script for multi-scan file, or NULL */
  /* The default value of scan_info is NULL, which causes a single-scan
   * sequential JPEG file to be emitted.  To create a multi-scan file,
   * set num_scans and scan_info to point to an array of scan definitions.
   */

  boolean raw_data_in;          /* TRUE=caller supplies downsampled data */
  boolean arith_code;           /* TRUE=arithmetic coding, FALSE=Huffman */
  boolean optimize_coding;      /* TRUE=optimize entropy encoding parms */
  boolean CCIR601_sampling;     /* TRUE=first samples are cosited */
#if JPEG_LIB_VERSION >= 70
  boolean do_fancy_downsampling; /* TRUE=apply fancy downsampling */
#endif
  int smoothing_factor;         /* 1..100, or 0 for no input smoothing */
  J_DCT_METHOD dct_method;      /* DCT algorithm selector */

  boolean use_moz_defaults; /* TRUE=use Mozilla defaults */
  boolean optimize_scans; /* TRUE=optimize progressive coding scans */
  boolean one_dc_scan; /* TRUE=use a single DC scan interleaving all components */
  boolean sep_dc_scan; /* TRUE=each DC scan is separate */
  boolean trellis_quant; /* TRUE=use trellis quantization */
  boolean trellis_quant_dc; /* TRUE=use trellis quant for DC coefficient */
  boolean trellis_eob_opt; /* TRUE=optimize for sequences of EOB */
  boolean use_flat_quant_tbl; /* TRUE=use flat quantization table */
  boolean use_lambda_weight_tbl; /* TRUE=use lambda weighting table */
  boolean use_scans_in_trellis; /* TRUE=use scans in trellis optimization */
  boolean trellis_passes; /* TRUE=currently doing trellis-related passes */
  boolean trellis_q_opt; /* TRUE=optimize quant table in trellis loop */
  
  double norm_src[NUM_QUANT_TBLS][DCTSIZE2];
  double norm_coef[NUM_QUANT_TBLS][DCTSIZE2];

  int trellis_freq_split; /* splitting point for frequency in trellis quantization */
  int trellis_num_loops; /* number of trellis loops */
  
  int num_scans_luma; /* # of entries in scan_info array pertaining to luma (used when optimize_scans is TRUE */
  int num_scans_luma_dc;
  int num_scans_chroma_dc;
  int num_frequency_splits;
  
  int Al_max_luma; /* maximum value of Al tested when optimizing scans (luma) */
  int Al_max_chroma; /* maximum value of Al tested when optimizing scans (chroma) */

  float lambda_log_scale1;
  float lambda_log_scale2;
  
  /* The restart interval can be specified in absolute MCUs by setting
   * restart_interval, or in MCU rows by setting restart_in_rows
   * (in which case the correct restart_interval will be figured
   * for each scan).
   */
  unsigned int restart_interval; /* MCUs per restart, or 0 for no restart */
  int restart_in_rows;          /* if > 0, MCU rows per restart interval */

  /* Parameters controlling emission of special markers. */

  boolean write_JFIF_header;    /* should a JFIF marker be written? */
  UINT8 JFIF_major_version;     /* What to write for the JFIF version number */
  UINT8 JFIF_minor_version;
  /* These three values are not used by the JPEG code, merely copied */
  /* into the JFIF APP0 marker.  density_unit can be 0 for unknown, */
  /* 1 for dots/inch, or 2 for dots/cm.  Note that the pixel aspect */
  /* ratio is defined by X_density/Y_density even when density_unit=0. */
  UINT8 density_unit;           /* JFIF code for pixel size units */
  UINT16 X_density;             /* Horizontal pixel density */
  UINT16 Y_density;             /* Vertical pixel density */
  boolean write_Adobe_marker;   /* should an Adobe marker be written? */

  /* State variable: index of next scanline to be written to
   * jpeg_write_scanlines().  Application may use this to control its
   * processing loop, e.g., "while (next_scanline < image_height)".
   */

  JDIMENSION next_scanline;     /* 0 .. image_height-1  */

  /* Remaining fields are known throughout compressor, but generally
   * should not be touched by a surrounding application.
   */

  /*
   * These fields are computed during compression startup
   */
  boolean progressive_mode;     /* TRUE if scan script uses progressive mode */
  int max_h_samp_factor;        /* largest h_samp_factor */
  int max_v_samp_factor;        /* largest v_samp_factor */

#if JPEG_LIB_VERSION >= 70
  int min_DCT_h_scaled_size;    /* smallest DCT_h_scaled_size of any component */
  int min_DCT_v_scaled_size;    /* smallest DCT_v_scaled_size of any component */
#endif

  JDIMENSION total_iMCU_rows;   /* # of iMCU rows to be input to coef ctlr */
  /* The coefficient controller receives data in units of MCU rows as defined
   * for fully interleaved scans (whether the JPEG file is interleaved or not).
   * There are v_samp_factor * DCTSIZE sample rows of each component in an
   * "iMCU" (interleaved MCU) row.
   */

  /*
   * These fields are valid during any one scan.
   * They describe the components and MCUs actually appearing in the scan.
   */
  int comps_in_scan;            /* # of JPEG components in this scan */
  jpeg_component_info * cur_comp_info[MAX_COMPS_IN_SCAN];
  /* *cur_comp_info[i] describes component that appears i'th in SOS */

  JDIMENSION MCUs_per_row;      /* # of MCUs across the image */
  JDIMENSION MCU_rows_in_scan;  /* # of MCU rows in the image */

  int blocks_in_MCU;            /* # of DCT blocks per MCU */
  int MCU_membership[C_MAX_BLOCKS_IN_MCU];
  /* MCU_membership[i] is index in cur_comp_info of component owning */
  /* i'th block in an MCU */

  int Ss, Se, Ah, Al;           /* progressive JPEG parameters for scan */

#if JPEG_LIB_VERSION >= 80
  int block_size;               /* the basic DCT block size: 1..16 */
  const int * natural_order;    /* natural-order position array */
  int lim_Se;                   /* min( Se, DCTSIZE2-1 ) */
#endif

  /*
   * Links to compression subobjects (methods and private variables of modules)
   */
  struct jpeg_comp_master * master;
  struct jpeg_c_main_controller * main;
  struct jpeg_c_prep_controller * prep;
  struct jpeg_c_coef_controller * coef;
  struct jpeg_marker_writer * marker;
  struct jpeg_color_converter * cconvert;
  struct jpeg_downsampler * downsample;
  struct jpeg_forward_dct * fdct;
  struct jpeg_entropy_encoder * entropy;
  jpeg_scan_info * script_space; /* workspace for jpeg_simple_progression */
  int script_space_size;
};


/* Master record for a decompression instance */

struct jpeg_decompress_struct {
  jpeg_common_fields;           /* Fields shared with jpeg_compress_struct */

  /* Source of compressed data */
  struct jpeg_source_mgr * src;

  /* Basic description of image --- filled in by jpeg_read_header(). */
  /* Application may inspect these values to decide how to process image. */

  JDIMENSION image_width;       /* nominal image width (from SOF marker) */
  JDIMENSION image_height;      /* nominal image height */
  int num_components;           /* # of color components in JPEG image */
  J_COLOR_SPACE jpeg_color_space; /* colorspace of JPEG image */

  /* Decompression processing parameters --- these fields must be set before
   * calling jpeg_start_decompress().  Note that jpeg_read_header() initializes
   * them to default values.
   */

  J_COLOR_SPACE out_color_space; /* colorspace for output */

  unsigned int scale_num, scale_denom; /* fraction by which to scale image */

  double output_gamma;          /* image gamma wanted in output */

  boolean buffered_image;       /* TRUE=multiple output passes */
  boolean raw_data_out;         /* TRUE=downsampled data wanted */

  J_DCT_METHOD dct_method;      /* IDCT algorithm selector */
  boolean do_fancy_upsampling;  /* TRUE=apply fancy upsampling */
  boolean do_block_smoothing;   /* TRUE=apply interblock smoothing */

  boolean quantize_colors;      /* TRUE=colormapped output wanted */
  /* the following are ignored if not quantize_colors: */
  J_DITHER_MODE dither_mode;    /* type of color dithering to use */
  boolean two_pass_quantize;    /* TRUE=use two-pass color quantization */
  int desired_number_of_colors; /* max # colors to use in created colormap */
  /* these are significant only in buffered-image mode: */
  boolean enable_1pass_quant;   /* enable future use of 1-pass quantizer */
  boolean enable_external_quant;/* enable future use of external colormap */
  boolean enable_2pass_quant;   /* enable future use of 2-pass quantizer */

  /* Description of actual output image that will be returned to application.
   * These fields are computed by jpeg_start_decompress().
   * You can also use jpeg_calc_output_dimensions() to determine these values
   * in advance of calling jpeg_start_decompress().
   */

  JDIMENSION output_width;      /* scaled image width */
  JDIMENSION output_height;     /* scaled image height */
  int out_color_components;     /* # of color components in out_color_space */
  int output_components;        /* # of color components returned */
  /* output_components is 1 (a colormap index) when quantizing colors;
   * otherwise it equals out_color_components.
   */
  int rec_outbuf_height;        /* min recommended height of scanline buffer */
  /* If the buffer passed to jpeg_read_scanlines() is less than this many rows
   * high, space and time will be wasted due to unnecessary data copying.
   * Usually rec_outbuf_height will be 1 or 2, at most 4.
   */

  /* When quantizing colors, the output colormap is described by these fields.
   * The application can supply a colormap by setting colormap non-NULL before
   * calling jpeg_start_decompress; otherwise a colormap is created during
   * jpeg_start_decompress or jpeg_start_output.
   * The map has out_color_components rows and actual_number_of_colors columns.
   */
  int actual_number_of_colors;  /* number of entries in use */
  JSAMPARRAY colormap;          /* The color map as a 2-D pixel array */

  /* State variables: these variables indicate the progress of decompression.
   * The application may examine these but must not modify them.
   */

  /* Row index of next scanline to be read from jpeg_read_scanlines().
   * Application may use this to control its processing loop, e.g.,
   * "while (output_scanline < output_height)".
   */
  JDIMENSION output_scanline;   /* 0 .. output_height-1  */

  /* Current input scan number and number of iMCU rows completed in scan.
   * These indicate the progress of the decompressor input side.
   */
  int input_scan_number;        /* Number of SOS markers seen so far */
  JDIMENSION input_iMCU_row;    /* Number of iMCU rows completed */

  /* The "output scan number" is the notional scan being displayed by the
   * output side.  The decompressor will not allow output scan/row number
   * to get ahead of input scan/row, but it can fall arbitrarily far behind.
   */
  int output_scan_number;       /* Nominal scan number being displayed */
  JDIMENSION output_iMCU_row;   /* Number of iMCU rows read */

  /* Current progression status.  coef_bits[c][i] indicates the precision
   * with which component c's DCT coefficient i (in zigzag order) is known.
   * It is -1 when no data has yet been received, otherwise it is the point
   * transform (shift) value for the most recent scan of the coefficient
   * (thus, 0 at completion of the progression).
   * This pointer is NULL when reading a non-progressive file.
   */
  int (*coef_bits)[DCTSIZE2];   /* -1 or current Al value for each coef */

  /* Internal JPEG parameters --- the application usually need not look at
   * these fields.  Note that the decompressor output side may not use
   * any parameters that can change between scans.
   */

  /* Quantization and Huffman tables are carried forward across input
   * datastreams when processing abbreviated JPEG datastreams.
   */

  JQUANT_TBL * quant_tbl_ptrs[NUM_QUANT_TBLS];
  /* ptrs to coefficient quantization tables, or NULL if not defined */

  JHUFF_TBL * dc_huff_tbl_ptrs[NUM_HUFF_TBLS];
  JHUFF_TBL * ac_huff_tbl_ptrs[NUM_HUFF_TBLS];
  /* ptrs to Huffman coding tables, or NULL if not defined */

  /* These parameters are never carried across datastreams, since they
   * are given in SOF/SOS markers or defined to be reset by SOI.
   */

  int data_precision;           /* bits of precision in image data */

  jpeg_component_info * comp_info;
  /* comp_info[i] describes component that appears i'th in SOF */

#if JPEG_LIB_VERSION >= 80
  boolean is_baseline;          /* TRUE if Baseline SOF0 encountered */
#endif
  boolean progressive_mode;     /* TRUE if SOFn specifies progressive mode */
  boolean arith_code;           /* TRUE=arithmetic coding, FALSE=Huffman */

  UINT8 arith_dc_L[NUM_ARITH_TBLS]; /* L values for DC arith-coding tables */
  UINT8 arith_dc_U[NUM_ARITH_TBLS]; /* U values for DC arith-coding tables */
  UINT8 arith_ac_K[NUM_ARITH_TBLS]; /* Kx values for AC arith-coding tables */

  unsigned int restart_interval; /* MCUs per restart interval, or 0 for no restart */

  /* These fields record data obtained from optional markers recognized by
   * the JPEG library.
   */
  boolean saw_JFIF_marker;      /* TRUE iff a JFIF APP0 marker was found */
  /* Data copied from JFIF marker; only valid if saw_JFIF_marker is TRUE: */
  UINT8 JFIF_major_version;     /* JFIF version number */
  UINT8 JFIF_minor_version;
  UINT8 density_unit;           /* JFIF code for pixel size units */
  UINT16 X_density;             /* Horizontal pixel density */
  UINT16 Y_density;             /* Vertical pixel density */
  boolean saw_Adobe_marker;     /* TRUE iff an Adobe APP14 marker was found */
  UINT8 Adobe_transform;        /* Color transform code from Adobe marker */

  boolean CCIR601_sampling;     /* TRUE=first samples are cosited */

  /* Aside from the specific data retained from APPn markers known to the
   * library, the uninterpreted contents of any or all APPn and COM markers
   * can be saved in a list for examination by the application.
   */
  jpeg_saved_marker_ptr marker_list; /* Head of list of saved markers */

  /* Remaining fields are known throughout decompressor, but generally
   * should not be touched by a surrounding application.
   */

  /*
   * These fields are computed during decompression startup
   */
  int max_h_samp_factor;        /* largest h_samp_factor */
  int max_v_samp_factor;        /* largest v_samp_factor */

#if JPEG_LIB_VERSION >= 70
  int min_DCT_h_scaled_size;    /* smallest DCT_h_scaled_size of any component */
  int min_DCT_v_scaled_size;    /* smallest DCT_v_scaled_size of any component */
#else
  int min_DCT_scaled_size;      /* smallest DCT_scaled_size of any component */
#endif

  JDIMENSION total_iMCU_rows;   /* # of iMCU rows in image */
  /* The coefficient controller's input and output progress is measured in
   * units of "iMCU" (interleaved MCU) rows.  These are the same as MCU rows
   * in fully interleaved JPEG scans, but are used whether the scan is
   * interleaved or not.  We define an iMCU row as v_samp_factor DCT block
   * rows of each component.  Therefore, the IDCT output contains
   * v_samp_factor*DCT_[v_]scaled_size sample rows of a component per iMCU row.
   */

  JSAMPLE * sample_range_limit; /* table for fast range-limiting */

  /*
   * These fields are valid during any one scan.
   * They describe the components and MCUs actually appearing in the scan.
   * Note that the decompressor output side must not use these fields.
   */
  int comps_in_scan;            /* # of JPEG components in this scan */
  jpeg_component_info * cur_comp_info[MAX_COMPS_IN_SCAN];
  /* *cur_comp_info[i] describes component that appears i'th in SOS */

  JDIMENSION MCUs_per_row;      /* # of MCUs across the image */
  JDIMENSION MCU_rows_in_scan;  /* # of MCU rows in the image */

  int blocks_in_MCU;            /* # of DCT blocks per MCU */
  int MCU_membership[D_MAX_BLOCKS_IN_MCU];
  /* MCU_membership[i] is index in cur_comp_info of component owning */
  /* i'th block in an MCU */

  int Ss, Se, Ah, Al;           /* progressive JPEG parameters for scan */

#if JPEG_LIB_VERSION >= 80
  /* These fields are derived from Se of first SOS marker.
   */
  int block_size;               /* the basic DCT block size: 1..16 */
  const int * natural_order; /* natural-order position array for entropy decode */
  int lim_Se;                   /* min( Se, DCTSIZE2-1 ) for entropy decode */
#endif

  /* This field is shared between entropy decoder and marker parser.
   * It is either zero or the code of a JPEG marker that has been
   * read from the data source, but has not yet been processed.
   */
  int unread_marker;

  /*
   * Links to decompression subobjects (methods, private variables of modules)
   */
  struct jpeg_decomp_master * master;
  struct jpeg_d_main_controller * main;
  struct jpeg_d_coef_controller * coef;
  struct jpeg_d_post_controller * post;
  struct jpeg_input_controller * inputctl;
  struct jpeg_marker_reader * marker;
  struct jpeg_entropy_decoder * entropy;
  struct jpeg_inverse_dct * idct;
  struct jpeg_upsampler * upsample;
  struct jpeg_color_deconverter * cconvert;
  struct jpeg_color_quantizer * cquantize;
};


/* "Object" declarations for JPEG modules that may be supplied or called
 * directly by the surrounding application.
 * As with all objects in the JPEG library, these structs only define the
 * publicly visible methods and state variables of a module.  Additional
 * private fields may exist after the public ones.
 */


/* Error handler object */

struct jpeg_error_mgr {
  /* Error exit handler: does not return to caller */
  void (*error_exit) (j_common_ptr cinfo);
  /* Conditionally emit a trace or warning message */
  void (*emit_message) (j_common_ptr cinfo, int msg_level);
  /* Routine that actually outputs a trace or error message */
  void (*output_message) (j_common_ptr cinfo);
  /* Format a message string for the most recent JPEG error or message */
  void (*format_message) (j_common_ptr cinfo, char * buffer);
#define JMSG_LENGTH_MAX  200    /* recommended size of format_message buffer */
  /* Reset error state variables at start of a new image */
  void (*reset_error_mgr) (j_common_ptr cinfo);

  /* The message ID code and any parameters are saved here.
   * A message can have one string parameter or up to 8 int parameters.
   */
  int msg_code;
#define JMSG_STR_PARM_MAX  80
  union {
    int i[8];
    char s[JMSG_STR_PARM_MAX];
  } msg_parm;

  /* Standard state variables for error facility */

  int trace_level;              /* max msg_level that will be displayed */

  /* For recoverable corrupt-data errors, we emit a warning message,
   * but keep going unless emit_message chooses to abort.  emit_message
   * should count warnings in num_warnings.  The surrounding application
   * can check for bad data by seeing if num_warnings is nonzero at the
   * end of processing.
   */
  long num_warnings;            /* number of corrupt-data warnings */

  /* These fields point to the table(s) of error message strings.
   * An application can change the table pointer to switch to a different
   * message list (typically, to change the language in which errors are
   * reported).  Some applications may wish to add additional error codes
   * that will be handled by the JPEG library error mechanism; the second
   * table pointer is used for this purpose.
   *
   * First table includes all errors generated by JPEG library itself.
   * Error code 0 is reserved for a "no such error string" message.
   */
  const char * const * jpeg_message_table; /* Library errors */
  int last_jpeg_message;    /* Table contains strings 0..last_jpeg_message */
  /* Second table can be added by application (see cjpeg/djpeg for example).
   * It contains strings numbered first_addon_message..last_addon_message.
   */
  const char * const * addon_message_table; /* Non-library errors */
  int first_addon_message;      /* code for first string in addon table */
  int last_addon_message;       /* code for last string in addon table */
};


/* Progress monitor object */

struct jpeg_progress_mgr {
  void (*progress_monitor) (j_common_ptr cinfo);

  long pass_counter;            /* work units completed in this pass */
  long pass_limit;              /* total number of work units in this pass */
  int completed_passes;         /* passes completed so far */
  int total_passes;             /* total number of passes expected */
};


/* Data destination object for compression */

struct jpeg_destination_mgr {
  JOCTET * next_output_byte;    /* => next byte to write in buffer */
  size_t free_in_buffer;        /* # of byte spaces remaining in buffer */

  void (*init_destination) (j_compress_ptr cinfo);
  boolean (*empty_output_buffer) (j_compress_ptr cinfo);
  void (*term_destination) (j_compress_ptr cinfo);
};


/* Data source object for decompression */

struct jpeg_source_mgr {
  const JOCTET * next_input_byte; /* => next byte to read from buffer */
  size_t bytes_in_buffer;       /* # of bytes remaining in buffer */

  void (*init_source) (j_decompress_ptr cinfo);
  boolean (*fill_input_buffer) (j_decompress_ptr cinfo);
  void (*skip_input_data) (j_decompress_ptr cinfo, long num_bytes);
  boolean (*resync_to_restart) (j_decompress_ptr cinfo, int desired);
  void (*term_source) (j_decompress_ptr cinfo);
};


/* Memory manager object.
 * Allocates "small" objects (a few K total), "large" objects (tens of K),
 * and "really big" objects (virtual arrays with backing store if needed).
 * The memory manager does not allow individual objects to be freed; rather,
 * each created object is assigned to a pool, and whole pools can be freed
 * at once.  This is faster and more convenient than remembering exactly what
 * to free, especially where malloc()/free() are not too speedy.
 * NB: alloc routines never return NULL.  They exit to error_exit if not
 * successful.
 */

#define JPOOL_PERMANENT 0       /* lasts until master record is destroyed */
#define JPOOL_IMAGE     1       /* lasts until done with image/datastream */
#define JPOOL_NUMPOOLS  2

typedef struct jvirt_sarray_control * jvirt_sarray_ptr;
typedef struct jvirt_barray_control * jvirt_barray_ptr;


struct jpeg_memory_mgr {
  /* Method pointers */
  void * (*alloc_small) (j_common_ptr cinfo, int pool_id, size_t sizeofobject);
  void * (*alloc_large) (j_common_ptr cinfo, int pool_id,
                         size_t sizeofobject);
  JSAMPARRAY (*alloc_sarray) (j_common_ptr cinfo, int pool_id,
                              JDIMENSION samplesperrow, JDIMENSION numrows);
  JBLOCKARRAY (*alloc_barray) (j_common_ptr cinfo, int pool_id,
                               JDIMENSION blocksperrow, JDIMENSION numrows);
  jvirt_sarray_ptr (*request_virt_sarray) (j_common_ptr cinfo, int pool_id,
                                           boolean pre_zero,
                                           JDIMENSION samplesperrow,
                                           JDIMENSION numrows,
                                           JDIMENSION maxaccess);
  jvirt_barray_ptr (*request_virt_barray) (j_common_ptr cinfo, int pool_id,
                                           boolean pre_zero,
                                           JDIMENSION blocksperrow,
                                           JDIMENSION numrows,
                                           JDIMENSION maxaccess);
  void (*realize_virt_arrays) (j_common_ptr cinfo);
  JSAMPARRAY (*access_virt_sarray) (j_common_ptr cinfo, jvirt_sarray_ptr ptr,
                                    JDIMENSION start_row, JDIMENSION num_rows,
                                    boolean writable);
  JBLOCKARRAY (*access_virt_barray) (j_common_ptr cinfo, jvirt_barray_ptr ptr,
                                     JDIMENSION start_row, JDIMENSION num_rows,
                                     boolean writable);
  void (*free_pool) (j_common_ptr cinfo, int pool_id);
  void (*self_destruct) (j_common_ptr cinfo);

  /* Limit on memory allocation for this JPEG object.  (Note that this is
   * merely advisory, not a guaranteed maximum; it only affects the space
   * used for virtual-array buffers.)  May be changed by outer application
   * after creating the JPEG object.
   */
  long max_memory_to_use;

  /* Maximum allocation request accepted by alloc_large. */
  long max_alloc_chunk;
};


/* Routine signature for application-supplied marker processing methods.
 * Need not pass marker code since it is stored in cinfo->unread_marker.
 */
typedef boolean (*jpeg_marker_parser_method) (j_decompress_ptr cinfo);


/* Default error-management setup */
EXTERN(struct jpeg_error_mgr *) jpeg_std_error (struct jpeg_error_mgr * err);

/* Initialization of JPEG compression objects.
 * jpeg_create_compress() and jpeg_create_decompress() are the exported
 * names that applications should call.  These expand to calls on
 * jpeg_CreateCompress and jpeg_CreateDecompress with additional information
 * passed for version mismatch checking.
 * NB: you must set up the error-manager BEFORE calling jpeg_create_xxx.
 */
#define jpeg_create_compress(cinfo) \
    jpeg_CreateCompress((cinfo), JPEG_LIB_VERSION, \
                        (size_t) sizeof(struct jpeg_compress_struct))
#define jpeg_create_decompress(cinfo) \
    jpeg_CreateDecompress((cinfo), JPEG_LIB_VERSION, \
                          (size_t) sizeof(struct jpeg_decompress_struct))
EXTERN(void) jpeg_CreateCompress (j_compress_ptr cinfo, int version,
                                  size_t structsize);
EXTERN(void) jpeg_CreateDecompress (j_decompress_ptr cinfo, int version,
                                    size_t structsize);
/* Destruction of JPEG compression objects */
EXTERN(void) jpeg_destroy_compress (j_compress_ptr cinfo);
EXTERN(void) jpeg_destroy_decompress (j_decompress_ptr cinfo);

/* Standard data source and destination managers: stdio streams. */
/* Caller is responsible for opening the file before and closing after. */
EXTERN(void) jpeg_stdio_dest (j_compress_ptr cinfo, FILE * outfile);
EXTERN(void) jpeg_stdio_src (j_decompress_ptr cinfo, FILE * infile);

#if JPEG_LIB_VERSION >= 80 || defined(MEM_SRCDST_SUPPORTED)
/* Data source and destination managers: memory buffers. */
EXTERN(void) jpeg_mem_dest (j_compress_ptr cinfo, unsigned char ** outbuffer,
                            unsigned long * outsize);
EXTERN(void) jpeg_mem_src (j_decompress_ptr cinfo, unsigned char * inbuffer,
                           unsigned long insize);
#endif

/* Default parameter setup for compression */
EXTERN(void) jpeg_set_defaults (j_compress_ptr cinfo);
/* Compression parameter setup aids */
EXTERN(void) jpeg_set_colorspace (j_compress_ptr cinfo,
                                  J_COLOR_SPACE colorspace);
EXTERN(void) jpeg_default_colorspace (j_compress_ptr cinfo);
EXTERN(void) jpeg_set_quality (j_compress_ptr cinfo, int quality,
                               boolean force_baseline);
EXTERN(void) jpeg_set_linear_quality (j_compress_ptr cinfo, int scale_factor,
                                      boolean force_baseline);
#if JPEG_LIB_VERSION >= 70
EXTERN(void) jpeg_default_qtables (j_compress_ptr cinfo,
                                   boolean force_baseline);
#endif
<<<<<<< HEAD
EXTERN(void) jpeg_add_quant_table (j_compress_ptr cinfo, int which_tbl,
                                   const unsigned int *basic_table,
                                   int scale_factor, boolean force_baseline);
EXTERN(int) jpeg_quality_scaling (int quality);
EXTERN(void) jpeg_simple_progression (j_compress_ptr cinfo);
EXTERN(void) jpeg_suppress_tables (j_compress_ptr cinfo, boolean suppress);
EXTERN(JQUANT_TBL *) jpeg_alloc_quant_table (j_common_ptr cinfo);
EXTERN(JHUFF_TBL *) jpeg_alloc_huff_table (j_common_ptr cinfo);
=======
EXTERN(void) jpeg_add_quant_table JPP((j_compress_ptr cinfo, int which_tbl,
				       const unsigned int *basic_table,
				       int scale_factor,
				       boolean force_baseline));
EXTERN(int) jpeg_quality_scaling JPP((int quality));
EXTERN(float) jpeg_float_quality_scaling JPP((float quality));
EXTERN(void) jpeg_simple_progression JPP((j_compress_ptr cinfo));
EXTERN(void) jpeg_suppress_tables JPP((j_compress_ptr cinfo,
				       boolean suppress));
EXTERN(JQUANT_TBL *) jpeg_alloc_quant_table JPP((j_common_ptr cinfo));
EXTERN(JHUFF_TBL *) jpeg_alloc_huff_table JPP((j_common_ptr cinfo));
>>>>>>> c0756e61

/* Main entry points for compression */
EXTERN(void) jpeg_start_compress (j_compress_ptr cinfo,
                                  boolean write_all_tables);
EXTERN(JDIMENSION) jpeg_write_scanlines (j_compress_ptr cinfo,
                                         JSAMPARRAY scanlines,
                                         JDIMENSION num_lines);
EXTERN(void) jpeg_finish_compress (j_compress_ptr cinfo);

#if JPEG_LIB_VERSION >= 70
/* Precalculate JPEG dimensions for current compression parameters. */
EXTERN(void) jpeg_calc_jpeg_dimensions (j_compress_ptr cinfo);
#endif

/* Replaces jpeg_write_scanlines when writing raw downsampled data. */
EXTERN(JDIMENSION) jpeg_write_raw_data (j_compress_ptr cinfo, JSAMPIMAGE data,
                                        JDIMENSION num_lines);

/* Write a special marker.  See libjpeg.txt concerning safe usage. */
EXTERN(void) jpeg_write_marker (j_compress_ptr cinfo, int marker,
                                const JOCTET * dataptr, unsigned int datalen);
/* Same, but piecemeal. */
EXTERN(void) jpeg_write_m_header (j_compress_ptr cinfo, int marker,
                                  unsigned int datalen);
EXTERN(void) jpeg_write_m_byte (j_compress_ptr cinfo, int val);

/* Alternate compression function: just write an abbreviated table file */
EXTERN(void) jpeg_write_tables (j_compress_ptr cinfo);

/* Decompression startup: read start of JPEG datastream to see what's there */
EXTERN(int) jpeg_read_header (j_decompress_ptr cinfo, boolean require_image);
/* Return value is one of: */
#define JPEG_SUSPENDED          0 /* Suspended due to lack of input data */
#define JPEG_HEADER_OK          1 /* Found valid image datastream */
#define JPEG_HEADER_TABLES_ONLY 2 /* Found valid table-specs-only datastream */
/* If you pass require_image = TRUE (normal case), you need not check for
 * a TABLES_ONLY return code; an abbreviated file will cause an error exit.
 * JPEG_SUSPENDED is only possible if you use a data source module that can
 * give a suspension return (the stdio source module doesn't).
 */

/* Main entry points for decompression */
EXTERN(boolean) jpeg_start_decompress (j_decompress_ptr cinfo);
EXTERN(JDIMENSION) jpeg_read_scanlines (j_decompress_ptr cinfo,
                                        JSAMPARRAY scanlines,
                                        JDIMENSION max_lines);
EXTERN(boolean) jpeg_finish_decompress (j_decompress_ptr cinfo);

/* Replaces jpeg_read_scanlines when reading raw downsampled data. */
EXTERN(JDIMENSION) jpeg_read_raw_data (j_decompress_ptr cinfo, JSAMPIMAGE data,
                                       JDIMENSION max_lines);

/* Additional entry points for buffered-image mode. */
EXTERN(boolean) jpeg_has_multiple_scans (j_decompress_ptr cinfo);
EXTERN(boolean) jpeg_start_output (j_decompress_ptr cinfo, int scan_number);
EXTERN(boolean) jpeg_finish_output (j_decompress_ptr cinfo);
EXTERN(boolean) jpeg_input_complete (j_decompress_ptr cinfo);
EXTERN(void) jpeg_new_colormap (j_decompress_ptr cinfo);
EXTERN(int) jpeg_consume_input (j_decompress_ptr cinfo);
/* Return value is one of: */
/* #define JPEG_SUSPENDED       0    Suspended due to lack of input data */
#define JPEG_REACHED_SOS        1 /* Reached start of new scan */
#define JPEG_REACHED_EOI        2 /* Reached end of image */
#define JPEG_ROW_COMPLETED      3 /* Completed one iMCU row */
#define JPEG_SCAN_COMPLETED     4 /* Completed last iMCU row of a scan */

/* Precalculate output dimensions for current decompression parameters. */
#if JPEG_LIB_VERSION >= 80
EXTERN(void) jpeg_core_output_dimensions (j_decompress_ptr cinfo);
#endif
EXTERN(void) jpeg_calc_output_dimensions (j_decompress_ptr cinfo);

/* Control saving of COM and APPn markers into marker_list. */
EXTERN(void) jpeg_save_markers (j_decompress_ptr cinfo, int marker_code,
                                unsigned int length_limit);

/* Install a special processing method for COM or APPn markers. */
EXTERN(void) jpeg_set_marker_processor (j_decompress_ptr cinfo,
                                        int marker_code,
                                        jpeg_marker_parser_method routine);

/* Read or write raw DCT coefficients --- useful for lossless transcoding. */
EXTERN(jvirt_barray_ptr *) jpeg_read_coefficients (j_decompress_ptr cinfo);
EXTERN(void) jpeg_write_coefficients (j_compress_ptr cinfo,
                                      jvirt_barray_ptr * coef_arrays);
EXTERN(void) jpeg_copy_critical_parameters (j_decompress_ptr srcinfo,
                                            j_compress_ptr dstinfo);

/* If you choose to abort compression or decompression before completing
 * jpeg_finish_(de)compress, then you need to clean up to release memory,
 * temporary files, etc.  You can just call jpeg_destroy_(de)compress
 * if you're done with the JPEG object, but if you want to clean it up and
 * reuse it, call this:
 */
EXTERN(void) jpeg_abort_compress (j_compress_ptr cinfo);
EXTERN(void) jpeg_abort_decompress (j_decompress_ptr cinfo);

/* Generic versions of jpeg_abort and jpeg_destroy that work on either
 * flavor of JPEG object.  These may be more convenient in some places.
 */
EXTERN(void) jpeg_abort (j_common_ptr cinfo);
EXTERN(void) jpeg_destroy (j_common_ptr cinfo);

/* Default restart-marker-resync procedure for use by data source modules */
EXTERN(boolean) jpeg_resync_to_restart (j_decompress_ptr cinfo, int desired);


/* These marker codes are exported since applications and data source modules
 * are likely to want to use them.
 */

#define JPEG_RST0       0xD0    /* RST0 marker code */
#define JPEG_EOI        0xD9    /* EOI marker code */
#define JPEG_APP0       0xE0    /* APP0 marker code */
#define JPEG_COM        0xFE    /* COM marker code */


/* If we have a brain-damaged compiler that emits warnings (or worse, errors)
 * for structure definitions that are never filled in, keep it quiet by
 * supplying dummy definitions for the various substructures.
 */

#ifdef INCOMPLETE_TYPES_BROKEN
#ifndef JPEG_INTERNALS          /* will be defined in jpegint.h */
struct jvirt_sarray_control { long dummy; };
struct jvirt_barray_control { long dummy; };
struct jpeg_comp_master { long dummy; };
struct jpeg_c_main_controller { long dummy; };
struct jpeg_c_prep_controller { long dummy; };
struct jpeg_c_coef_controller { long dummy; };
struct jpeg_marker_writer { long dummy; };
struct jpeg_color_converter { long dummy; };
struct jpeg_downsampler { long dummy; };
struct jpeg_forward_dct { long dummy; };
struct jpeg_entropy_encoder { long dummy; };
struct jpeg_decomp_master { long dummy; };
struct jpeg_d_main_controller { long dummy; };
struct jpeg_d_coef_controller { long dummy; };
struct jpeg_d_post_controller { long dummy; };
struct jpeg_input_controller { long dummy; };
struct jpeg_marker_reader { long dummy; };
struct jpeg_entropy_decoder { long dummy; };
struct jpeg_inverse_dct { long dummy; };
struct jpeg_upsampler { long dummy; };
struct jpeg_color_deconverter { long dummy; };
struct jpeg_color_quantizer { long dummy; };
#endif /* JPEG_INTERNALS */
#endif /* INCOMPLETE_TYPES_BROKEN */


/*
 * The JPEG library modules define JPEG_INTERNALS before including this file.
 * The internal structure declarations are read only when that is true.
 * Applications using the library should not include jpegint.h, but may wish
 * to include jerror.h.
 */

#ifdef JPEG_INTERNALS
#include "jpegint.h"            /* fetch private declarations */
#include "jerror.h"             /* fetch error codes too */
#endif

#ifdef __cplusplus
#ifndef DONT_USE_EXTERN_C
}
#endif
#endif

#endif /* JPEGLIB_H */<|MERGE_RESOLUTION|>--- conflicted
+++ resolved
@@ -25,10 +25,10 @@
  * manual configuration options that most people need not worry about.
  */
 
-#ifndef JCONFIG_INCLUDED        /* in case jinclude.h already did */
-#include "jconfig.h"            /* widely used configuration options */
-#endif
-#include "jmorecfg.h"           /* seldom changed options */
+#ifndef JCONFIG_INCLUDED	/* in case jinclude.h already did */
+#include "jconfig.h"		/* widely used configuration options */
+#endif
+#include "jmorecfg.h"		/* seldom changed options */
 
 
 #ifdef __cplusplus
@@ -43,13 +43,13 @@
  * if you want to be compatible.
  */
 
-#define DCTSIZE             8   /* The basic DCT block is 8x8 samples */
-#define DCTSIZE2            64  /* DCTSIZE squared; # of elements in a block */
-#define NUM_QUANT_TBLS      4   /* Quantization tables are numbered 0..3 */
-#define NUM_HUFF_TBLS       4   /* Huffman tables are numbered 0..3 */
-#define NUM_ARITH_TBLS      16  /* Arith-coding tables are numbered 0..15 */
-#define MAX_COMPS_IN_SCAN   4   /* JPEG limit on # of components in one scan */
-#define MAX_SAMP_FACTOR     4   /* JPEG limit on sampling factors */
+#define DCTSIZE		    8	/* The basic DCT block is 8x8 samples */
+#define DCTSIZE2	    64	/* DCTSIZE squared; # of elements in a block */
+#define NUM_QUANT_TBLS      4	/* Quantization tables are numbered 0..3 */
+#define NUM_HUFF_TBLS       4	/* Huffman tables are numbered 0..3 */
+#define NUM_ARITH_TBLS      16	/* Arith-coding tables are numbered 0..15 */
+#define MAX_COMPS_IN_SCAN   4	/* JPEG limit on # of components in one scan */
+#define MAX_SAMP_FACTOR     4	/* JPEG limit on sampling factors */
 /* Unfortunately, some bozo at Adobe saw no reason to be bound by the standard;
  * the PostScript DCT filter can emit files with many more than 10 blocks/MCU.
  * If you happen to run across such a file, you can up D_MAX_BLOCKS_IN_MCU
@@ -67,13 +67,13 @@
  */
 
 typedef JSAMPLE *JSAMPROW;      /* ptr to one image row of pixel samples. */
-typedef JSAMPROW *JSAMPARRAY;   /* ptr to some rows (a 2-D sample array) */
-typedef JSAMPARRAY *JSAMPIMAGE; /* a 3-D sample array: top index is color */
-
-typedef JCOEF JBLOCK[DCTSIZE2]; /* one block of coefficients */
+typedef JSAMPROW *JSAMPARRAY;	/* ptr to some rows (a 2-D sample array) */
+typedef JSAMPARRAY *JSAMPIMAGE;	/* a 3-D sample array: top index is color */
+
+typedef JCOEF JBLOCK[DCTSIZE2];	/* one block of coefficients */
 typedef JBLOCK *JBLOCKROW;      /* pointer to one row of coefficient blocks */
-typedef JBLOCKROW *JBLOCKARRAY;         /* a 2-D array of coefficient blocks */
-typedef JBLOCKARRAY *JBLOCKIMAGE;       /* a 3-D array of coefficient blocks */
+typedef JBLOCKROW *JBLOCKARRAY;		/* a 2-D array of coefficient blocks */
+typedef JBLOCKARRAY *JBLOCKIMAGE;	/* a 3-D array of coefficient blocks */
 
 typedef JCOEF *JCOEFPTR;        /* useful in a couple of places */
 
@@ -88,13 +88,13 @@
    * (not the zigzag order in which they are stored in a JPEG DQT marker).
    * CAUTION: IJG versions prior to v6a kept this array in zigzag order.
    */
-  UINT16 quantval[DCTSIZE2];    /* quantization step for each coefficient */
+  UINT16 quantval[DCTSIZE2];	/* quantization step for each coefficient */
   /* This field is used only during compression.  It's initialized FALSE when
    * the table is created, and set TRUE when it's been output to the file.
    * You could suppress output of a table by setting this to TRUE.
    * (See jpeg_suppress_tables for an example.)
    */
-  boolean sent_table;           /* TRUE when table has been output */
+  boolean sent_table;		/* TRUE when table has been output */
 } JQUANT_TBL;
 
 
@@ -102,15 +102,15 @@
 
 typedef struct {
   /* These two fields directly represent the contents of a JPEG DHT marker */
-  UINT8 bits[17];               /* bits[k] = # of symbols with codes of */
-                                /* length k bits; bits[0] is unused */
-  UINT8 huffval[256];           /* The symbols, in order of incr code length */
+  UINT8 bits[17];		/* bits[k] = # of symbols with codes of */
+				/* length k bits; bits[0] is unused */
+  UINT8 huffval[256];		/* The symbols, in order of incr code length */
   /* This field is used only during compression.  It's initialized FALSE when
    * the table is created, and set TRUE when it's been output to the file.
    * You could suppress output of a table by setting this to TRUE.
    * (See jpeg_suppress_tables for an example.)
    */
-  boolean sent_table;           /* TRUE when table has been output */
+  boolean sent_table;		/* TRUE when table has been output */
 } JHUFF_TBL;
 
 
@@ -120,20 +120,20 @@
   /* These values are fixed over the whole image. */
   /* For compression, they must be supplied by parameter setup; */
   /* for decompression, they are read from the SOF marker. */
-  int component_id;             /* identifier for this component (0..255) */
-  int component_index;          /* its index in SOF or cinfo->comp_info[] */
-  int h_samp_factor;            /* horizontal sampling factor (1..4) */
-  int v_samp_factor;            /* vertical sampling factor (1..4) */
-  int quant_tbl_no;             /* quantization table selector (0..3) */
+  int component_id;		/* identifier for this component (0..255) */
+  int component_index;		/* its index in SOF or cinfo->comp_info[] */
+  int h_samp_factor;		/* horizontal sampling factor (1..4) */
+  int v_samp_factor;		/* vertical sampling factor (1..4) */
+  int quant_tbl_no;		/* quantization table selector (0..3) */
   /* These values may vary between scans. */
   /* For compression, they must be supplied by parameter setup; */
   /* for decompression, they are read from the SOS marker. */
   /* The decompressor output side may not use these variables. */
-  int dc_tbl_no;                /* DC entropy table selector (0..3) */
-  int ac_tbl_no;                /* AC entropy table selector (0..3) */
-
+  int dc_tbl_no;		/* DC entropy table selector (0..3) */
+  int ac_tbl_no;		/* AC entropy table selector (0..3) */
+  
   /* Remaining fields should be treated as private by applications. */
-
+  
   /* These values are computed during compression or decompression startup: */
   /* Component's size in DCT blocks.
    * Any dummy blocks added to complete an MCU are not counted; therefore
@@ -159,22 +159,22 @@
    * and similarly for height.  For decompression, IDCT scaling is included, so
    * downsampled_width = ceil(image_width * Hi/Hmax * DCT_[h_]scaled_size/DCTSIZE)
    */
-  JDIMENSION downsampled_width;  /* actual width in samples */
+  JDIMENSION downsampled_width;	 /* actual width in samples */
   JDIMENSION downsampled_height; /* actual height in samples */
   /* This flag is used only for decompression.  In cases where some of the
    * components will be ignored (eg grayscale output from YCbCr image),
    * we can skip most computations for the unused components.
    */
-  boolean component_needed;     /* do we need the value of this component? */
+  boolean component_needed;	/* do we need the value of this component? */
 
   /* These values are computed before starting a scan of the component. */
   /* The decompressor output side may not use these variables. */
-  int MCU_width;                /* number of blocks per MCU, horizontally */
-  int MCU_height;               /* number of blocks per MCU, vertically */
-  int MCU_blocks;               /* MCU_width * MCU_height */
-  int MCU_sample_width;         /* MCU width in samples, MCU_width*DCT_[h_]scaled_size */
-  int last_col_width;           /* # of non-dummy blocks across in last MCU */
-  int last_row_height;          /* # of non-dummy blocks down in last MCU */
+  int MCU_width;		/* number of blocks per MCU, horizontally */
+  int MCU_height;		/* number of blocks per MCU, vertically */
+  int MCU_blocks;		/* MCU_width * MCU_height */
+  int MCU_sample_width;		/* MCU width in samples, MCU_width*DCT_[h_]scaled_size */
+  int last_col_width;		/* # of non-dummy blocks across in last MCU */
+  int last_row_height;		/* # of non-dummy blocks down in last MCU */
 
   /* Saved quantization table for component; NULL if none yet saved.
    * See jdinput.c comments about the need for this information.
@@ -190,10 +190,10 @@
 /* The script for encoding a multiple-scan file is an array of these: */
 
 typedef struct {
-  int comps_in_scan;            /* number of components encoded in this scan */
+  int comps_in_scan;		/* number of components encoded in this scan */
   int component_index[MAX_COMPS_IN_SCAN]; /* their SOF/comp_info[] indexes */
-  int Ss, Se;                   /* progressive JPEG spectral selection parms */
-  int Ah, Al;                   /* progressive JPEG successive approx. parms */
+  int Ss, Se;			/* progressive JPEG spectral selection parms */
+  int Ah, Al;			/* progressive JPEG successive approx. parms */
 } jpeg_scan_info;
 
 /* The decompressor can save APPn and COM markers in a list of these: */
@@ -201,10 +201,10 @@
 typedef struct jpeg_marker_struct * jpeg_saved_marker_ptr;
 
 struct jpeg_marker_struct {
-  jpeg_saved_marker_ptr next;   /* next in list, or NULL */
-  UINT8 marker;                 /* marker code: JPEG_COM, or JPEG_APP0+n */
-  unsigned int original_length; /* # bytes of data in the file */
-  unsigned int data_length;     /* # bytes of data saved at data[] */
+  jpeg_saved_marker_ptr next;	/* next in list, or NULL */
+  UINT8 marker;			/* marker code: JPEG_COM, or JPEG_APP0+n */
+  unsigned int original_length;	/* # bytes of data in the file */
+  unsigned int data_length;	/* # bytes of data saved at data[] */
   JOCTET * data;                /* the data contained in the marker */
   /* the marker length word is not counted in data_length or original_length */
 };
@@ -215,28 +215,28 @@
 #define JCS_ALPHA_EXTENSIONS 1
 
 typedef enum {
-  JCS_UNKNOWN,            /* error/unspecified */
-  JCS_GRAYSCALE,          /* monochrome */
+	JCS_UNKNOWN,		/* error/unspecified */
+	JCS_GRAYSCALE,		/* monochrome */
   JCS_RGB,                /* red/green/blue as specified by the RGB_RED,
                              RGB_GREEN, RGB_BLUE, and RGB_PIXELSIZE macros */
-  JCS_YCbCr,              /* Y/Cb/Cr (also known as YUV) */
-  JCS_CMYK,               /* C/M/Y/K */
-  JCS_YCCK,               /* Y/Cb/Cr/K */
-  JCS_EXT_RGB,            /* red/green/blue */
-  JCS_EXT_RGBX,           /* red/green/blue/x */
-  JCS_EXT_BGR,            /* blue/green/red */
-  JCS_EXT_BGRX,           /* blue/green/red/x */
-  JCS_EXT_XBGR,           /* x/blue/green/red */
-  JCS_EXT_XRGB,           /* x/red/green/blue */
+	JCS_YCbCr,		/* Y/Cb/Cr (also known as YUV) */
+	JCS_CMYK,		/* C/M/Y/K */
+	JCS_YCCK,		/* Y/Cb/Cr/K */
+	JCS_EXT_RGB,		/* red/green/blue */
+	JCS_EXT_RGBX,		/* red/green/blue/x */
+	JCS_EXT_BGR,		/* blue/green/red */
+	JCS_EXT_BGRX,		/* blue/green/red/x */
+	JCS_EXT_XBGR,		/* x/blue/green/red */
+	JCS_EXT_XRGB,		/* x/red/green/blue */
   /* When out_color_space it set to JCS_EXT_RGBX, JCS_EXT_BGRX, JCS_EXT_XBGR,
      or JCS_EXT_XRGB during decompression, the X byte is undefined, and in
      order to ensure the best performance, libjpeg-turbo can set that byte to
      whatever value it wishes.  Use the following colorspace constants to
      ensure that the X byte is set to 0xFF, so that it can be interpreted as an
      opaque alpha channel. */
-  JCS_EXT_RGBA,           /* red/green/blue/alpha */
-  JCS_EXT_BGRA,           /* blue/green/red/alpha */
-  JCS_EXT_ABGR,           /* alpha/blue/green/red */
+	JCS_EXT_RGBA,		/* red/green/blue/alpha */
+	JCS_EXT_BGRA,		/* blue/green/red/alpha */
+	JCS_EXT_ABGR,		/* alpha/blue/green/red */
   JCS_EXT_ARGB,           /* alpha/red/green/blue */
   JCS_RGB565              /* 5-bit red/6-bit green/5-bit blue */
 } J_COLOR_SPACE;
@@ -244,43 +244,43 @@
 /* DCT/IDCT algorithm options. */
 
 typedef enum {
-  JDCT_ISLOW,             /* slow but accurate integer algorithm */
-  JDCT_IFAST,             /* faster, less accurate integer method */
-  JDCT_FLOAT              /* floating-point: accurate, fast on fast HW */
+	JDCT_ISLOW,		/* slow but accurate integer algorithm */
+	JDCT_IFAST,		/* faster, less accurate integer method */
+	JDCT_FLOAT		/* floating-point: accurate, fast on fast HW */
 } J_DCT_METHOD;
 
-#ifndef JDCT_DEFAULT            /* may be overridden in jconfig.h */
+#ifndef JDCT_DEFAULT		/* may be overridden in jconfig.h */
 #define JDCT_DEFAULT  JDCT_ISLOW
 #endif
-#ifndef JDCT_FASTEST            /* may be overridden in jconfig.h */
+#ifndef JDCT_FASTEST		/* may be overridden in jconfig.h */
 #define JDCT_FASTEST  JDCT_IFAST
 #endif
 
 /* Dithering options for decompression. */
 
 typedef enum {
-  JDITHER_NONE,           /* no dithering */
-  JDITHER_ORDERED,        /* simple ordered dither */
-  JDITHER_FS              /* Floyd-Steinberg error diffusion dither */
+	JDITHER_NONE,		/* no dithering */
+	JDITHER_ORDERED,	/* simple ordered dither */
+	JDITHER_FS		/* Floyd-Steinberg error diffusion dither */
 } J_DITHER_MODE;
 
 
 /* Common fields between JPEG compression and decompression master structs. */
 
 #define jpeg_common_fields \
-  struct jpeg_error_mgr * err;  /* Error handler module */\
-  struct jpeg_memory_mgr * mem; /* Memory manager module */\
+  struct jpeg_error_mgr * err;	/* Error handler module */\
+  struct jpeg_memory_mgr * mem;	/* Memory manager module */\
   struct jpeg_progress_mgr * progress; /* Progress monitor, or NULL if none */\
-  void * client_data;           /* Available for use by application */\
-  boolean is_decompressor;      /* So common code can tell which is which */\
-  int global_state              /* For checking call sequence validity */
+  void * client_data;		/* Available for use by application */\
+  boolean is_decompressor;	/* So common code can tell which is which */\
+  int global_state		/* For checking call sequence validity */
 
 /* Routines that are to be used by both halves of the library are declared
  * to receive a pointer to this structure.  There are no actual instances of
  * jpeg_common_struct, only of jpeg_compress_struct and jpeg_decompress_struct.
  */
 struct jpeg_common_struct {
-  jpeg_common_fields;           /* Fields common to both master struct types */
+  jpeg_common_fields;		/* Fields common to both master struct types */
   /* Additional fields follow in an actual jpeg_compress_struct or
    * jpeg_decompress_struct.  All three structs must agree on these
    * initial fields!  (This would be a lot cleaner in C++.)
@@ -295,7 +295,7 @@
 /* Master record for a compression instance */
 
 struct jpeg_compress_struct {
-  jpeg_common_fields;           /* Fields shared with jpeg_decompress_struct */
+  jpeg_common_fields;		/* Fields shared with jpeg_decompress_struct */
 
   /* Destination for compressed data */
   struct jpeg_destination_mgr * dest;
@@ -305,12 +305,12 @@
    * be correct before you can even call jpeg_set_defaults().
    */
 
-  JDIMENSION image_width;       /* input image width */
-  JDIMENSION image_height;      /* input image height */
-  int input_components;         /* # of color components in input image */
-  J_COLOR_SPACE in_color_space; /* colorspace of input image */
-
-  double input_gamma;           /* image gamma of input image */
+  JDIMENSION image_width;	/* input image width */
+  JDIMENSION image_height;	/* input image height */
+  int input_components;		/* # of color components in input image */
+  J_COLOR_SPACE in_color_space;	/* colorspace of input image */
+
+  double input_gamma;		/* image gamma of input image */
 
   /* Compression parameters --- these fields must be set before calling
    * jpeg_start_compress().  We recommend calling jpeg_set_defaults() to
@@ -323,8 +323,8 @@
 #if JPEG_LIB_VERSION >= 70
   unsigned int scale_num, scale_denom; /* fraction by which to scale image */
 
-  JDIMENSION jpeg_width;        /* scaled JPEG image width */
-  JDIMENSION jpeg_height;       /* scaled JPEG image height */
+  JDIMENSION jpeg_width;	/* scaled JPEG image width */
+  JDIMENSION jpeg_height;	/* scaled JPEG image height */
   /* Dimensions of actual JPEG image that will be written to file,
    * derived from input dimensions by scaling factors above.
    * These fields are computed by jpeg_start_compress().
@@ -333,9 +333,9 @@
    */
 #endif
 
-  int data_precision;           /* bits of precision in image data */
-
-  int num_components;           /* # of color components in JPEG image */
+  int data_precision;		/* bits of precision in image data */
+
+  int num_components;		/* # of color components in JPEG image */
   J_COLOR_SPACE jpeg_color_space; /* colorspace of JPEG image */
 
   jpeg_component_info * comp_info;
@@ -357,22 +357,22 @@
   UINT8 arith_dc_U[NUM_ARITH_TBLS]; /* U values for DC arith-coding tables */
   UINT8 arith_ac_K[NUM_ARITH_TBLS]; /* Kx values for AC arith-coding tables */
 
-  int num_scans;                /* # of entries in scan_info array */
+  int num_scans;		/* # of entries in scan_info array */
   const jpeg_scan_info * scan_info; /* script for multi-scan file, or NULL */
   /* The default value of scan_info is NULL, which causes a single-scan
    * sequential JPEG file to be emitted.  To create a multi-scan file,
    * set num_scans and scan_info to point to an array of scan definitions.
    */
 
-  boolean raw_data_in;          /* TRUE=caller supplies downsampled data */
-  boolean arith_code;           /* TRUE=arithmetic coding, FALSE=Huffman */
-  boolean optimize_coding;      /* TRUE=optimize entropy encoding parms */
-  boolean CCIR601_sampling;     /* TRUE=first samples are cosited */
+  boolean raw_data_in;		/* TRUE=caller supplies downsampled data */
+  boolean arith_code;		/* TRUE=arithmetic coding, FALSE=Huffman */
+  boolean optimize_coding;	/* TRUE=optimize entropy encoding parms */
+  boolean CCIR601_sampling;	/* TRUE=first samples are cosited */
 #if JPEG_LIB_VERSION >= 70
   boolean do_fancy_downsampling; /* TRUE=apply fancy downsampling */
 #endif
-  int smoothing_factor;         /* 1..100, or 0 for no input smoothing */
-  J_DCT_METHOD dct_method;      /* DCT algorithm selector */
+  int smoothing_factor;		/* 1..100, or 0 for no input smoothing */
+  J_DCT_METHOD dct_method;	/* DCT algorithm selector */
 
   boolean use_moz_defaults; /* TRUE=use Mozilla defaults */
   boolean optimize_scans; /* TRUE=optimize progressive coding scans */
@@ -410,28 +410,28 @@
    * for each scan).
    */
   unsigned int restart_interval; /* MCUs per restart, or 0 for no restart */
-  int restart_in_rows;          /* if > 0, MCU rows per restart interval */
+  int restart_in_rows;		/* if > 0, MCU rows per restart interval */
 
   /* Parameters controlling emission of special markers. */
 
-  boolean write_JFIF_header;    /* should a JFIF marker be written? */
-  UINT8 JFIF_major_version;     /* What to write for the JFIF version number */
+  boolean write_JFIF_header;	/* should a JFIF marker be written? */
+  UINT8 JFIF_major_version;	/* What to write for the JFIF version number */
   UINT8 JFIF_minor_version;
   /* These three values are not used by the JPEG code, merely copied */
   /* into the JFIF APP0 marker.  density_unit can be 0 for unknown, */
   /* 1 for dots/inch, or 2 for dots/cm.  Note that the pixel aspect */
   /* ratio is defined by X_density/Y_density even when density_unit=0. */
-  UINT8 density_unit;           /* JFIF code for pixel size units */
-  UINT16 X_density;             /* Horizontal pixel density */
-  UINT16 Y_density;             /* Vertical pixel density */
-  boolean write_Adobe_marker;   /* should an Adobe marker be written? */
-
+  UINT8 density_unit;		/* JFIF code for pixel size units */
+  UINT16 X_density;		/* Horizontal pixel density */
+  UINT16 Y_density;		/* Vertical pixel density */
+  boolean write_Adobe_marker;	/* should an Adobe marker be written? */
+  
   /* State variable: index of next scanline to be written to
    * jpeg_write_scanlines().  Application may use this to control its
    * processing loop, e.g., "while (next_scanline < image_height)".
    */
 
-  JDIMENSION next_scanline;     /* 0 .. image_height-1  */
+  JDIMENSION next_scanline;	/* 0 .. image_height-1  */
 
   /* Remaining fields are known throughout compressor, but generally
    * should not be touched by a surrounding application.
@@ -440,44 +440,44 @@
   /*
    * These fields are computed during compression startup
    */
-  boolean progressive_mode;     /* TRUE if scan script uses progressive mode */
-  int max_h_samp_factor;        /* largest h_samp_factor */
-  int max_v_samp_factor;        /* largest v_samp_factor */
+  boolean progressive_mode;	/* TRUE if scan script uses progressive mode */
+  int max_h_samp_factor;	/* largest h_samp_factor */
+  int max_v_samp_factor;	/* largest v_samp_factor */
 
 #if JPEG_LIB_VERSION >= 70
-  int min_DCT_h_scaled_size;    /* smallest DCT_h_scaled_size of any component */
-  int min_DCT_v_scaled_size;    /* smallest DCT_v_scaled_size of any component */
-#endif
-
-  JDIMENSION total_iMCU_rows;   /* # of iMCU rows to be input to coef ctlr */
+  int min_DCT_h_scaled_size;	/* smallest DCT_h_scaled_size of any component */
+  int min_DCT_v_scaled_size;	/* smallest DCT_v_scaled_size of any component */
+#endif
+
+  JDIMENSION total_iMCU_rows;	/* # of iMCU rows to be input to coef ctlr */
   /* The coefficient controller receives data in units of MCU rows as defined
    * for fully interleaved scans (whether the JPEG file is interleaved or not).
    * There are v_samp_factor * DCTSIZE sample rows of each component in an
    * "iMCU" (interleaved MCU) row.
    */
-
+  
   /*
    * These fields are valid during any one scan.
    * They describe the components and MCUs actually appearing in the scan.
    */
-  int comps_in_scan;            /* # of JPEG components in this scan */
+  int comps_in_scan;		/* # of JPEG components in this scan */
   jpeg_component_info * cur_comp_info[MAX_COMPS_IN_SCAN];
   /* *cur_comp_info[i] describes component that appears i'th in SOS */
-
-  JDIMENSION MCUs_per_row;      /* # of MCUs across the image */
-  JDIMENSION MCU_rows_in_scan;  /* # of MCU rows in the image */
-
-  int blocks_in_MCU;            /* # of DCT blocks per MCU */
+  
+  JDIMENSION MCUs_per_row;	/* # of MCUs across the image */
+  JDIMENSION MCU_rows_in_scan;	/* # of MCU rows in the image */
+  
+  int blocks_in_MCU;		/* # of DCT blocks per MCU */
   int MCU_membership[C_MAX_BLOCKS_IN_MCU];
   /* MCU_membership[i] is index in cur_comp_info of component owning */
   /* i'th block in an MCU */
 
-  int Ss, Se, Ah, Al;           /* progressive JPEG parameters for scan */
+  int Ss, Se, Ah, Al;		/* progressive JPEG parameters for scan */
 
 #if JPEG_LIB_VERSION >= 80
-  int block_size;               /* the basic DCT block size: 1..16 */
-  const int * natural_order;    /* natural-order position array */
-  int lim_Se;                   /* min( Se, DCTSIZE2-1 ) */
+  int block_size;		/* the basic DCT block size: 1..16 */
+  const int * natural_order;	/* natural-order position array */
+  int lim_Se;			/* min( Se, DCTSIZE2-1 ) */
 #endif
 
   /*
@@ -500,7 +500,7 @@
 /* Master record for a decompression instance */
 
 struct jpeg_decompress_struct {
-  jpeg_common_fields;           /* Fields shared with jpeg_compress_struct */
+  jpeg_common_fields;		/* Fields shared with jpeg_compress_struct */
 
   /* Source of compressed data */
   struct jpeg_source_mgr * src;
@@ -508,9 +508,9 @@
   /* Basic description of image --- filled in by jpeg_read_header(). */
   /* Application may inspect these values to decide how to process image. */
 
-  JDIMENSION image_width;       /* nominal image width (from SOF marker) */
-  JDIMENSION image_height;      /* nominal image height */
-  int num_components;           /* # of color components in JPEG image */
+  JDIMENSION image_width;	/* nominal image width (from SOF marker) */
+  JDIMENSION image_height;	/* nominal image height */
+  int num_components;		/* # of color components in JPEG image */
   J_COLOR_SPACE jpeg_color_space; /* colorspace of JPEG image */
 
   /* Decompression processing parameters --- these fields must be set before
@@ -522,24 +522,24 @@
 
   unsigned int scale_num, scale_denom; /* fraction by which to scale image */
 
-  double output_gamma;          /* image gamma wanted in output */
-
-  boolean buffered_image;       /* TRUE=multiple output passes */
-  boolean raw_data_out;         /* TRUE=downsampled data wanted */
-
-  J_DCT_METHOD dct_method;      /* IDCT algorithm selector */
-  boolean do_fancy_upsampling;  /* TRUE=apply fancy upsampling */
-  boolean do_block_smoothing;   /* TRUE=apply interblock smoothing */
-
-  boolean quantize_colors;      /* TRUE=colormapped output wanted */
+  double output_gamma;		/* image gamma wanted in output */
+
+  boolean buffered_image;	/* TRUE=multiple output passes */
+  boolean raw_data_out;		/* TRUE=downsampled data wanted */
+
+  J_DCT_METHOD dct_method;	/* IDCT algorithm selector */
+  boolean do_fancy_upsampling;	/* TRUE=apply fancy upsampling */
+  boolean do_block_smoothing;	/* TRUE=apply interblock smoothing */
+
+  boolean quantize_colors;	/* TRUE=colormapped output wanted */
   /* the following are ignored if not quantize_colors: */
-  J_DITHER_MODE dither_mode;    /* type of color dithering to use */
-  boolean two_pass_quantize;    /* TRUE=use two-pass color quantization */
-  int desired_number_of_colors; /* max # colors to use in created colormap */
+  J_DITHER_MODE dither_mode;	/* type of color dithering to use */
+  boolean two_pass_quantize;	/* TRUE=use two-pass color quantization */
+  int desired_number_of_colors;	/* max # colors to use in created colormap */
   /* these are significant only in buffered-image mode: */
-  boolean enable_1pass_quant;   /* enable future use of 1-pass quantizer */
+  boolean enable_1pass_quant;	/* enable future use of 1-pass quantizer */
   boolean enable_external_quant;/* enable future use of external colormap */
-  boolean enable_2pass_quant;   /* enable future use of 2-pass quantizer */
+  boolean enable_2pass_quant;	/* enable future use of 2-pass quantizer */
 
   /* Description of actual output image that will be returned to application.
    * These fields are computed by jpeg_start_decompress().
@@ -547,14 +547,14 @@
    * in advance of calling jpeg_start_decompress().
    */
 
-  JDIMENSION output_width;      /* scaled image width */
-  JDIMENSION output_height;     /* scaled image height */
-  int out_color_components;     /* # of color components in out_color_space */
-  int output_components;        /* # of color components returned */
+  JDIMENSION output_width;	/* scaled image width */
+  JDIMENSION output_height;	/* scaled image height */
+  int out_color_components;	/* # of color components in out_color_space */
+  int output_components;	/* # of color components returned */
   /* output_components is 1 (a colormap index) when quantizing colors;
    * otherwise it equals out_color_components.
    */
-  int rec_outbuf_height;        /* min recommended height of scanline buffer */
+  int rec_outbuf_height;	/* min recommended height of scanline buffer */
   /* If the buffer passed to jpeg_read_scanlines() is less than this many rows
    * high, space and time will be wasted due to unnecessary data copying.
    * Usually rec_outbuf_height will be 1 or 2, at most 4.
@@ -566,8 +566,8 @@
    * jpeg_start_decompress or jpeg_start_output.
    * The map has out_color_components rows and actual_number_of_colors columns.
    */
-  int actual_number_of_colors;  /* number of entries in use */
-  JSAMPARRAY colormap;          /* The color map as a 2-D pixel array */
+  int actual_number_of_colors;	/* number of entries in use */
+  JSAMPARRAY colormap;		/* The color map as a 2-D pixel array */
 
   /* State variables: these variables indicate the progress of decompression.
    * The application may examine these but must not modify them.
@@ -577,20 +577,20 @@
    * Application may use this to control its processing loop, e.g.,
    * "while (output_scanline < output_height)".
    */
-  JDIMENSION output_scanline;   /* 0 .. output_height-1  */
+  JDIMENSION output_scanline;	/* 0 .. output_height-1  */
 
   /* Current input scan number and number of iMCU rows completed in scan.
    * These indicate the progress of the decompressor input side.
    */
-  int input_scan_number;        /* Number of SOS markers seen so far */
-  JDIMENSION input_iMCU_row;    /* Number of iMCU rows completed */
+  int input_scan_number;	/* Number of SOS markers seen so far */
+  JDIMENSION input_iMCU_row;	/* Number of iMCU rows completed */
 
   /* The "output scan number" is the notional scan being displayed by the
    * output side.  The decompressor will not allow output scan/row number
    * to get ahead of input scan/row, but it can fall arbitrarily far behind.
    */
-  int output_scan_number;       /* Nominal scan number being displayed */
-  JDIMENSION output_iMCU_row;   /* Number of iMCU rows read */
+  int output_scan_number;	/* Nominal scan number being displayed */
+  JDIMENSION output_iMCU_row;	/* Number of iMCU rows read */
 
   /* Current progression status.  coef_bits[c][i] indicates the precision
    * with which component c's DCT coefficient i (in zigzag order) is known.
@@ -599,7 +599,7 @@
    * (thus, 0 at completion of the progression).
    * This pointer is NULL when reading a non-progressive file.
    */
-  int (*coef_bits)[DCTSIZE2];   /* -1 or current Al value for each coef */
+  int (*coef_bits)[DCTSIZE2];	/* -1 or current Al value for each coef */
 
   /* Internal JPEG parameters --- the application usually need not look at
    * these fields.  Note that the decompressor output side may not use
@@ -621,16 +621,16 @@
    * are given in SOF/SOS markers or defined to be reset by SOI.
    */
 
-  int data_precision;           /* bits of precision in image data */
+  int data_precision;		/* bits of precision in image data */
 
   jpeg_component_info * comp_info;
   /* comp_info[i] describes component that appears i'th in SOF */
 
 #if JPEG_LIB_VERSION >= 80
-  boolean is_baseline;          /* TRUE if Baseline SOF0 encountered */
-#endif
-  boolean progressive_mode;     /* TRUE if SOFn specifies progressive mode */
-  boolean arith_code;           /* TRUE=arithmetic coding, FALSE=Huffman */
+  boolean is_baseline;		/* TRUE if Baseline SOF0 encountered */
+#endif
+  boolean progressive_mode;	/* TRUE if SOFn specifies progressive mode */
+  boolean arith_code;		/* TRUE=arithmetic coding, FALSE=Huffman */
 
   UINT8 arith_dc_L[NUM_ARITH_TBLS]; /* L values for DC arith-coding tables */
   UINT8 arith_dc_U[NUM_ARITH_TBLS]; /* U values for DC arith-coding tables */
@@ -641,17 +641,17 @@
   /* These fields record data obtained from optional markers recognized by
    * the JPEG library.
    */
-  boolean saw_JFIF_marker;      /* TRUE iff a JFIF APP0 marker was found */
+  boolean saw_JFIF_marker;	/* TRUE iff a JFIF APP0 marker was found */
   /* Data copied from JFIF marker; only valid if saw_JFIF_marker is TRUE: */
-  UINT8 JFIF_major_version;     /* JFIF version number */
+  UINT8 JFIF_major_version;	/* JFIF version number */
   UINT8 JFIF_minor_version;
-  UINT8 density_unit;           /* JFIF code for pixel size units */
-  UINT16 X_density;             /* Horizontal pixel density */
-  UINT16 Y_density;             /* Vertical pixel density */
-  boolean saw_Adobe_marker;     /* TRUE iff an Adobe APP14 marker was found */
-  UINT8 Adobe_transform;        /* Color transform code from Adobe marker */
-
-  boolean CCIR601_sampling;     /* TRUE=first samples are cosited */
+  UINT8 density_unit;		/* JFIF code for pixel size units */
+  UINT16 X_density;		/* Horizontal pixel density */
+  UINT16 Y_density;		/* Vertical pixel density */
+  boolean saw_Adobe_marker;	/* TRUE iff an Adobe APP14 marker was found */
+  UINT8 Adobe_transform;	/* Color transform code from Adobe marker */
+
+  boolean CCIR601_sampling;	/* TRUE=first samples are cosited */
 
   /* Aside from the specific data retained from APPn markers known to the
    * library, the uninterpreted contents of any or all APPn and COM markers
@@ -666,17 +666,17 @@
   /*
    * These fields are computed during decompression startup
    */
-  int max_h_samp_factor;        /* largest h_samp_factor */
-  int max_v_samp_factor;        /* largest v_samp_factor */
+  int max_h_samp_factor;	/* largest h_samp_factor */
+  int max_v_samp_factor;	/* largest v_samp_factor */
 
 #if JPEG_LIB_VERSION >= 70
-  int min_DCT_h_scaled_size;    /* smallest DCT_h_scaled_size of any component */
-  int min_DCT_v_scaled_size;    /* smallest DCT_v_scaled_size of any component */
+  int min_DCT_h_scaled_size;	/* smallest DCT_h_scaled_size of any component */
+  int min_DCT_v_scaled_size;	/* smallest DCT_v_scaled_size of any component */
 #else
-  int min_DCT_scaled_size;      /* smallest DCT_scaled_size of any component */
-#endif
-
-  JDIMENSION total_iMCU_rows;   /* # of iMCU rows in image */
+  int min_DCT_scaled_size;	/* smallest DCT_scaled_size of any component */
+#endif
+
+  JDIMENSION total_iMCU_rows;	/* # of iMCU rows in image */
   /* The coefficient controller's input and output progress is measured in
    * units of "iMCU" (interleaved MCU) rows.  These are the same as MCU rows
    * in fully interleaved JPEG scans, but are used whether the scan is
@@ -692,26 +692,26 @@
    * They describe the components and MCUs actually appearing in the scan.
    * Note that the decompressor output side must not use these fields.
    */
-  int comps_in_scan;            /* # of JPEG components in this scan */
+  int comps_in_scan;		/* # of JPEG components in this scan */
   jpeg_component_info * cur_comp_info[MAX_COMPS_IN_SCAN];
   /* *cur_comp_info[i] describes component that appears i'th in SOS */
 
-  JDIMENSION MCUs_per_row;      /* # of MCUs across the image */
-  JDIMENSION MCU_rows_in_scan;  /* # of MCU rows in the image */
-
-  int blocks_in_MCU;            /* # of DCT blocks per MCU */
+  JDIMENSION MCUs_per_row;	/* # of MCUs across the image */
+  JDIMENSION MCU_rows_in_scan;	/* # of MCU rows in the image */
+
+  int blocks_in_MCU;		/* # of DCT blocks per MCU */
   int MCU_membership[D_MAX_BLOCKS_IN_MCU];
   /* MCU_membership[i] is index in cur_comp_info of component owning */
   /* i'th block in an MCU */
 
-  int Ss, Se, Ah, Al;           /* progressive JPEG parameters for scan */
+  int Ss, Se, Ah, Al;		/* progressive JPEG parameters for scan */
 
 #if JPEG_LIB_VERSION >= 80
   /* These fields are derived from Se of first SOS marker.
    */
-  int block_size;               /* the basic DCT block size: 1..16 */
+  int block_size;		/* the basic DCT block size: 1..16 */
   const int * natural_order; /* natural-order position array for entropy decode */
-  int lim_Se;                   /* min( Se, DCTSIZE2-1 ) for entropy decode */
+  int lim_Se;			/* min( Se, DCTSIZE2-1 ) for entropy decode */
 #endif
 
   /* This field is shared between entropy decoder and marker parser.
@@ -756,10 +756,10 @@
   void (*output_message) (j_common_ptr cinfo);
   /* Format a message string for the most recent JPEG error or message */
   void (*format_message) (j_common_ptr cinfo, char * buffer);
-#define JMSG_LENGTH_MAX  200    /* recommended size of format_message buffer */
+#define JMSG_LENGTH_MAX  200	/* recommended size of format_message buffer */
   /* Reset error state variables at start of a new image */
   void (*reset_error_mgr) (j_common_ptr cinfo);
-
+  
   /* The message ID code and any parameters are saved here.
    * A message can have one string parameter or up to 8 int parameters.
    */
@@ -769,18 +769,18 @@
     int i[8];
     char s[JMSG_STR_PARM_MAX];
   } msg_parm;
-
+  
   /* Standard state variables for error facility */
-
-  int trace_level;              /* max msg_level that will be displayed */
-
+  
+  int trace_level;		/* max msg_level that will be displayed */
+  
   /* For recoverable corrupt-data errors, we emit a warning message,
    * but keep going unless emit_message chooses to abort.  emit_message
    * should count warnings in num_warnings.  The surrounding application
    * can check for bad data by seeing if num_warnings is nonzero at the
    * end of processing.
    */
-  long num_warnings;            /* number of corrupt-data warnings */
+  long num_warnings;		/* number of corrupt-data warnings */
 
   /* These fields point to the table(s) of error message strings.
    * An application can change the table pointer to switch to a different
@@ -798,8 +798,8 @@
    * It contains strings numbered first_addon_message..last_addon_message.
    */
   const char * const * addon_message_table; /* Non-library errors */
-  int first_addon_message;      /* code for first string in addon table */
-  int last_addon_message;       /* code for last string in addon table */
+  int first_addon_message;	/* code for first string in addon table */
+  int last_addon_message;	/* code for last string in addon table */
 };
 
 
@@ -808,18 +808,18 @@
 struct jpeg_progress_mgr {
   void (*progress_monitor) (j_common_ptr cinfo);
 
-  long pass_counter;            /* work units completed in this pass */
-  long pass_limit;              /* total number of work units in this pass */
-  int completed_passes;         /* passes completed so far */
-  int total_passes;             /* total number of passes expected */
+  long pass_counter;		/* work units completed in this pass */
+  long pass_limit;		/* total number of work units in this pass */
+  int completed_passes;		/* passes completed so far */
+  int total_passes;		/* total number of passes expected */
 };
 
 
 /* Data destination object for compression */
 
 struct jpeg_destination_mgr {
-  JOCTET * next_output_byte;    /* => next byte to write in buffer */
-  size_t free_in_buffer;        /* # of byte spaces remaining in buffer */
+  JOCTET * next_output_byte;	/* => next byte to write in buffer */
+  size_t free_in_buffer;	/* # of byte spaces remaining in buffer */
 
   void (*init_destination) (j_compress_ptr cinfo);
   boolean (*empty_output_buffer) (j_compress_ptr cinfo);
@@ -831,7 +831,7 @@
 
 struct jpeg_source_mgr {
   const JOCTET * next_input_byte; /* => next byte to read from buffer */
-  size_t bytes_in_buffer;       /* # of bytes remaining in buffer */
+  size_t bytes_in_buffer;	/* # of bytes remaining in buffer */
 
   void (*init_source) (j_decompress_ptr cinfo);
   boolean (*fill_input_buffer) (j_decompress_ptr cinfo);
@@ -852,9 +852,9 @@
  * successful.
  */
 
-#define JPOOL_PERMANENT 0       /* lasts until master record is destroyed */
-#define JPOOL_IMAGE     1       /* lasts until done with image/datastream */
-#define JPOOL_NUMPOOLS  2
+#define JPOOL_PERMANENT	0	/* lasts until master record is destroyed */
+#define JPOOL_IMAGE	1	/* lasts until done with image/datastream */
+#define JPOOL_NUMPOOLS	2
 
 typedef struct jvirt_sarray_control * jvirt_sarray_ptr;
 typedef struct jvirt_barray_control * jvirt_barray_ptr;
@@ -870,14 +870,14 @@
   JBLOCKARRAY (*alloc_barray) (j_common_ptr cinfo, int pool_id,
                                JDIMENSION blocksperrow, JDIMENSION numrows);
   jvirt_sarray_ptr (*request_virt_sarray) (j_common_ptr cinfo, int pool_id,
-                                           boolean pre_zero,
-                                           JDIMENSION samplesperrow,
-                                           JDIMENSION numrows,
+						  boolean pre_zero,
+						  JDIMENSION samplesperrow,
+						  JDIMENSION numrows,
                                            JDIMENSION maxaccess);
   jvirt_barray_ptr (*request_virt_barray) (j_common_ptr cinfo, int pool_id,
-                                           boolean pre_zero,
-                                           JDIMENSION blocksperrow,
-                                           JDIMENSION numrows,
+						  boolean pre_zero,
+						  JDIMENSION blocksperrow,
+						  JDIMENSION numrows,
                                            JDIMENSION maxaccess);
   void (*realize_virt_arrays) (j_common_ptr cinfo);
   JSAMPARRAY (*access_virt_sarray) (j_common_ptr cinfo, jvirt_sarray_ptr ptr,
@@ -919,10 +919,10 @@
  */
 #define jpeg_create_compress(cinfo) \
     jpeg_CreateCompress((cinfo), JPEG_LIB_VERSION, \
-                        (size_t) sizeof(struct jpeg_compress_struct))
+			(size_t) sizeof(struct jpeg_compress_struct))
 #define jpeg_create_decompress(cinfo) \
     jpeg_CreateDecompress((cinfo), JPEG_LIB_VERSION, \
-                          (size_t) sizeof(struct jpeg_decompress_struct))
+			  (size_t) sizeof(struct jpeg_decompress_struct))
 EXTERN(void) jpeg_CreateCompress (j_compress_ptr cinfo, int version,
                                   size_t structsize);
 EXTERN(void) jpeg_CreateDecompress (j_decompress_ptr cinfo, int version,
@@ -958,34 +958,21 @@
 EXTERN(void) jpeg_default_qtables (j_compress_ptr cinfo,
                                    boolean force_baseline);
 #endif
-<<<<<<< HEAD
 EXTERN(void) jpeg_add_quant_table (j_compress_ptr cinfo, int which_tbl,
-                                   const unsigned int *basic_table,
+				       const unsigned int *basic_table,
                                    int scale_factor, boolean force_baseline);
 EXTERN(int) jpeg_quality_scaling (int quality);
+EXTERN(float) jpeg_float_quality_scaling (float quality);
 EXTERN(void) jpeg_simple_progression (j_compress_ptr cinfo);
 EXTERN(void) jpeg_suppress_tables (j_compress_ptr cinfo, boolean suppress);
 EXTERN(JQUANT_TBL *) jpeg_alloc_quant_table (j_common_ptr cinfo);
 EXTERN(JHUFF_TBL *) jpeg_alloc_huff_table (j_common_ptr cinfo);
-=======
-EXTERN(void) jpeg_add_quant_table JPP((j_compress_ptr cinfo, int which_tbl,
-				       const unsigned int *basic_table,
-				       int scale_factor,
-				       boolean force_baseline));
-EXTERN(int) jpeg_quality_scaling JPP((int quality));
-EXTERN(float) jpeg_float_quality_scaling JPP((float quality));
-EXTERN(void) jpeg_simple_progression JPP((j_compress_ptr cinfo));
-EXTERN(void) jpeg_suppress_tables JPP((j_compress_ptr cinfo,
-				       boolean suppress));
-EXTERN(JQUANT_TBL *) jpeg_alloc_quant_table JPP((j_common_ptr cinfo));
-EXTERN(JHUFF_TBL *) jpeg_alloc_huff_table JPP((j_common_ptr cinfo));
->>>>>>> c0756e61
 
 /* Main entry points for compression */
 EXTERN(void) jpeg_start_compress (j_compress_ptr cinfo,
                                   boolean write_all_tables);
 EXTERN(JDIMENSION) jpeg_write_scanlines (j_compress_ptr cinfo,
-                                         JSAMPARRAY scanlines,
+					     JSAMPARRAY scanlines,
                                          JDIMENSION num_lines);
 EXTERN(void) jpeg_finish_compress (j_compress_ptr cinfo);
 
@@ -1012,9 +999,9 @@
 /* Decompression startup: read start of JPEG datastream to see what's there */
 EXTERN(int) jpeg_read_header (j_decompress_ptr cinfo, boolean require_image);
 /* Return value is one of: */
-#define JPEG_SUSPENDED          0 /* Suspended due to lack of input data */
-#define JPEG_HEADER_OK          1 /* Found valid image datastream */
-#define JPEG_HEADER_TABLES_ONLY 2 /* Found valid table-specs-only datastream */
+#define JPEG_SUSPENDED		0 /* Suspended due to lack of input data */
+#define JPEG_HEADER_OK		1 /* Found valid image datastream */
+#define JPEG_HEADER_TABLES_ONLY	2 /* Found valid table-specs-only datastream */
 /* If you pass require_image = TRUE (normal case), you need not check for
  * a TABLES_ONLY return code; an abbreviated file will cause an error exit.
  * JPEG_SUSPENDED is only possible if you use a data source module that can
@@ -1024,7 +1011,7 @@
 /* Main entry points for decompression */
 EXTERN(boolean) jpeg_start_decompress (j_decompress_ptr cinfo);
 EXTERN(JDIMENSION) jpeg_read_scanlines (j_decompress_ptr cinfo,
-                                        JSAMPARRAY scanlines,
+					    JSAMPARRAY scanlines,
                                         JDIMENSION max_lines);
 EXTERN(boolean) jpeg_finish_decompress (j_decompress_ptr cinfo);
 
@@ -1040,11 +1027,11 @@
 EXTERN(void) jpeg_new_colormap (j_decompress_ptr cinfo);
 EXTERN(int) jpeg_consume_input (j_decompress_ptr cinfo);
 /* Return value is one of: */
-/* #define JPEG_SUSPENDED       0    Suspended due to lack of input data */
-#define JPEG_REACHED_SOS        1 /* Reached start of new scan */
-#define JPEG_REACHED_EOI        2 /* Reached end of image */
-#define JPEG_ROW_COMPLETED      3 /* Completed one iMCU row */
-#define JPEG_SCAN_COMPLETED     4 /* Completed last iMCU row of a scan */
+/* #define JPEG_SUSPENDED	0    Suspended due to lack of input data */
+#define JPEG_REACHED_SOS	1 /* Reached start of new scan */
+#define JPEG_REACHED_EOI	2 /* Reached end of image */
+#define JPEG_ROW_COMPLETED	3 /* Completed one iMCU row */
+#define JPEG_SCAN_COMPLETED	4 /* Completed last iMCU row of a scan */
 
 /* Precalculate output dimensions for current decompression parameters. */
 #if JPEG_LIB_VERSION >= 80
@@ -1091,10 +1078,10 @@
  * are likely to want to use them.
  */
 
-#define JPEG_RST0       0xD0    /* RST0 marker code */
-#define JPEG_EOI        0xD9    /* EOI marker code */
-#define JPEG_APP0       0xE0    /* APP0 marker code */
-#define JPEG_COM        0xFE    /* COM marker code */
+#define JPEG_RST0	0xD0	/* RST0 marker code */
+#define JPEG_EOI	0xD9	/* EOI marker code */
+#define JPEG_APP0	0xE0	/* APP0 marker code */
+#define JPEG_COM	0xFE	/* COM marker code */
 
 
 /* If we have a brain-damaged compiler that emits warnings (or worse, errors)
@@ -1103,7 +1090,7 @@
  */
 
 #ifdef INCOMPLETE_TYPES_BROKEN
-#ifndef JPEG_INTERNALS          /* will be defined in jpegint.h */
+#ifndef JPEG_INTERNALS		/* will be defined in jpegint.h */
 struct jvirt_sarray_control { long dummy; };
 struct jvirt_barray_control { long dummy; };
 struct jpeg_comp_master { long dummy; };
@@ -1138,8 +1125,8 @@
  */
 
 #ifdef JPEG_INTERNALS
-#include "jpegint.h"            /* fetch private declarations */
-#include "jerror.h"             /* fetch error codes too */
+#include "jpegint.h"		/* fetch private declarations */
+#include "jerror.h"		/* fetch error codes too */
 #endif
 
 #ifdef __cplusplus
