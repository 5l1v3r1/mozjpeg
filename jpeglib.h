/*
 * jpeglib.h
 *
 * This file was part of the Independent JPEG Group's software:
 * Copyright (C) 1991-1998, Thomas G. Lane.
 * Modified 2002-2009 by Guido Vollbeding.
 * libjpeg-turbo Modifications:
 * Copyright (C) 2009-2011, 2013-2014, 2016-2017, D. R. Commander.
 * Copyright (C) 2015, Google, Inc.
 * mozjpeg Modifications:
 * Copyright (C) 2014, Mozilla Corporation.
 * For conditions of distribution and use, see the accompanying README.ijg
 * file.
 *
 * This file defines the application interface for the JPEG library.
 * Most applications using the library need only include this file,
 * and perhaps jerror.h if they want to know the exact error codes.
 */

#ifndef JPEGLIB_H
#define JPEGLIB_H

/*
 * First we include the configuration files that record how this
 * installation of the JPEG library is set up.  jconfig.h can be
 * generated automatically for many systems.  jmorecfg.h contains
 * manual configuration options that most people need not worry about.
 */

#ifndef JCONFIG_INCLUDED        /* in case jinclude.h already did */
#include "jconfig.h"            /* widely used configuration options */
#endif
#include "jmorecfg.h"           /* seldom changed options */


#ifdef __cplusplus
#ifndef DONT_USE_EXTERN_C
extern "C" {
#endif
#endif


/* Various constants determining the sizes of things.
 * All of these are specified by the JPEG standard, so don't change them
 * if you want to be compatible.
 */

#define DCTSIZE             8   /* The basic DCT block is 8x8 samples */
#define DCTSIZE2            64  /* DCTSIZE squared; # of elements in a block */
#define NUM_QUANT_TBLS      4   /* Quantization tables are numbered 0..3 */
#define NUM_HUFF_TBLS       4   /* Huffman tables are numbered 0..3 */
#define NUM_ARITH_TBLS      16  /* Arith-coding tables are numbered 0..15 */
#define MAX_COMPS_IN_SCAN   4   /* JPEG limit on # of components in one scan */
#define MAX_SAMP_FACTOR     4   /* JPEG limit on sampling factors */
/* Unfortunately, some bozo at Adobe saw no reason to be bound by the standard;
 * the PostScript DCT filter can emit files with many more than 10 blocks/MCU.
 * If you happen to run across such a file, you can up D_MAX_BLOCKS_IN_MCU
 * to handle it.  We even let you do this from the jconfig.h file.  However,
 * we strongly discourage changing C_MAX_BLOCKS_IN_MCU; just because Adobe
 * sometimes emits noncompliant files doesn't mean you should too.
 */
#define C_MAX_BLOCKS_IN_MCU   10 /* compressor's limit on blocks per MCU */
#ifndef D_MAX_BLOCKS_IN_MCU
#define D_MAX_BLOCKS_IN_MCU   10 /* decompressor's limit on blocks per MCU */
#endif


/* Data structures for images (arrays of samples and of DCT coefficients).
 */

typedef JSAMPLE *JSAMPROW;      /* ptr to one image row of pixel samples. */
typedef JSAMPROW *JSAMPARRAY;   /* ptr to some rows (a 2-D sample array) */
typedef JSAMPARRAY *JSAMPIMAGE; /* a 3-D sample array: top index is color */

typedef JCOEF JBLOCK[DCTSIZE2]; /* one block of coefficients */
typedef JBLOCK *JBLOCKROW;      /* pointer to one row of coefficient blocks */
typedef JBLOCKROW *JBLOCKARRAY;         /* a 2-D array of coefficient blocks */
typedef JBLOCKARRAY *JBLOCKIMAGE;       /* a 3-D array of coefficient blocks */

typedef JCOEF *JCOEFPTR;        /* useful in a couple of places */


/* Types for JPEG compression parameters and working tables. */


/* DCT coefficient quantization tables. */

typedef struct {
  /* This array gives the coefficient quantizers in natural array order
   * (not the zigzag order in which they are stored in a JPEG DQT marker).
   * CAUTION: IJG versions prior to v6a kept this array in zigzag order.
   */
  UINT16 quantval[DCTSIZE2];    /* quantization step for each coefficient */
  /* This field is used only during compression.  It's initialized FALSE when
   * the table is created, and set TRUE when it's been output to the file.
   * You could suppress output of a table by setting this to TRUE.
   * (See jpeg_suppress_tables for an example.)
   */
  boolean sent_table;           /* TRUE when table has been output */
} JQUANT_TBL;


/* Huffman coding tables. */

typedef struct {
  /* These two fields directly represent the contents of a JPEG DHT marker */
  UINT8 bits[17];               /* bits[k] = # of symbols with codes of */
                                /* length k bits; bits[0] is unused */
  UINT8 huffval[256];           /* The symbols, in order of incr code length */
  /* This field is used only during compression.  It's initialized FALSE when
   * the table is created, and set TRUE when it's been output to the file.
   * You could suppress output of a table by setting this to TRUE.
   * (See jpeg_suppress_tables for an example.)
   */
  boolean sent_table;           /* TRUE when table has been output */
} JHUFF_TBL;


/* Basic info about one component (color channel). */

typedef struct {
  /* These values are fixed over the whole image. */
  /* For compression, they must be supplied by parameter setup; */
  /* for decompression, they are read from the SOF marker. */
  int component_id;             /* identifier for this component (0..255) */
  int component_index;          /* its index in SOF or cinfo->comp_info[] */
  int h_samp_factor;            /* horizontal sampling factor (1..4) */
  int v_samp_factor;            /* vertical sampling factor (1..4) */
  int quant_tbl_no;             /* quantization table selector (0..3) */
  /* These values may vary between scans. */
  /* For compression, they must be supplied by parameter setup; */
  /* for decompression, they are read from the SOS marker. */
  /* The decompressor output side may not use these variables. */
  int dc_tbl_no;                /* DC entropy table selector (0..3) */
  int ac_tbl_no;                /* AC entropy table selector (0..3) */

  /* Remaining fields should be treated as private by applications. */

  /* These values are computed during compression or decompression startup: */
  /* Component's size in DCT blocks.
   * Any dummy blocks added to complete an MCU are not counted; therefore
   * these values do not depend on whether a scan is interleaved or not.
   */
  JDIMENSION width_in_blocks;
  JDIMENSION height_in_blocks;
  /* Size of a DCT block in samples.  Always DCTSIZE for compression.
   * For decompression this is the size of the output from one DCT block,
   * reflecting any scaling we choose to apply during the IDCT step.
   * Values from 1 to 16 are supported.
   * Note that different components may receive different IDCT scalings.
   */
#if JPEG_LIB_VERSION >= 70
  int DCT_h_scaled_size;
  int DCT_v_scaled_size;
#else
  int DCT_scaled_size;
#endif
  /* The downsampled dimensions are the component's actual, unpadded number
   * of samples at the main buffer (preprocessing/compression interface), thus
   * downsampled_width = ceil(image_width * Hi/Hmax)
   * and similarly for height.  For decompression, IDCT scaling is included, so
   * downsampled_width = ceil(image_width * Hi/Hmax * DCT_[h_]scaled_size/DCTSIZE)
   */
  JDIMENSION downsampled_width;  /* actual width in samples */
  JDIMENSION downsampled_height; /* actual height in samples */
  /* This flag is used only for decompression.  In cases where some of the
   * components will be ignored (eg grayscale output from YCbCr image),
   * we can skip most computations for the unused components.
   */
  boolean component_needed;     /* do we need the value of this component? */

  /* These values are computed before starting a scan of the component. */
  /* The decompressor output side may not use these variables. */
  int MCU_width;                /* number of blocks per MCU, horizontally */
  int MCU_height;               /* number of blocks per MCU, vertically */
  int MCU_blocks;               /* MCU_width * MCU_height */
  int MCU_sample_width;         /* MCU width in samples, MCU_width*DCT_[h_]scaled_size */
  int last_col_width;           /* # of non-dummy blocks across in last MCU */
  int last_row_height;          /* # of non-dummy blocks down in last MCU */

  /* Saved quantization table for component; NULL if none yet saved.
   * See jdinput.c comments about the need for this information.
   * This field is currently used only for decompression.
   */
  JQUANT_TBL *quant_table;

  /* Private per-component storage for DCT or IDCT subsystem. */
  void *dct_table;
} jpeg_component_info;


/* The script for encoding a multiple-scan file is an array of these: */

typedef struct {
  int comps_in_scan;            /* number of components encoded in this scan */
  int component_index[MAX_COMPS_IN_SCAN]; /* their SOF/comp_info[] indexes */
  int Ss, Se;                   /* progressive JPEG spectral selection parms */
  int Ah, Al;                   /* progressive JPEG successive approx. parms */
} jpeg_scan_info;

/* The decompressor can save APPn and COM markers in a list of these: */

typedef struct jpeg_marker_struct *jpeg_saved_marker_ptr;

struct jpeg_marker_struct {
  jpeg_saved_marker_ptr next;   /* next in list, or NULL */
  UINT8 marker;                 /* marker code: JPEG_COM, or JPEG_APP0+n */
  unsigned int original_length; /* # bytes of data in the file */
  unsigned int data_length;     /* # bytes of data saved at data[] */
  JOCTET *data;                 /* the data contained in the marker */
  /* the marker length word is not counted in data_length or original_length */
};

/* Known color spaces. */

#define JCS_EXTENSIONS  1
#define JCS_ALPHA_EXTENSIONS  1

typedef enum {
  JCS_UNKNOWN,            /* error/unspecified */
  JCS_GRAYSCALE,          /* monochrome */
  JCS_RGB,                /* red/green/blue as specified by the RGB_RED,
                             RGB_GREEN, RGB_BLUE, and RGB_PIXELSIZE macros */
  JCS_YCbCr,              /* Y/Cb/Cr (also known as YUV) */
  JCS_CMYK,               /* C/M/Y/K */
  JCS_YCCK,               /* Y/Cb/Cr/K */
  JCS_EXT_RGB,            /* red/green/blue */
  JCS_EXT_RGBX,           /* red/green/blue/x */
  JCS_EXT_BGR,            /* blue/green/red */
  JCS_EXT_BGRX,           /* blue/green/red/x */
  JCS_EXT_XBGR,           /* x/blue/green/red */
  JCS_EXT_XRGB,           /* x/red/green/blue */
  /* When out_color_space it set to JCS_EXT_RGBX, JCS_EXT_BGRX, JCS_EXT_XBGR,
     or JCS_EXT_XRGB during decompression, the X byte is undefined, and in
     order to ensure the best performance, libjpeg-turbo can set that byte to
     whatever value it wishes.  Use the following colorspace constants to
     ensure that the X byte is set to 0xFF, so that it can be interpreted as an
     opaque alpha channel. */
  JCS_EXT_RGBA,           /* red/green/blue/alpha */
  JCS_EXT_BGRA,           /* blue/green/red/alpha */
  JCS_EXT_ABGR,           /* alpha/blue/green/red */
  JCS_EXT_ARGB,           /* alpha/red/green/blue */
  JCS_RGB565              /* 5-bit red/6-bit green/5-bit blue */
} J_COLOR_SPACE;

/* DCT/IDCT algorithm options. */

typedef enum {
  JDCT_ISLOW,             /* slow but accurate integer algorithm */
  JDCT_IFAST,             /* faster, less accurate integer method */
  JDCT_FLOAT              /* floating-point: accurate, fast on fast HW */
} J_DCT_METHOD;

#ifndef JDCT_DEFAULT            /* may be overridden in jconfig.h */
#define JDCT_DEFAULT  JDCT_ISLOW
#endif
#ifndef JDCT_FASTEST            /* may be overridden in jconfig.h */
#define JDCT_FASTEST  JDCT_IFAST
#endif

/* Dithering options for decompression. */

typedef enum {
  JDITHER_NONE,           /* no dithering */
  JDITHER_ORDERED,        /* simple ordered dither */
  JDITHER_FS              /* Floyd-Steinberg error diffusion dither */
} J_DITHER_MODE;


/* These 32-bit GUIDs and the corresponding jpeg_*_get_*_param()/
 * jpeg_*_set_*_param() functions allow for extending the libjpeg API without
 * breaking backward ABI compatibility.  The actual parameters are stored in
 * the opaque jpeg_comp_master and jpeg_decomp_master structs.
 */

/* Boolean extension parameters */

typedef enum {
  JBOOLEAN_OPTIMIZE_SCANS = 0x680C061E, /* TRUE=optimize progressive coding scans */
  JBOOLEAN_TRELLIS_QUANT = 0xC5122033, /* TRUE=use trellis quantization */
  JBOOLEAN_TRELLIS_QUANT_DC = 0x339D4C0C, /* TRUE=use trellis quant for DC coefficient */
  JBOOLEAN_TRELLIS_EOB_OPT = 0xD7F73780, /* TRUE=optimize for sequences of EOB */
  JBOOLEAN_USE_LAMBDA_WEIGHT_TBL = 0x339DB65F, /* TRUE=use lambda weighting table */
  JBOOLEAN_USE_SCANS_IN_TRELLIS = 0xFD841435, /* TRUE=use scans in trellis optimization */
  JBOOLEAN_TRELLIS_Q_OPT = 0xE12AE269, /* TRUE=optimize quant table in trellis loop */
  JBOOLEAN_OVERSHOOT_DERINGING = 0x3F4BBBF9 /* TRUE=preprocess input to reduce ringing of edges on white background */
} J_BOOLEAN_PARAM;

/* Floating point parameters */

typedef enum {
  JFLOAT_LAMBDA_LOG_SCALE1 = 0x5B61A599,
  JFLOAT_LAMBDA_LOG_SCALE2 = 0xB9BBAE03,
  JFLOAT_TRELLIS_DELTA_DC_WEIGHT = 0x13775453
} J_FLOAT_PARAM;

/* Integer parameters */

typedef enum {
  JINT_COMPRESS_PROFILE = 0xE9918625, /* compression profile */
  JINT_TRELLIS_FREQ_SPLIT = 0x6FAFF127, /* splitting point for frequency in trellis quantization */
  JINT_TRELLIS_NUM_LOOPS = 0xB63EBF39, /* number of trellis loops */
  JINT_BASE_QUANT_TBL_IDX = 0x44492AB1, /* base quantization table index */
  JINT_DC_SCAN_OPT_MODE = 0x0BE7AD3C /* DC scan optimization mode */
} J_INT_PARAM;


/* Values for the JINT_COMPRESS_PROFILE parameter (32-bit GUIDs) */

enum {
  JCP_MAX_COMPRESSION = 0x5D083AAD, /* best compression ratio (progressive, all mozjpeg extensions) */
  JCP_FASTEST = 0x2AEA5CB4 /* libjpeg[-turbo] defaults (baseline, no mozjpeg extensions) */
};


/* Common fields between JPEG compression and decompression master structs. */

#define jpeg_common_fields \
  struct jpeg_error_mgr *err;   /* Error handler module */ \
  struct jpeg_memory_mgr *mem;  /* Memory manager module */ \
  struct jpeg_progress_mgr *progress; /* Progress monitor, or NULL if none */ \
  void *client_data;            /* Available for use by application */ \
  boolean is_decompressor;      /* So common code can tell which is which */ \
  int global_state              /* For checking call sequence validity */

/* Routines that are to be used by both halves of the library are declared
 * to receive a pointer to this structure.  There are no actual instances of
 * jpeg_common_struct, only of jpeg_compress_struct and jpeg_decompress_struct.
 */
struct jpeg_common_struct {
  jpeg_common_fields;           /* Fields common to both master struct types */
  /* Additional fields follow in an actual jpeg_compress_struct or
   * jpeg_decompress_struct.  All three structs must agree on these
   * initial fields!  (This would be a lot cleaner in C++.)
   */
};

typedef struct jpeg_common_struct *j_common_ptr;
typedef struct jpeg_compress_struct *j_compress_ptr;
typedef struct jpeg_decompress_struct *j_decompress_ptr;


/* Master record for a compression instance */

struct jpeg_compress_struct {
  jpeg_common_fields;           /* Fields shared with jpeg_decompress_struct */

  /* Destination for compressed data */
  struct jpeg_destination_mgr *dest;

  /* Description of source image --- these fields must be filled in by
   * outer application before starting compression.  in_color_space must
   * be correct before you can even call jpeg_set_defaults().
   */

  JDIMENSION image_width;       /* input image width */
  JDIMENSION image_height;      /* input image height */
  int input_components;         /* # of color components in input image */
  J_COLOR_SPACE in_color_space; /* colorspace of input image */

  double input_gamma;           /* image gamma of input image */

  /* Compression parameters --- these fields must be set before calling
   * jpeg_start_compress().  We recommend calling jpeg_set_defaults() to
   * initialize everything to reasonable defaults, then changing anything
   * the application specifically wants to change.  That way you won't get
   * burnt when new parameters are added.  Also note that there are several
   * helper routines to simplify changing parameters.
   */

#if JPEG_LIB_VERSION >= 70
  unsigned int scale_num, scale_denom; /* fraction by which to scale image */

  JDIMENSION jpeg_width;        /* scaled JPEG image width */
  JDIMENSION jpeg_height;       /* scaled JPEG image height */
  /* Dimensions of actual JPEG image that will be written to file,
   * derived from input dimensions by scaling factors above.
   * These fields are computed by jpeg_start_compress().
   * You can also use jpeg_calc_jpeg_dimensions() to determine these values
   * in advance of calling jpeg_start_compress().
   */
#endif

  int data_precision;           /* bits of precision in image data */

  int num_components;           /* # of color components in JPEG image */
  J_COLOR_SPACE jpeg_color_space; /* colorspace of JPEG image */

  jpeg_component_info *comp_info;
  /* comp_info[i] describes component that appears i'th in SOF */

  JQUANT_TBL *quant_tbl_ptrs[NUM_QUANT_TBLS];
#if JPEG_LIB_VERSION >= 70
  int q_scale_factor[NUM_QUANT_TBLS];
#endif
  /* ptrs to coefficient quantization tables, or NULL if not defined,
   * and corresponding scale factors (percentage, initialized 100).
   */

  JHUFF_TBL *dc_huff_tbl_ptrs[NUM_HUFF_TBLS];
  JHUFF_TBL *ac_huff_tbl_ptrs[NUM_HUFF_TBLS];
  /* ptrs to Huffman coding tables, or NULL if not defined */

  UINT8 arith_dc_L[NUM_ARITH_TBLS]; /* L values for DC arith-coding tables */
  UINT8 arith_dc_U[NUM_ARITH_TBLS]; /* U values for DC arith-coding tables */
  UINT8 arith_ac_K[NUM_ARITH_TBLS]; /* Kx values for AC arith-coding tables */

  int num_scans;                /* # of entries in scan_info array */
  const jpeg_scan_info *scan_info; /* script for multi-scan file, or NULL */
  /* The default value of scan_info is NULL, which causes a single-scan
   * sequential JPEG file to be emitted.  To create a multi-scan file,
   * set num_scans and scan_info to point to an array of scan definitions.
   */

  boolean raw_data_in;          /* TRUE=caller supplies downsampled data */
  boolean arith_code;           /* TRUE=arithmetic coding, FALSE=Huffman */
  boolean optimize_coding;      /* TRUE=optimize entropy encoding parms */
  boolean CCIR601_sampling;     /* TRUE=first samples are cosited */
#if JPEG_LIB_VERSION >= 70
  boolean do_fancy_downsampling; /* TRUE=apply fancy downsampling */
#endif
  int smoothing_factor;         /* 1..100, or 0 for no input smoothing */
  J_DCT_METHOD dct_method;      /* DCT algorithm selector */

  /* The restart interval can be specified in absolute MCUs by setting
   * restart_interval, or in MCU rows by setting restart_in_rows
   * (in which case the correct restart_interval will be figured
   * for each scan).
   */
  unsigned int restart_interval; /* MCUs per restart, or 0 for no restart */
  int restart_in_rows;          /* if > 0, MCU rows per restart interval */

  /* Parameters controlling emission of special markers. */

  boolean write_JFIF_header;    /* should a JFIF marker be written? */
  UINT8 JFIF_major_version;     /* What to write for the JFIF version number */
  UINT8 JFIF_minor_version;
  /* These three values are not used by the JPEG code, merely copied */
  /* into the JFIF APP0 marker.  density_unit can be 0 for unknown, */
  /* 1 for dots/inch, or 2 for dots/cm.  Note that the pixel aspect */
  /* ratio is defined by X_density/Y_density even when density_unit=0. */
  UINT8 density_unit;           /* JFIF code for pixel size units */
  UINT16 X_density;             /* Horizontal pixel density */
  UINT16 Y_density;             /* Vertical pixel density */
  boolean write_Adobe_marker;   /* should an Adobe marker be written? */

  /* State variable: index of next scanline to be written to
   * jpeg_write_scanlines().  Application may use this to control its
   * processing loop, e.g., "while (next_scanline < image_height)".
   */

  JDIMENSION next_scanline;     /* 0 .. image_height-1  */

  /* Remaining fields are known throughout compressor, but generally
   * should not be touched by a surrounding application.
   */

  /*
   * These fields are computed during compression startup
   */
  boolean progressive_mode;     /* TRUE if scan script uses progressive mode */
  int max_h_samp_factor;        /* largest h_samp_factor */
  int max_v_samp_factor;        /* largest v_samp_factor */

#if JPEG_LIB_VERSION >= 70
  int min_DCT_h_scaled_size;    /* smallest DCT_h_scaled_size of any component */
  int min_DCT_v_scaled_size;    /* smallest DCT_v_scaled_size of any component */
#endif

  JDIMENSION total_iMCU_rows;   /* # of iMCU rows to be input to coef ctlr */
  /* The coefficient controller receives data in units of MCU rows as defined
   * for fully interleaved scans (whether the JPEG file is interleaved or not).
   * There are v_samp_factor * DCTSIZE sample rows of each component in an
   * "iMCU" (interleaved MCU) row.
   */

  /*
   * These fields are valid during any one scan.
   * They describe the components and MCUs actually appearing in the scan.
   */
  int comps_in_scan;            /* # of JPEG components in this scan */
  jpeg_component_info *cur_comp_info[MAX_COMPS_IN_SCAN];
  /* *cur_comp_info[i] describes component that appears i'th in SOS */

  JDIMENSION MCUs_per_row;      /* # of MCUs across the image */
  JDIMENSION MCU_rows_in_scan;  /* # of MCU rows in the image */

  int blocks_in_MCU;            /* # of DCT blocks per MCU */
  int MCU_membership[C_MAX_BLOCKS_IN_MCU];
  /* MCU_membership[i] is index in cur_comp_info of component owning */
  /* i'th block in an MCU */

  int Ss, Se, Ah, Al;           /* progressive JPEG parameters for scan */

#if JPEG_LIB_VERSION >= 80
  int block_size;               /* the basic DCT block size: 1..16 */
  const int *natural_order;     /* natural-order position array */
  int lim_Se;                   /* min( Se, DCTSIZE2-1 ) */
#endif

  /*
   * Links to compression subobjects (methods and private variables of modules)
   */
  struct jpeg_comp_master *master;
  struct jpeg_c_main_controller *main;
  struct jpeg_c_prep_controller *prep;
  struct jpeg_c_coef_controller *coef;
  struct jpeg_marker_writer *marker;
  struct jpeg_color_converter *cconvert;
  struct jpeg_downsampler *downsample;
  struct jpeg_forward_dct *fdct;
  struct jpeg_entropy_encoder *entropy;
  jpeg_scan_info *script_space; /* workspace for jpeg_simple_progression */
  int script_space_size;
};


/* Master record for a decompression instance */

struct jpeg_decompress_struct {
  jpeg_common_fields;           /* Fields shared with jpeg_compress_struct */

  /* Source of compressed data */
  struct jpeg_source_mgr *src;

  /* Basic description of image --- filled in by jpeg_read_header(). */
  /* Application may inspect these values to decide how to process image. */

  JDIMENSION image_width;       /* nominal image width (from SOF marker) */
  JDIMENSION image_height;      /* nominal image height */
  int num_components;           /* # of color components in JPEG image */
  J_COLOR_SPACE jpeg_color_space; /* colorspace of JPEG image */

  /* Decompression processing parameters --- these fields must be set before
   * calling jpeg_start_decompress().  Note that jpeg_read_header() initializes
   * them to default values.
   */

  J_COLOR_SPACE out_color_space; /* colorspace for output */

  unsigned int scale_num, scale_denom; /* fraction by which to scale image */

  double output_gamma;          /* image gamma wanted in output */

  boolean buffered_image;       /* TRUE=multiple output passes */
  boolean raw_data_out;         /* TRUE=downsampled data wanted */

  J_DCT_METHOD dct_method;      /* IDCT algorithm selector */
  boolean do_fancy_upsampling;  /* TRUE=apply fancy upsampling */
  boolean do_block_smoothing;   /* TRUE=apply interblock smoothing */

  boolean quantize_colors;      /* TRUE=colormapped output wanted */
  /* the following are ignored if not quantize_colors: */
  J_DITHER_MODE dither_mode;    /* type of color dithering to use */
  boolean two_pass_quantize;    /* TRUE=use two-pass color quantization */
  int desired_number_of_colors; /* max # colors to use in created colormap */
  /* these are significant only in buffered-image mode: */
  boolean enable_1pass_quant;   /* enable future use of 1-pass quantizer */
  boolean enable_external_quant;/* enable future use of external colormap */
  boolean enable_2pass_quant;   /* enable future use of 2-pass quantizer */

  /* Description of actual output image that will be returned to application.
   * These fields are computed by jpeg_start_decompress().
   * You can also use jpeg_calc_output_dimensions() to determine these values
   * in advance of calling jpeg_start_decompress().
   */

  JDIMENSION output_width;      /* scaled image width */
  JDIMENSION output_height;     /* scaled image height */
  int out_color_components;     /* # of color components in out_color_space */
  int output_components;        /* # of color components returned */
  /* output_components is 1 (a colormap index) when quantizing colors;
   * otherwise it equals out_color_components.
   */
  int rec_outbuf_height;        /* min recommended height of scanline buffer */
  /* If the buffer passed to jpeg_read_scanlines() is less than this many rows
   * high, space and time will be wasted due to unnecessary data copying.
   * Usually rec_outbuf_height will be 1 or 2, at most 4.
   */

  /* When quantizing colors, the output colormap is described by these fields.
   * The application can supply a colormap by setting colormap non-NULL before
   * calling jpeg_start_decompress; otherwise a colormap is created during
   * jpeg_start_decompress or jpeg_start_output.
   * The map has out_color_components rows and actual_number_of_colors columns.
   */
  int actual_number_of_colors;  /* number of entries in use */
  JSAMPARRAY colormap;          /* The color map as a 2-D pixel array */

  /* State variables: these variables indicate the progress of decompression.
   * The application may examine these but must not modify them.
   */

  /* Row index of next scanline to be read from jpeg_read_scanlines().
   * Application may use this to control its processing loop, e.g.,
   * "while (output_scanline < output_height)".
   */
  JDIMENSION output_scanline;   /* 0 .. output_height-1  */

  /* Current input scan number and number of iMCU rows completed in scan.
   * These indicate the progress of the decompressor input side.
   */
  int input_scan_number;        /* Number of SOS markers seen so far */
  JDIMENSION input_iMCU_row;    /* Number of iMCU rows completed */

  /* The "output scan number" is the notional scan being displayed by the
   * output side.  The decompressor will not allow output scan/row number
   * to get ahead of input scan/row, but it can fall arbitrarily far behind.
   */
  int output_scan_number;       /* Nominal scan number being displayed */
  JDIMENSION output_iMCU_row;   /* Number of iMCU rows read */

  /* Current progression status.  coef_bits[c][i] indicates the precision
   * with which component c's DCT coefficient i (in zigzag order) is known.
   * It is -1 when no data has yet been received, otherwise it is the point
   * transform (shift) value for the most recent scan of the coefficient
   * (thus, 0 at completion of the progression).
   * This pointer is NULL when reading a non-progressive file.
   */
  int (*coef_bits)[DCTSIZE2];   /* -1 or current Al value for each coef */

  /* Internal JPEG parameters --- the application usually need not look at
   * these fields.  Note that the decompressor output side may not use
   * any parameters that can change between scans.
   */

  /* Quantization and Huffman tables are carried forward across input
   * datastreams when processing abbreviated JPEG datastreams.
   */

  JQUANT_TBL *quant_tbl_ptrs[NUM_QUANT_TBLS];
  /* ptrs to coefficient quantization tables, or NULL if not defined */

  JHUFF_TBL *dc_huff_tbl_ptrs[NUM_HUFF_TBLS];
  JHUFF_TBL *ac_huff_tbl_ptrs[NUM_HUFF_TBLS];
  /* ptrs to Huffman coding tables, or NULL if not defined */

  /* These parameters are never carried across datastreams, since they
   * are given in SOF/SOS markers or defined to be reset by SOI.
   */

  int data_precision;           /* bits of precision in image data */

  jpeg_component_info *comp_info;
  /* comp_info[i] describes component that appears i'th in SOF */

#if JPEG_LIB_VERSION >= 80
  boolean is_baseline;          /* TRUE if Baseline SOF0 encountered */
#endif
  boolean progressive_mode;     /* TRUE if SOFn specifies progressive mode */
  boolean arith_code;           /* TRUE=arithmetic coding, FALSE=Huffman */

  UINT8 arith_dc_L[NUM_ARITH_TBLS]; /* L values for DC arith-coding tables */
  UINT8 arith_dc_U[NUM_ARITH_TBLS]; /* U values for DC arith-coding tables */
  UINT8 arith_ac_K[NUM_ARITH_TBLS]; /* Kx values for AC arith-coding tables */

  unsigned int restart_interval; /* MCUs per restart interval, or 0 for no restart */

  /* These fields record data obtained from optional markers recognized by
   * the JPEG library.
   */
  boolean saw_JFIF_marker;      /* TRUE iff a JFIF APP0 marker was found */
  /* Data copied from JFIF marker; only valid if saw_JFIF_marker is TRUE: */
  UINT8 JFIF_major_version;     /* JFIF version number */
  UINT8 JFIF_minor_version;
  UINT8 density_unit;           /* JFIF code for pixel size units */
  UINT16 X_density;             /* Horizontal pixel density */
  UINT16 Y_density;             /* Vertical pixel density */
  boolean saw_Adobe_marker;     /* TRUE iff an Adobe APP14 marker was found */
  UINT8 Adobe_transform;        /* Color transform code from Adobe marker */

  boolean CCIR601_sampling;     /* TRUE=first samples are cosited */

  /* Aside from the specific data retained from APPn markers known to the
   * library, the uninterpreted contents of any or all APPn and COM markers
   * can be saved in a list for examination by the application.
   */
  jpeg_saved_marker_ptr marker_list; /* Head of list of saved markers */

  /* Remaining fields are known throughout decompressor, but generally
   * should not be touched by a surrounding application.
   */

  /*
   * These fields are computed during decompression startup
   */
  int max_h_samp_factor;        /* largest h_samp_factor */
  int max_v_samp_factor;        /* largest v_samp_factor */

#if JPEG_LIB_VERSION >= 70
  int min_DCT_h_scaled_size;    /* smallest DCT_h_scaled_size of any component */
  int min_DCT_v_scaled_size;    /* smallest DCT_v_scaled_size of any component */
#else
  int min_DCT_scaled_size;      /* smallest DCT_scaled_size of any component */
#endif

  JDIMENSION total_iMCU_rows;   /* # of iMCU rows in image */
  /* The coefficient controller's input and output progress is measured in
   * units of "iMCU" (interleaved MCU) rows.  These are the same as MCU rows
   * in fully interleaved JPEG scans, but are used whether the scan is
   * interleaved or not.  We define an iMCU row as v_samp_factor DCT block
   * rows of each component.  Therefore, the IDCT output contains
   * v_samp_factor*DCT_[v_]scaled_size sample rows of a component per iMCU row.
   */

  JSAMPLE *sample_range_limit;  /* table for fast range-limiting */

  /*
   * These fields are valid during any one scan.
   * They describe the components and MCUs actually appearing in the scan.
   * Note that the decompressor output side must not use these fields.
   */
  int comps_in_scan;            /* # of JPEG components in this scan */
  jpeg_component_info *cur_comp_info[MAX_COMPS_IN_SCAN];
  /* *cur_comp_info[i] describes component that appears i'th in SOS */

  JDIMENSION MCUs_per_row;      /* # of MCUs across the image */
  JDIMENSION MCU_rows_in_scan;  /* # of MCU rows in the image */

  int blocks_in_MCU;            /* # of DCT blocks per MCU */
  int MCU_membership[D_MAX_BLOCKS_IN_MCU];
  /* MCU_membership[i] is index in cur_comp_info of component owning */
  /* i'th block in an MCU */

  int Ss, Se, Ah, Al;           /* progressive JPEG parameters for scan */

#if JPEG_LIB_VERSION >= 80
  /* These fields are derived from Se of first SOS marker.
   */
  int block_size;               /* the basic DCT block size: 1..16 */
  const int *natural_order; /* natural-order position array for entropy decode */
  int lim_Se;                   /* min( Se, DCTSIZE2-1 ) for entropy decode */
#endif

  /* This field is shared between entropy decoder and marker parser.
   * It is either zero or the code of a JPEG marker that has been
   * read from the data source, but has not yet been processed.
   */
  int unread_marker;

  /*
   * Links to decompression subobjects (methods, private variables of modules)
   */
  struct jpeg_decomp_master *master;
  struct jpeg_d_main_controller *main;
  struct jpeg_d_coef_controller *coef;
  struct jpeg_d_post_controller *post;
  struct jpeg_input_controller *inputctl;
  struct jpeg_marker_reader *marker;
  struct jpeg_entropy_decoder *entropy;
  struct jpeg_inverse_dct *idct;
  struct jpeg_upsampler *upsample;
  struct jpeg_color_deconverter *cconvert;
  struct jpeg_color_quantizer *cquantize;
};


/* "Object" declarations for JPEG modules that may be supplied or called
 * directly by the surrounding application.
 * As with all objects in the JPEG library, these structs only define the
 * publicly visible methods and state variables of a module.  Additional
 * private fields may exist after the public ones.
 */


/* Error handler object */

struct jpeg_error_mgr {
  /* Error exit handler: does not return to caller */
  void (*error_exit) (j_common_ptr cinfo);
  /* Conditionally emit a trace or warning message */
  void (*emit_message) (j_common_ptr cinfo, int msg_level);
  /* Routine that actually outputs a trace or error message */
  void (*output_message) (j_common_ptr cinfo);
  /* Format a message string for the most recent JPEG error or message */
  void (*format_message) (j_common_ptr cinfo, char *buffer);
#define JMSG_LENGTH_MAX  200    /* recommended size of format_message buffer */
  /* Reset error state variables at start of a new image */
  void (*reset_error_mgr) (j_common_ptr cinfo);

  /* The message ID code and any parameters are saved here.
   * A message can have one string parameter or up to 8 int parameters.
   */
  int msg_code;
#define JMSG_STR_PARM_MAX  80
  union {
    int i[8];
    char s[JMSG_STR_PARM_MAX];
  } msg_parm;

  /* Standard state variables for error facility */

  int trace_level;              /* max msg_level that will be displayed */

  /* For recoverable corrupt-data errors, we emit a warning message,
   * but keep going unless emit_message chooses to abort.  emit_message
   * should count warnings in num_warnings.  The surrounding application
   * can check for bad data by seeing if num_warnings is nonzero at the
   * end of processing.
   */
  long num_warnings;            /* number of corrupt-data warnings */

  /* These fields point to the table(s) of error message strings.
   * An application can change the table pointer to switch to a different
   * message list (typically, to change the language in which errors are
   * reported).  Some applications may wish to add additional error codes
   * that will be handled by the JPEG library error mechanism; the second
   * table pointer is used for this purpose.
   *
   * First table includes all errors generated by JPEG library itself.
   * Error code 0 is reserved for a "no such error string" message.
   */
  const char * const *jpeg_message_table; /* Library errors */
  int last_jpeg_message;    /* Table contains strings 0..last_jpeg_message */
  /* Second table can be added by application (see cjpeg/djpeg for example).
   * It contains strings numbered first_addon_message..last_addon_message.
   */
  const char * const *addon_message_table; /* Non-library errors */
  int first_addon_message;      /* code for first string in addon table */
  int last_addon_message;       /* code for last string in addon table */
};


/* Progress monitor object */

struct jpeg_progress_mgr {
  void (*progress_monitor) (j_common_ptr cinfo);

  long pass_counter;            /* work units completed in this pass */
  long pass_limit;              /* total number of work units in this pass */
  int completed_passes;         /* passes completed so far */
  int total_passes;             /* total number of passes expected */
};


/* Data destination object for compression */

struct jpeg_destination_mgr {
  JOCTET *next_output_byte;     /* => next byte to write in buffer */
  size_t free_in_buffer;        /* # of byte spaces remaining in buffer */

  void (*init_destination) (j_compress_ptr cinfo);
  boolean (*empty_output_buffer) (j_compress_ptr cinfo);
  void (*term_destination) (j_compress_ptr cinfo);
};


/* Data source object for decompression */

struct jpeg_source_mgr {
  const JOCTET *next_input_byte; /* => next byte to read from buffer */
  size_t bytes_in_buffer;       /* # of bytes remaining in buffer */

  void (*init_source) (j_decompress_ptr cinfo);
  boolean (*fill_input_buffer) (j_decompress_ptr cinfo);
  void (*skip_input_data) (j_decompress_ptr cinfo, long num_bytes);
  boolean (*resync_to_restart) (j_decompress_ptr cinfo, int desired);
  void (*term_source) (j_decompress_ptr cinfo);
};


/* Memory manager object.
 * Allocates "small" objects (a few K total), "large" objects (tens of K),
 * and "really big" objects (virtual arrays with backing store if needed).
 * The memory manager does not allow individual objects to be freed; rather,
 * each created object is assigned to a pool, and whole pools can be freed
 * at once.  This is faster and more convenient than remembering exactly what
 * to free, especially where malloc()/free() are not too speedy.
 * NB: alloc routines never return NULL.  They exit to error_exit if not
 * successful.
 */

#define JPOOL_PERMANENT  0      /* lasts until master record is destroyed */
#define JPOOL_IMAGE      1      /* lasts until done with image/datastream */
#define JPOOL_NUMPOOLS   2

typedef struct jvirt_sarray_control *jvirt_sarray_ptr;
typedef struct jvirt_barray_control *jvirt_barray_ptr;


struct jpeg_memory_mgr {
  /* Method pointers */
  void *(*alloc_small) (j_common_ptr cinfo, int pool_id, size_t sizeofobject);
  void *(*alloc_large) (j_common_ptr cinfo, int pool_id,
                        size_t sizeofobject);
  JSAMPARRAY (*alloc_sarray) (j_common_ptr cinfo, int pool_id,
                              JDIMENSION samplesperrow, JDIMENSION numrows);
  JBLOCKARRAY (*alloc_barray) (j_common_ptr cinfo, int pool_id,
                               JDIMENSION blocksperrow, JDIMENSION numrows);
  jvirt_sarray_ptr (*request_virt_sarray) (j_common_ptr cinfo, int pool_id,
                                           boolean pre_zero,
                                           JDIMENSION samplesperrow,
                                           JDIMENSION numrows,
                                           JDIMENSION maxaccess);
  jvirt_barray_ptr (*request_virt_barray) (j_common_ptr cinfo, int pool_id,
                                           boolean pre_zero,
                                           JDIMENSION blocksperrow,
                                           JDIMENSION numrows,
                                           JDIMENSION maxaccess);
  void (*realize_virt_arrays) (j_common_ptr cinfo);
  JSAMPARRAY (*access_virt_sarray) (j_common_ptr cinfo, jvirt_sarray_ptr ptr,
                                    JDIMENSION start_row, JDIMENSION num_rows,
                                    boolean writable);
  JBLOCKARRAY (*access_virt_barray) (j_common_ptr cinfo, jvirt_barray_ptr ptr,
                                     JDIMENSION start_row, JDIMENSION num_rows,
                                     boolean writable);
  void (*free_pool) (j_common_ptr cinfo, int pool_id);
  void (*self_destruct) (j_common_ptr cinfo);

  /* Limit on memory allocation for this JPEG object.  (Note that this is
   * merely advisory, not a guaranteed maximum; it only affects the space
   * used for virtual-array buffers.)  May be changed by outer application
   * after creating the JPEG object.
   */
  long max_memory_to_use;

  /* Maximum allocation request accepted by alloc_large. */
  long max_alloc_chunk;
};


/* Routine signature for application-supplied marker processing methods.
 * Need not pass marker code since it is stored in cinfo->unread_marker.
 */
typedef boolean (*jpeg_marker_parser_method) (j_decompress_ptr cinfo);


/* Originally, this macro was used as a way of defining function prototypes
 * for both modern compilers as well as older compilers that did not support
 * prototype parameters.  libjpeg-turbo has never supported these older,
 * non-ANSI compilers, but the macro is still included because there is some
 * software out there that uses it.
 */

#define JPP(arglist)    arglist


/* Default error-management setup */
EXTERN(struct jpeg_error_mgr *) jpeg_std_error(struct jpeg_error_mgr *err);

/* Initialization of JPEG compression objects.
 * jpeg_create_compress() and jpeg_create_decompress() are the exported
 * names that applications should call.  These expand to calls on
 * jpeg_CreateCompress and jpeg_CreateDecompress with additional information
 * passed for version mismatch checking.
 * NB: you must set up the error-manager BEFORE calling jpeg_create_xxx.
 */
#define jpeg_create_compress(cinfo) \
  jpeg_CreateCompress((cinfo), JPEG_LIB_VERSION, \
                      (size_t)sizeof(struct jpeg_compress_struct))
#define jpeg_create_decompress(cinfo) \
  jpeg_CreateDecompress((cinfo), JPEG_LIB_VERSION, \
                        (size_t)sizeof(struct jpeg_decompress_struct))
EXTERN(void) jpeg_CreateCompress(j_compress_ptr cinfo, int version,
                                 size_t structsize);
EXTERN(void) jpeg_CreateDecompress(j_decompress_ptr cinfo, int version,
                                   size_t structsize);
/* Destruction of JPEG compression objects */
EXTERN(void) jpeg_destroy_compress(j_compress_ptr cinfo);
EXTERN(void) jpeg_destroy_decompress(j_decompress_ptr cinfo);

/* Standard data source and destination managers: stdio streams. */
/* Caller is responsible for opening the file before and closing after. */
EXTERN(void) jpeg_stdio_dest(j_compress_ptr cinfo, FILE *outfile);
EXTERN(void) jpeg_stdio_src(j_decompress_ptr cinfo, FILE *infile);

#if JPEG_LIB_VERSION >= 80 || defined(MEM_SRCDST_SUPPORTED)
/* Data source and destination managers: memory buffers. */
EXTERN(void) jpeg_mem_dest(j_compress_ptr cinfo, unsigned char **outbuffer,
                           unsigned long *outsize);
EXTERN(void) jpeg_mem_src(j_decompress_ptr cinfo,
                          const unsigned char *inbuffer, unsigned long insize);
#endif

/* Default parameter setup for compression */
EXTERN(void) jpeg_set_defaults(j_compress_ptr cinfo);
/* Compression parameter setup aids */
EXTERN(void) jpeg_set_colorspace(j_compress_ptr cinfo,
                                 J_COLOR_SPACE colorspace);
EXTERN(void) jpeg_default_colorspace(j_compress_ptr cinfo);
EXTERN(void) jpeg_set_quality(j_compress_ptr cinfo, int quality,
                              boolean force_baseline);
EXTERN(void) jpeg_set_linear_quality(j_compress_ptr cinfo, int scale_factor,
                                     boolean force_baseline);
#if JPEG_LIB_VERSION >= 70
EXTERN(void) jpeg_default_qtables(j_compress_ptr cinfo,
                                  boolean force_baseline);
#endif
<<<<<<< HEAD
EXTERN(void) jpeg_add_quant_table (j_compress_ptr cinfo, int which_tbl,
                                   const unsigned int *basic_table,
                                   int scale_factor, boolean force_baseline);
EXTERN(int) jpeg_quality_scaling (int quality);
EXTERN(float) jpeg_float_quality_scaling (float quality);
EXTERN(void) jpeg_simple_progression (j_compress_ptr cinfo);
EXTERN(void) jpeg_suppress_tables (j_compress_ptr cinfo, boolean suppress);
EXTERN(JQUANT_TBL *) jpeg_alloc_quant_table (j_common_ptr cinfo);
EXTERN(JHUFF_TBL *) jpeg_alloc_huff_table (j_common_ptr cinfo);
=======
EXTERN(void) jpeg_add_quant_table(j_compress_ptr cinfo, int which_tbl,
                                  const unsigned int *basic_table,
                                  int scale_factor, boolean force_baseline);
EXTERN(int) jpeg_quality_scaling(int quality);
EXTERN(void) jpeg_simple_progression(j_compress_ptr cinfo);
EXTERN(void) jpeg_suppress_tables(j_compress_ptr cinfo, boolean suppress);
EXTERN(JQUANT_TBL *) jpeg_alloc_quant_table(j_common_ptr cinfo);
EXTERN(JHUFF_TBL *) jpeg_alloc_huff_table(j_common_ptr cinfo);
>>>>>>> 574f3a77

/* Main entry points for compression */
EXTERN(void) jpeg_start_compress(j_compress_ptr cinfo,
                                 boolean write_all_tables);
EXTERN(JDIMENSION) jpeg_write_scanlines(j_compress_ptr cinfo,
                                        JSAMPARRAY scanlines,
                                        JDIMENSION num_lines);
EXTERN(void) jpeg_finish_compress(j_compress_ptr cinfo);

#if JPEG_LIB_VERSION >= 70
/* Precalculate JPEG dimensions for current compression parameters. */
EXTERN(void) jpeg_calc_jpeg_dimensions(j_compress_ptr cinfo);
#endif

/* Replaces jpeg_write_scanlines when writing raw downsampled data. */
EXTERN(JDIMENSION) jpeg_write_raw_data(j_compress_ptr cinfo, JSAMPIMAGE data,
                                       JDIMENSION num_lines);

/* Write a special marker.  See libjpeg.txt concerning safe usage. */
EXTERN(void) jpeg_write_marker(j_compress_ptr cinfo, int marker,
                               const JOCTET *dataptr, unsigned int datalen);
/* Same, but piecemeal. */
EXTERN(void) jpeg_write_m_header(j_compress_ptr cinfo, int marker,
                                 unsigned int datalen);
EXTERN(void) jpeg_write_m_byte(j_compress_ptr cinfo, int val);

/* Alternate compression function: just write an abbreviated table file */
EXTERN(void) jpeg_write_tables(j_compress_ptr cinfo);

/* Write ICC profile.  See libjpeg.txt for usage information. */
EXTERN(void) jpeg_write_icc_profile(j_compress_ptr cinfo,
                                    const JOCTET *icc_data_ptr,
                                    unsigned int icc_data_len);


/* Decompression startup: read start of JPEG datastream to see what's there */
EXTERN(int) jpeg_read_header(j_decompress_ptr cinfo, boolean require_image);
/* Return value is one of: */
#define JPEG_SUSPENDED           0 /* Suspended due to lack of input data */
#define JPEG_HEADER_OK           1 /* Found valid image datastream */
#define JPEG_HEADER_TABLES_ONLY  2 /* Found valid table-specs-only datastream */
/* If you pass require_image = TRUE (normal case), you need not check for
 * a TABLES_ONLY return code; an abbreviated file will cause an error exit.
 * JPEG_SUSPENDED is only possible if you use a data source module that can
 * give a suspension return (the stdio source module doesn't).
 */

/* Main entry points for decompression */
EXTERN(boolean) jpeg_start_decompress(j_decompress_ptr cinfo);
EXTERN(JDIMENSION) jpeg_read_scanlines(j_decompress_ptr cinfo,
                                       JSAMPARRAY scanlines,
                                       JDIMENSION max_lines);
EXTERN(JDIMENSION) jpeg_skip_scanlines(j_decompress_ptr cinfo,
                                       JDIMENSION num_lines);
EXTERN(void) jpeg_crop_scanline(j_decompress_ptr cinfo, JDIMENSION *xoffset,
                                JDIMENSION *width);
EXTERN(boolean) jpeg_finish_decompress(j_decompress_ptr cinfo);

/* Replaces jpeg_read_scanlines when reading raw downsampled data. */
EXTERN(JDIMENSION) jpeg_read_raw_data(j_decompress_ptr cinfo, JSAMPIMAGE data,
                                      JDIMENSION max_lines);

/* Additional entry points for buffered-image mode. */
<<<<<<< HEAD
EXTERN(boolean) jpeg_has_multiple_scans (const j_decompress_ptr cinfo);
EXTERN(boolean) jpeg_start_output (j_decompress_ptr cinfo, int scan_number);
EXTERN(boolean) jpeg_finish_output (j_decompress_ptr cinfo);
EXTERN(boolean) jpeg_input_complete (const j_decompress_ptr cinfo);
EXTERN(void) jpeg_new_colormap (j_decompress_ptr cinfo);
EXTERN(int) jpeg_consume_input (j_decompress_ptr cinfo);
=======
EXTERN(boolean) jpeg_has_multiple_scans(j_decompress_ptr cinfo);
EXTERN(boolean) jpeg_start_output(j_decompress_ptr cinfo, int scan_number);
EXTERN(boolean) jpeg_finish_output(j_decompress_ptr cinfo);
EXTERN(boolean) jpeg_input_complete(j_decompress_ptr cinfo);
EXTERN(void) jpeg_new_colormap(j_decompress_ptr cinfo);
EXTERN(int) jpeg_consume_input(j_decompress_ptr cinfo);
>>>>>>> 574f3a77
/* Return value is one of: */
/* #define JPEG_SUSPENDED       0    Suspended due to lack of input data */
#define JPEG_REACHED_SOS        1 /* Reached start of new scan */
#define JPEG_REACHED_EOI        2 /* Reached end of image */
#define JPEG_ROW_COMPLETED      3 /* Completed one iMCU row */
#define JPEG_SCAN_COMPLETED     4 /* Completed last iMCU row of a scan */

/* Precalculate output dimensions for current decompression parameters. */
#if JPEG_LIB_VERSION >= 80
EXTERN(void) jpeg_core_output_dimensions(j_decompress_ptr cinfo);
#endif
EXTERN(void) jpeg_calc_output_dimensions(j_decompress_ptr cinfo);

/* Control saving of COM and APPn markers into marker_list. */
EXTERN(void) jpeg_save_markers(j_decompress_ptr cinfo, int marker_code,
                               unsigned int length_limit);

/* Install a special processing method for COM or APPn markers. */
EXTERN(void) jpeg_set_marker_processor(j_decompress_ptr cinfo,
                                       int marker_code,
                                       jpeg_marker_parser_method routine);

/* Read or write raw DCT coefficients --- useful for lossless transcoding. */
<<<<<<< HEAD
EXTERN(jvirt_barray_ptr *) jpeg_read_coefficients (j_decompress_ptr cinfo);
EXTERN(void) jpeg_write_coefficients (j_compress_ptr cinfo,
                                      jvirt_barray_ptr *coef_arrays);
EXTERN(void) jpeg_copy_critical_parameters (const j_decompress_ptr srcinfo,
                                            j_compress_ptr dstinfo);
=======
EXTERN(jvirt_barray_ptr *) jpeg_read_coefficients(j_decompress_ptr cinfo);
EXTERN(void) jpeg_write_coefficients(j_compress_ptr cinfo,
                                     jvirt_barray_ptr *coef_arrays);
EXTERN(void) jpeg_copy_critical_parameters(j_decompress_ptr srcinfo,
                                           j_compress_ptr dstinfo);
>>>>>>> 574f3a77

/* If you choose to abort compression or decompression before completing
 * jpeg_finish_(de)compress, then you need to clean up to release memory,
 * temporary files, etc.  You can just call jpeg_destroy_(de)compress
 * if you're done with the JPEG object, but if you want to clean it up and
 * reuse it, call this:
 */
EXTERN(void) jpeg_abort_compress(j_compress_ptr cinfo);
EXTERN(void) jpeg_abort_decompress(j_decompress_ptr cinfo);

/* Generic versions of jpeg_abort and jpeg_destroy that work on either
 * flavor of JPEG object.  These may be more convenient in some places.
 */
EXTERN(void) jpeg_abort(j_common_ptr cinfo);
EXTERN(void) jpeg_destroy(j_common_ptr cinfo);

/* Default restart-marker-resync procedure for use by data source modules */
EXTERN(boolean) jpeg_resync_to_restart(j_decompress_ptr cinfo, int desired);

/* Read ICC profile.  See libjpeg.txt for usage information. */
EXTERN(boolean) jpeg_read_icc_profile(j_decompress_ptr cinfo,
                                      JOCTET **icc_data_ptr,
                                      unsigned int *icc_data_len);

/* Accessor functions for extension parameters */
#define JPEG_C_PARAM_SUPPORTED 1
EXTERN(boolean) jpeg_c_bool_param_supported (const j_compress_ptr cinfo,
                                             J_BOOLEAN_PARAM param);
EXTERN(void) jpeg_c_set_bool_param (j_compress_ptr cinfo,
                                    J_BOOLEAN_PARAM param, boolean value);
EXTERN(boolean) jpeg_c_get_bool_param (const j_compress_ptr cinfo,
                                       J_BOOLEAN_PARAM param);

EXTERN(boolean) jpeg_c_float_param_supported (const j_compress_ptr cinfo,
                                              J_FLOAT_PARAM param);
EXTERN(void) jpeg_c_set_float_param (j_compress_ptr cinfo, J_FLOAT_PARAM param,
                                     float value);
EXTERN(float) jpeg_c_get_float_param (const j_compress_ptr cinfo,
                                      J_FLOAT_PARAM param);

EXTERN(boolean) jpeg_c_int_param_supported (const j_compress_ptr cinfo,
                                            J_INT_PARAM param);
EXTERN(void) jpeg_c_set_int_param (j_compress_ptr cinfo, J_INT_PARAM param,
                                   int value);
EXTERN(int) jpeg_c_get_int_param (const j_compress_ptr cinfo, J_INT_PARAM param);


/* These marker codes are exported since applications and data source modules
 * are likely to want to use them.
 */

#define JPEG_RST0       0xD0    /* RST0 marker code */
#define JPEG_EOI        0xD9    /* EOI marker code */
#define JPEG_APP0       0xE0    /* APP0 marker code */
#define JPEG_COM        0xFE    /* COM marker code */


/* If we have a brain-damaged compiler that emits warnings (or worse, errors)
 * for structure definitions that are never filled in, keep it quiet by
 * supplying dummy definitions for the various substructures.
 */

#ifdef INCOMPLETE_TYPES_BROKEN
#ifndef JPEG_INTERNALS          /* will be defined in jpegint.h */
struct jvirt_sarray_control { long dummy; };
struct jvirt_barray_control { long dummy; };
struct jpeg_comp_master { long dummy; };
struct jpeg_c_main_controller { long dummy; };
struct jpeg_c_prep_controller { long dummy; };
struct jpeg_c_coef_controller { long dummy; };
struct jpeg_marker_writer { long dummy; };
struct jpeg_color_converter { long dummy; };
struct jpeg_downsampler { long dummy; };
struct jpeg_forward_dct { long dummy; };
struct jpeg_entropy_encoder { long dummy; };
struct jpeg_decomp_master { long dummy; };
struct jpeg_d_main_controller { long dummy; };
struct jpeg_d_coef_controller { long dummy; };
struct jpeg_d_post_controller { long dummy; };
struct jpeg_input_controller { long dummy; };
struct jpeg_marker_reader { long dummy; };
struct jpeg_entropy_decoder { long dummy; };
struct jpeg_inverse_dct { long dummy; };
struct jpeg_upsampler { long dummy; };
struct jpeg_color_deconverter { long dummy; };
struct jpeg_color_quantizer { long dummy; };
#endif /* JPEG_INTERNALS */
#endif /* INCOMPLETE_TYPES_BROKEN */


/*
 * The JPEG library modules define JPEG_INTERNALS before including this file.
 * The internal structure declarations are read only when that is true.
 * Applications using the library should not include jpegint.h, but may wish
 * to include jerror.h.
 */

#ifdef JPEG_INTERNALS
#include "jpegint.h"            /* fetch private declarations */
#include "jerror.h"             /* fetch error codes too */
#endif

#ifdef __cplusplus
#ifndef DONT_USE_EXTERN_C
}
#endif
#endif

#endif /* JPEGLIB_H */<|MERGE_RESOLUTION|>--- conflicted
+++ resolved
@@ -213,8 +213,8 @@
 
 /* Known color spaces. */
 
-#define JCS_EXTENSIONS  1
-#define JCS_ALPHA_EXTENSIONS  1
+#define JCS_EXTENSIONS 1
+#define JCS_ALPHA_EXTENSIONS 1
 
 typedef enum {
   JCS_UNKNOWN,            /* error/unspecified */
@@ -316,11 +316,11 @@
 /* Common fields between JPEG compression and decompression master structs. */
 
 #define jpeg_common_fields \
-  struct jpeg_error_mgr *err;   /* Error handler module */ \
-  struct jpeg_memory_mgr *mem;  /* Memory manager module */ \
-  struct jpeg_progress_mgr *progress; /* Progress monitor, or NULL if none */ \
-  void *client_data;            /* Available for use by application */ \
-  boolean is_decompressor;      /* So common code can tell which is which */ \
+  struct jpeg_error_mgr *err;   /* Error handler module */\
+  struct jpeg_memory_mgr *mem;  /* Memory manager module */\
+  struct jpeg_progress_mgr *progress; /* Progress monitor, or NULL if none */\
+  void *client_data;            /* Available for use by application */\
+  boolean is_decompressor;      /* So common code can tell which is which */\
   int global_state              /* For checking call sequence validity */
 
 /* Routines that are to be used by both halves of the library are declared
@@ -870,9 +870,9 @@
  * successful.
  */
 
-#define JPOOL_PERMANENT  0      /* lasts until master record is destroyed */
-#define JPOOL_IMAGE      1      /* lasts until done with image/datastream */
-#define JPOOL_NUMPOOLS   2
+#define JPOOL_PERMANENT 0       /* lasts until master record is destroyed */
+#define JPOOL_IMAGE     1       /* lasts until done with image/datastream */
+#define JPOOL_NUMPOOLS  2
 
 typedef struct jvirt_sarray_control *jvirt_sarray_ptr;
 typedef struct jvirt_barray_control *jvirt_barray_ptr;
@@ -936,7 +936,7 @@
 
 
 /* Default error-management setup */
-EXTERN(struct jpeg_error_mgr *) jpeg_std_error(struct jpeg_error_mgr *err);
+EXTERN(struct jpeg_error_mgr *) jpeg_std_error (struct jpeg_error_mgr *err);
 
 /* Initialization of JPEG compression objects.
  * jpeg_create_compress() and jpeg_create_decompress() are the exported
@@ -946,47 +946,46 @@
  * NB: you must set up the error-manager BEFORE calling jpeg_create_xxx.
  */
 #define jpeg_create_compress(cinfo) \
-  jpeg_CreateCompress((cinfo), JPEG_LIB_VERSION, \
-                      (size_t)sizeof(struct jpeg_compress_struct))
+    jpeg_CreateCompress((cinfo), JPEG_LIB_VERSION, \
+                        (size_t) sizeof(struct jpeg_compress_struct))
 #define jpeg_create_decompress(cinfo) \
-  jpeg_CreateDecompress((cinfo), JPEG_LIB_VERSION, \
-                        (size_t)sizeof(struct jpeg_decompress_struct))
-EXTERN(void) jpeg_CreateCompress(j_compress_ptr cinfo, int version,
-                                 size_t structsize);
-EXTERN(void) jpeg_CreateDecompress(j_decompress_ptr cinfo, int version,
-                                   size_t structsize);
+    jpeg_CreateDecompress((cinfo), JPEG_LIB_VERSION, \
+                          (size_t) sizeof(struct jpeg_decompress_struct))
+EXTERN(void) jpeg_CreateCompress (j_compress_ptr cinfo, int version,
+                                  size_t structsize);
+EXTERN(void) jpeg_CreateDecompress (j_decompress_ptr cinfo, int version,
+                                    size_t structsize);
 /* Destruction of JPEG compression objects */
-EXTERN(void) jpeg_destroy_compress(j_compress_ptr cinfo);
-EXTERN(void) jpeg_destroy_decompress(j_decompress_ptr cinfo);
+EXTERN(void) jpeg_destroy_compress (j_compress_ptr cinfo);
+EXTERN(void) jpeg_destroy_decompress (j_decompress_ptr cinfo);
 
 /* Standard data source and destination managers: stdio streams. */
 /* Caller is responsible for opening the file before and closing after. */
-EXTERN(void) jpeg_stdio_dest(j_compress_ptr cinfo, FILE *outfile);
-EXTERN(void) jpeg_stdio_src(j_decompress_ptr cinfo, FILE *infile);
+EXTERN(void) jpeg_stdio_dest (j_compress_ptr cinfo, FILE *outfile);
+EXTERN(void) jpeg_stdio_src (j_decompress_ptr cinfo, FILE *infile);
 
 #if JPEG_LIB_VERSION >= 80 || defined(MEM_SRCDST_SUPPORTED)
 /* Data source and destination managers: memory buffers. */
-EXTERN(void) jpeg_mem_dest(j_compress_ptr cinfo, unsigned char **outbuffer,
-                           unsigned long *outsize);
-EXTERN(void) jpeg_mem_src(j_decompress_ptr cinfo,
+EXTERN(void) jpeg_mem_dest (j_compress_ptr cinfo, unsigned char **outbuffer,
+                            unsigned long *outsize);
+EXTERN(void) jpeg_mem_src (j_decompress_ptr cinfo,
                           const unsigned char *inbuffer, unsigned long insize);
 #endif
 
 /* Default parameter setup for compression */
-EXTERN(void) jpeg_set_defaults(j_compress_ptr cinfo);
+EXTERN(void) jpeg_set_defaults (j_compress_ptr cinfo);
 /* Compression parameter setup aids */
-EXTERN(void) jpeg_set_colorspace(j_compress_ptr cinfo,
-                                 J_COLOR_SPACE colorspace);
-EXTERN(void) jpeg_default_colorspace(j_compress_ptr cinfo);
-EXTERN(void) jpeg_set_quality(j_compress_ptr cinfo, int quality,
-                              boolean force_baseline);
-EXTERN(void) jpeg_set_linear_quality(j_compress_ptr cinfo, int scale_factor,
-                                     boolean force_baseline);
+EXTERN(void) jpeg_set_colorspace (j_compress_ptr cinfo,
+                                  J_COLOR_SPACE colorspace);
+EXTERN(void) jpeg_default_colorspace (j_compress_ptr cinfo);
+EXTERN(void) jpeg_set_quality (j_compress_ptr cinfo, int quality,
+                               boolean force_baseline);
+EXTERN(void) jpeg_set_linear_quality (j_compress_ptr cinfo, int scale_factor,
+                                      boolean force_baseline);
 #if JPEG_LIB_VERSION >= 70
-EXTERN(void) jpeg_default_qtables(j_compress_ptr cinfo,
-                                  boolean force_baseline);
-#endif
-<<<<<<< HEAD
+EXTERN(void) jpeg_default_qtables (j_compress_ptr cinfo,
+                                   boolean force_baseline);
+#endif
 EXTERN(void) jpeg_add_quant_table (j_compress_ptr cinfo, int which_tbl,
                                    const unsigned int *basic_table,
                                    int scale_factor, boolean force_baseline);
@@ -996,44 +995,34 @@
 EXTERN(void) jpeg_suppress_tables (j_compress_ptr cinfo, boolean suppress);
 EXTERN(JQUANT_TBL *) jpeg_alloc_quant_table (j_common_ptr cinfo);
 EXTERN(JHUFF_TBL *) jpeg_alloc_huff_table (j_common_ptr cinfo);
-=======
-EXTERN(void) jpeg_add_quant_table(j_compress_ptr cinfo, int which_tbl,
-                                  const unsigned int *basic_table,
-                                  int scale_factor, boolean force_baseline);
-EXTERN(int) jpeg_quality_scaling(int quality);
-EXTERN(void) jpeg_simple_progression(j_compress_ptr cinfo);
-EXTERN(void) jpeg_suppress_tables(j_compress_ptr cinfo, boolean suppress);
-EXTERN(JQUANT_TBL *) jpeg_alloc_quant_table(j_common_ptr cinfo);
-EXTERN(JHUFF_TBL *) jpeg_alloc_huff_table(j_common_ptr cinfo);
->>>>>>> 574f3a77
 
 /* Main entry points for compression */
-EXTERN(void) jpeg_start_compress(j_compress_ptr cinfo,
-                                 boolean write_all_tables);
-EXTERN(JDIMENSION) jpeg_write_scanlines(j_compress_ptr cinfo,
-                                        JSAMPARRAY scanlines,
-                                        JDIMENSION num_lines);
-EXTERN(void) jpeg_finish_compress(j_compress_ptr cinfo);
+EXTERN(void) jpeg_start_compress (j_compress_ptr cinfo,
+                                  boolean write_all_tables);
+EXTERN(JDIMENSION) jpeg_write_scanlines (j_compress_ptr cinfo,
+                                         JSAMPARRAY scanlines,
+                                         JDIMENSION num_lines);
+EXTERN(void) jpeg_finish_compress (j_compress_ptr cinfo);
 
 #if JPEG_LIB_VERSION >= 70
 /* Precalculate JPEG dimensions for current compression parameters. */
-EXTERN(void) jpeg_calc_jpeg_dimensions(j_compress_ptr cinfo);
+EXTERN(void) jpeg_calc_jpeg_dimensions (j_compress_ptr cinfo);
 #endif
 
 /* Replaces jpeg_write_scanlines when writing raw downsampled data. */
-EXTERN(JDIMENSION) jpeg_write_raw_data(j_compress_ptr cinfo, JSAMPIMAGE data,
-                                       JDIMENSION num_lines);
+EXTERN(JDIMENSION) jpeg_write_raw_data (j_compress_ptr cinfo, JSAMPIMAGE data,
+                                        JDIMENSION num_lines);
 
 /* Write a special marker.  See libjpeg.txt concerning safe usage. */
-EXTERN(void) jpeg_write_marker(j_compress_ptr cinfo, int marker,
-                               const JOCTET *dataptr, unsigned int datalen);
+EXTERN(void) jpeg_write_marker (j_compress_ptr cinfo, int marker,
+                                const JOCTET *dataptr, unsigned int datalen);
 /* Same, but piecemeal. */
-EXTERN(void) jpeg_write_m_header(j_compress_ptr cinfo, int marker,
-                                 unsigned int datalen);
-EXTERN(void) jpeg_write_m_byte(j_compress_ptr cinfo, int val);
+EXTERN(void) jpeg_write_m_header (j_compress_ptr cinfo, int marker,
+                                  unsigned int datalen);
+EXTERN(void) jpeg_write_m_byte (j_compress_ptr cinfo, int val);
 
 /* Alternate compression function: just write an abbreviated table file */
-EXTERN(void) jpeg_write_tables(j_compress_ptr cinfo);
+EXTERN(void) jpeg_write_tables (j_compress_ptr cinfo);
 
 /* Write ICC profile.  See libjpeg.txt for usage information. */
 EXTERN(void) jpeg_write_icc_profile(j_compress_ptr cinfo,
@@ -1042,11 +1031,11 @@
 
 
 /* Decompression startup: read start of JPEG datastream to see what's there */
-EXTERN(int) jpeg_read_header(j_decompress_ptr cinfo, boolean require_image);
+EXTERN(int) jpeg_read_header (j_decompress_ptr cinfo, boolean require_image);
 /* Return value is one of: */
-#define JPEG_SUSPENDED           0 /* Suspended due to lack of input data */
-#define JPEG_HEADER_OK           1 /* Found valid image datastream */
-#define JPEG_HEADER_TABLES_ONLY  2 /* Found valid table-specs-only datastream */
+#define JPEG_SUSPENDED          0 /* Suspended due to lack of input data */
+#define JPEG_HEADER_OK          1 /* Found valid image datastream */
+#define JPEG_HEADER_TABLES_ONLY 2 /* Found valid table-specs-only datastream */
 /* If you pass require_image = TRUE (normal case), you need not check for
  * a TABLES_ONLY return code; an abbreviated file will cause an error exit.
  * JPEG_SUSPENDED is only possible if you use a data source module that can
@@ -1054,36 +1043,27 @@
  */
 
 /* Main entry points for decompression */
-EXTERN(boolean) jpeg_start_decompress(j_decompress_ptr cinfo);
-EXTERN(JDIMENSION) jpeg_read_scanlines(j_decompress_ptr cinfo,
-                                       JSAMPARRAY scanlines,
+EXTERN(boolean) jpeg_start_decompress (j_decompress_ptr cinfo);
+EXTERN(JDIMENSION) jpeg_read_scanlines (j_decompress_ptr cinfo,
+                                        JSAMPARRAY scanlines,
+                                        JDIMENSION max_lines);
+EXTERN(JDIMENSION) jpeg_skip_scanlines (j_decompress_ptr cinfo,
+                                        JDIMENSION num_lines);
+EXTERN(void) jpeg_crop_scanline (j_decompress_ptr cinfo, JDIMENSION *xoffset,
+                                 JDIMENSION *width);
+EXTERN(boolean) jpeg_finish_decompress (j_decompress_ptr cinfo);
+
+/* Replaces jpeg_read_scanlines when reading raw downsampled data. */
+EXTERN(JDIMENSION) jpeg_read_raw_data (j_decompress_ptr cinfo, JSAMPIMAGE data,
                                        JDIMENSION max_lines);
-EXTERN(JDIMENSION) jpeg_skip_scanlines(j_decompress_ptr cinfo,
-                                       JDIMENSION num_lines);
-EXTERN(void) jpeg_crop_scanline(j_decompress_ptr cinfo, JDIMENSION *xoffset,
-                                JDIMENSION *width);
-EXTERN(boolean) jpeg_finish_decompress(j_decompress_ptr cinfo);
-
-/* Replaces jpeg_read_scanlines when reading raw downsampled data. */
-EXTERN(JDIMENSION) jpeg_read_raw_data(j_decompress_ptr cinfo, JSAMPIMAGE data,
-                                      JDIMENSION max_lines);
 
 /* Additional entry points for buffered-image mode. */
-<<<<<<< HEAD
 EXTERN(boolean) jpeg_has_multiple_scans (const j_decompress_ptr cinfo);
 EXTERN(boolean) jpeg_start_output (j_decompress_ptr cinfo, int scan_number);
 EXTERN(boolean) jpeg_finish_output (j_decompress_ptr cinfo);
 EXTERN(boolean) jpeg_input_complete (const j_decompress_ptr cinfo);
 EXTERN(void) jpeg_new_colormap (j_decompress_ptr cinfo);
 EXTERN(int) jpeg_consume_input (j_decompress_ptr cinfo);
-=======
-EXTERN(boolean) jpeg_has_multiple_scans(j_decompress_ptr cinfo);
-EXTERN(boolean) jpeg_start_output(j_decompress_ptr cinfo, int scan_number);
-EXTERN(boolean) jpeg_finish_output(j_decompress_ptr cinfo);
-EXTERN(boolean) jpeg_input_complete(j_decompress_ptr cinfo);
-EXTERN(void) jpeg_new_colormap(j_decompress_ptr cinfo);
-EXTERN(int) jpeg_consume_input(j_decompress_ptr cinfo);
->>>>>>> 574f3a77
 /* Return value is one of: */
 /* #define JPEG_SUSPENDED       0    Suspended due to lack of input data */
 #define JPEG_REACHED_SOS        1 /* Reached start of new scan */
@@ -1093,33 +1073,25 @@
 
 /* Precalculate output dimensions for current decompression parameters. */
 #if JPEG_LIB_VERSION >= 80
-EXTERN(void) jpeg_core_output_dimensions(j_decompress_ptr cinfo);
-#endif
-EXTERN(void) jpeg_calc_output_dimensions(j_decompress_ptr cinfo);
+EXTERN(void) jpeg_core_output_dimensions (j_decompress_ptr cinfo);
+#endif
+EXTERN(void) jpeg_calc_output_dimensions (j_decompress_ptr cinfo);
 
 /* Control saving of COM and APPn markers into marker_list. */
-EXTERN(void) jpeg_save_markers(j_decompress_ptr cinfo, int marker_code,
-                               unsigned int length_limit);
+EXTERN(void) jpeg_save_markers (j_decompress_ptr cinfo, int marker_code,
+                                unsigned int length_limit);
 
 /* Install a special processing method for COM or APPn markers. */
-EXTERN(void) jpeg_set_marker_processor(j_decompress_ptr cinfo,
-                                       int marker_code,
-                                       jpeg_marker_parser_method routine);
+EXTERN(void) jpeg_set_marker_processor (j_decompress_ptr cinfo,
+                                        int marker_code,
+                                        jpeg_marker_parser_method routine);
 
 /* Read or write raw DCT coefficients --- useful for lossless transcoding. */
-<<<<<<< HEAD
 EXTERN(jvirt_barray_ptr *) jpeg_read_coefficients (j_decompress_ptr cinfo);
 EXTERN(void) jpeg_write_coefficients (j_compress_ptr cinfo,
                                       jvirt_barray_ptr *coef_arrays);
 EXTERN(void) jpeg_copy_critical_parameters (const j_decompress_ptr srcinfo,
                                             j_compress_ptr dstinfo);
-=======
-EXTERN(jvirt_barray_ptr *) jpeg_read_coefficients(j_decompress_ptr cinfo);
-EXTERN(void) jpeg_write_coefficients(j_compress_ptr cinfo,
-                                     jvirt_barray_ptr *coef_arrays);
-EXTERN(void) jpeg_copy_critical_parameters(j_decompress_ptr srcinfo,
-                                           j_compress_ptr dstinfo);
->>>>>>> 574f3a77
 
 /* If you choose to abort compression or decompression before completing
  * jpeg_finish_(de)compress, then you need to clean up to release memory,
@@ -1127,22 +1099,17 @@
  * if you're done with the JPEG object, but if you want to clean it up and
  * reuse it, call this:
  */
-EXTERN(void) jpeg_abort_compress(j_compress_ptr cinfo);
-EXTERN(void) jpeg_abort_decompress(j_decompress_ptr cinfo);
+EXTERN(void) jpeg_abort_compress (j_compress_ptr cinfo);
+EXTERN(void) jpeg_abort_decompress (j_decompress_ptr cinfo);
 
 /* Generic versions of jpeg_abort and jpeg_destroy that work on either
  * flavor of JPEG object.  These may be more convenient in some places.
  */
-EXTERN(void) jpeg_abort(j_common_ptr cinfo);
-EXTERN(void) jpeg_destroy(j_common_ptr cinfo);
+EXTERN(void) jpeg_abort (j_common_ptr cinfo);
+EXTERN(void) jpeg_destroy (j_common_ptr cinfo);
 
 /* Default restart-marker-resync procedure for use by data source modules */
-EXTERN(boolean) jpeg_resync_to_restart(j_decompress_ptr cinfo, int desired);
-
-/* Read ICC profile.  See libjpeg.txt for usage information. */
-EXTERN(boolean) jpeg_read_icc_profile(j_decompress_ptr cinfo,
-                                      JOCTET **icc_data_ptr,
-                                      unsigned int *icc_data_len);
+EXTERN(boolean) jpeg_resync_to_restart (j_decompress_ptr cinfo, int desired);
 
 /* Accessor functions for extension parameters */
 #define JPEG_C_PARAM_SUPPORTED 1
@@ -1165,6 +1132,10 @@
 EXTERN(void) jpeg_c_set_int_param (j_compress_ptr cinfo, J_INT_PARAM param,
                                    int value);
 EXTERN(int) jpeg_c_get_int_param (const j_compress_ptr cinfo, J_INT_PARAM param);
+/* Read ICC profile.  See libjpeg.txt for usage information. */
+EXTERN(boolean) jpeg_read_icc_profile(j_decompress_ptr cinfo,
+                                      JOCTET **icc_data_ptr,
+                                      unsigned int *icc_data_len);
 
 
 /* These marker codes are exported since applications and data source modules
