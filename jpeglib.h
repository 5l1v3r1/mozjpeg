/*
 * jpeglib.h
 *
 * This file was part of the Independent JPEG Group's software:
 * Copyright (C) 1991-1998, Thomas G. Lane.
 * Modified 2002-2009 by Guido Vollbeding.
 * libjpeg-turbo Modifications:
 * Copyright (C) 2009-2011, 2013-2014, D. R. Commander.
 * mozjpeg Modifications:
 * Copyright (C) 2014, Mozilla Corporation.
 * For conditions of distribution and use, see the accompanying README file.
 *
 * This file defines the application interface for the JPEG library.
 * Most applications using the library need only include this file,
 * and perhaps jerror.h if they want to know the exact error codes.
 */

#ifndef JPEGLIB_H
#define JPEGLIB_H

/*
 * First we include the configuration files that record how this
 * installation of the JPEG library is set up.  jconfig.h can be
 * generated automatically for many systems.  jmorecfg.h contains
 * manual configuration options that most people need not worry about.
 */

#ifndef JCONFIG_INCLUDED	/* in case jinclude.h already did */
#include "jconfig.h"		/* widely used configuration options */
#endif
#include "jmorecfg.h"		/* seldom changed options */


#ifdef __cplusplus
#ifndef DONT_USE_EXTERN_C
extern "C" {
#endif
#endif


/* Various constants determining the sizes of things.
 * All of these are specified by the JPEG standard, so don't change them
 * if you want to be compatible.
 */

#define DCTSIZE		    8	/* The basic DCT block is 8x8 samples */
#define DCTSIZE2	    64	/* DCTSIZE squared; # of elements in a block */
#define NUM_QUANT_TBLS      4	/* Quantization tables are numbered 0..3 */
#define NUM_HUFF_TBLS       4	/* Huffman tables are numbered 0..3 */
#define NUM_ARITH_TBLS      16	/* Arith-coding tables are numbered 0..15 */
#define MAX_COMPS_IN_SCAN   4	/* JPEG limit on # of components in one scan */
#define MAX_SAMP_FACTOR     4	/* JPEG limit on sampling factors */
/* Unfortunately, some bozo at Adobe saw no reason to be bound by the standard;
 * the PostScript DCT filter can emit files with many more than 10 blocks/MCU.
 * If you happen to run across such a file, you can up D_MAX_BLOCKS_IN_MCU
 * to handle it.  We even let you do this from the jconfig.h file.  However,
 * we strongly discourage changing C_MAX_BLOCKS_IN_MCU; just because Adobe
 * sometimes emits noncompliant files doesn't mean you should too.
 */
#define C_MAX_BLOCKS_IN_MCU   10 /* compressor's limit on blocks per MCU */
#ifndef D_MAX_BLOCKS_IN_MCU
#define D_MAX_BLOCKS_IN_MCU   10 /* decompressor's limit on blocks per MCU */
#endif


/* Data structures for images (arrays of samples and of DCT coefficients).
 */

typedef JSAMPLE *JSAMPROW;      /* ptr to one image row of pixel samples. */
typedef JSAMPROW *JSAMPARRAY;	/* ptr to some rows (a 2-D sample array) */
typedef JSAMPARRAY *JSAMPIMAGE;	/* a 3-D sample array: top index is color */

typedef JCOEF JBLOCK[DCTSIZE2];	/* one block of coefficients */
typedef JBLOCK *JBLOCKROW;      /* pointer to one row of coefficient blocks */
typedef JBLOCKROW *JBLOCKARRAY;		/* a 2-D array of coefficient blocks */
typedef JBLOCKARRAY *JBLOCKIMAGE;	/* a 3-D array of coefficient blocks */

typedef JCOEF *JCOEFPTR;        /* useful in a couple of places */


/* Types for JPEG compression parameters and working tables. */


/* DCT coefficient quantization tables. */

typedef struct {
  /* This array gives the coefficient quantizers in natural array order
   * (not the zigzag order in which they are stored in a JPEG DQT marker).
   * CAUTION: IJG versions prior to v6a kept this array in zigzag order.
   */
  UINT16 quantval[DCTSIZE2];	/* quantization step for each coefficient */
  /* This field is used only during compression.  It's initialized FALSE when
   * the table is created, and set TRUE when it's been output to the file.
   * You could suppress output of a table by setting this to TRUE.
   * (See jpeg_suppress_tables for an example.)
   */
  boolean sent_table;		/* TRUE when table has been output */
} JQUANT_TBL;


/* Huffman coding tables. */

typedef struct {
  /* These two fields directly represent the contents of a JPEG DHT marker */
  UINT8 bits[17];		/* bits[k] = # of symbols with codes of */
				/* length k bits; bits[0] is unused */
  UINT8 huffval[256];		/* The symbols, in order of incr code length */
  /* This field is used only during compression.  It's initialized FALSE when
   * the table is created, and set TRUE when it's been output to the file.
   * You could suppress output of a table by setting this to TRUE.
   * (See jpeg_suppress_tables for an example.)
   */
  boolean sent_table;		/* TRUE when table has been output */
} JHUFF_TBL;


/* Basic info about one component (color channel). */

typedef struct {
  /* These values are fixed over the whole image. */
  /* For compression, they must be supplied by parameter setup; */
  /* for decompression, they are read from the SOF marker. */
  int component_id;		/* identifier for this component (0..255) */
  int component_index;		/* its index in SOF or cinfo->comp_info[] */
  int h_samp_factor;		/* horizontal sampling factor (1..4) */
  int v_samp_factor;		/* vertical sampling factor (1..4) */
  int quant_tbl_no;		/* quantization table selector (0..3) */
  /* These values may vary between scans. */
  /* For compression, they must be supplied by parameter setup; */
  /* for decompression, they are read from the SOS marker. */
  /* The decompressor output side may not use these variables. */
  int dc_tbl_no;		/* DC entropy table selector (0..3) */
  int ac_tbl_no;		/* AC entropy table selector (0..3) */
  
  /* Remaining fields should be treated as private by applications. */
  
  /* These values are computed during compression or decompression startup: */
  /* Component's size in DCT blocks.
   * Any dummy blocks added to complete an MCU are not counted; therefore
   * these values do not depend on whether a scan is interleaved or not.
   */
  JDIMENSION width_in_blocks;
  JDIMENSION height_in_blocks;
  /* Size of a DCT block in samples.  Always DCTSIZE for compression.
   * For decompression this is the size of the output from one DCT block,
   * reflecting any scaling we choose to apply during the IDCT step.
   * Values from 1 to 16 are supported.
   * Note that different components may receive different IDCT scalings.
   */
#if JPEG_LIB_VERSION >= 70
  int DCT_h_scaled_size;
  int DCT_v_scaled_size;
#else
  int DCT_scaled_size;
#endif
  /* The downsampled dimensions are the component's actual, unpadded number
   * of samples at the main buffer (preprocessing/compression interface), thus
   * downsampled_width = ceil(image_width * Hi/Hmax)
   * and similarly for height.  For decompression, IDCT scaling is included, so
   * downsampled_width = ceil(image_width * Hi/Hmax * DCT_[h_]scaled_size/DCTSIZE)
   */
  JDIMENSION downsampled_width;	 /* actual width in samples */
  JDIMENSION downsampled_height; /* actual height in samples */
  /* This flag is used only for decompression.  In cases where some of the
   * components will be ignored (eg grayscale output from YCbCr image),
   * we can skip most computations for the unused components.
   */
  boolean component_needed;	/* do we need the value of this component? */

  /* These values are computed before starting a scan of the component. */
  /* The decompressor output side may not use these variables. */
  int MCU_width;		/* number of blocks per MCU, horizontally */
  int MCU_height;		/* number of blocks per MCU, vertically */
  int MCU_blocks;		/* MCU_width * MCU_height */
  int MCU_sample_width;		/* MCU width in samples, MCU_width*DCT_[h_]scaled_size */
  int last_col_width;		/* # of non-dummy blocks across in last MCU */
  int last_row_height;		/* # of non-dummy blocks down in last MCU */

  /* Saved quantization table for component; NULL if none yet saved.
   * See jdinput.c comments about the need for this information.
   * This field is currently used only for decompression.
   */
  JQUANT_TBL * quant_table;

  /* Private per-component storage for DCT or IDCT subsystem. */
  void * dct_table;
} jpeg_component_info;


/* The script for encoding a multiple-scan file is an array of these: */

typedef struct {
  int comps_in_scan;		/* number of components encoded in this scan */
  int component_index[MAX_COMPS_IN_SCAN]; /* their SOF/comp_info[] indexes */
  int Ss, Se;			/* progressive JPEG spectral selection parms */
  int Ah, Al;			/* progressive JPEG successive approx. parms */
} jpeg_scan_info;

/* The decompressor can save APPn and COM markers in a list of these: */

typedef struct jpeg_marker_struct * jpeg_saved_marker_ptr;

struct jpeg_marker_struct {
  jpeg_saved_marker_ptr next;	/* next in list, or NULL */
  UINT8 marker;			/* marker code: JPEG_COM, or JPEG_APP0+n */
  unsigned int original_length;	/* # bytes of data in the file */
  unsigned int data_length;	/* # bytes of data saved at data[] */
  JOCTET * data;                /* the data contained in the marker */
  /* the marker length word is not counted in data_length or original_length */
};

/* Known color spaces. */

#define JCS_EXTENSIONS 1
#define JCS_ALPHA_EXTENSIONS 1

typedef enum {
	JCS_UNKNOWN,		/* error/unspecified */
	JCS_GRAYSCALE,		/* monochrome */
  JCS_RGB,                /* red/green/blue as specified by the RGB_RED,
                             RGB_GREEN, RGB_BLUE, and RGB_PIXELSIZE macros */
	JCS_YCbCr,		/* Y/Cb/Cr (also known as YUV) */
	JCS_CMYK,		/* C/M/Y/K */
	JCS_YCCK,		/* Y/Cb/Cr/K */
	JCS_EXT_RGB,		/* red/green/blue */
	JCS_EXT_RGBX,		/* red/green/blue/x */
	JCS_EXT_BGR,		/* blue/green/red */
	JCS_EXT_BGRX,		/* blue/green/red/x */
	JCS_EXT_XBGR,		/* x/blue/green/red */
	JCS_EXT_XRGB,		/* x/red/green/blue */
  /* When out_color_space it set to JCS_EXT_RGBX, JCS_EXT_BGRX, JCS_EXT_XBGR,
     or JCS_EXT_XRGB during decompression, the X byte is undefined, and in
     order to ensure the best performance, libjpeg-turbo can set that byte to
     whatever value it wishes.  Use the following colorspace constants to
     ensure that the X byte is set to 0xFF, so that it can be interpreted as an
     opaque alpha channel. */
	JCS_EXT_RGBA,		/* red/green/blue/alpha */
	JCS_EXT_BGRA,		/* blue/green/red/alpha */
	JCS_EXT_ABGR,		/* alpha/blue/green/red */
  JCS_EXT_ARGB,           /* alpha/red/green/blue */
  JCS_RGB565              /* 5-bit red/6-bit green/5-bit blue */
} J_COLOR_SPACE;

/* DCT/IDCT algorithm options. */

typedef enum {
	JDCT_ISLOW,		/* slow but accurate integer algorithm */
	JDCT_IFAST,		/* faster, less accurate integer method */
	JDCT_FLOAT		/* floating-point: accurate, fast on fast HW */
} J_DCT_METHOD;

#ifndef JDCT_DEFAULT		/* may be overridden in jconfig.h */
#define JDCT_DEFAULT  JDCT_ISLOW
#endif
#ifndef JDCT_FASTEST		/* may be overridden in jconfig.h */
#define JDCT_FASTEST  JDCT_IFAST
#endif

/* Dithering options for decompression. */

typedef enum {
	JDITHER_NONE,		/* no dithering */
	JDITHER_ORDERED,	/* simple ordered dither */
	JDITHER_FS		/* Floyd-Steinberg error diffusion dither */
} J_DITHER_MODE;


/* These 32-bit GUIDs and the corresponding jpeg_*_get_*_param()/
 * jpeg_*_set_*_param() functions allow for extending the libjpeg API without
 * breaking backward ABI compatibility.  The actual parameters are stored in
 * the opaque jpeg_comp_master and jpeg_decomp_master structs.
 */

/* Boolean extension parameters */

typedef enum {
  JBOOLEAN_USE_MOZ_DEFAULTS = 0xAE2F5D7F, /* TRUE=use Mozilla defaults */
  JBOOLEAN_OPTIMIZE_SCANS = 0x680C061E, /* TRUE=optimize progressive coding scans */
  JBOOLEAN_ONE_DC_SCAN = 0x3DA6A269, /* TRUE=use a single DC scan interleaving all components */
  JBOOLEAN_SEP_DC_SCAN = 0xE20DFA9F, /* TRUE=each DC scan is separate */
  JBOOLEAN_TRELLIS_QUANT = 0xC5122033, /* TRUE=use trellis quantization */
  JBOOLEAN_TRELLIS_QUANT_DC = 0x339D4C0C, /* TRUE=use trellis quant for DC coefficient */
  JBOOLEAN_TRELLIS_EOB_OPT = 0xD7F73780, /* TRUE=optimize for sequences of EOB */
  JBOOLEAN_USE_FLAT_QUANT_TBL = 0xE807EC6C, /* TRUE=use flat quantization table */
  JBOOLEAN_USE_LAMBDA_WEIGHT_TBL = 0x339DB65F, /* TRUE=use lambda weighting table */
  JBOOLEAN_USE_SCANS_IN_TRELLIS = 0xFD841435, /* TRUE=use scans in trellis optimization */
  JBOOLEAN_TRELLIS_PASSES = 0x3FF8A439, /* TRUE=currently doing trellis-related passes */
  JBOOLEAN_TRELLIS_Q_OPT = 0xE12AE269, /* TRUE=optimize quant table in trellis loop */
  JBOOLEAN_OVERSHOOT_DERINGING = 0x3F4BBBF9 /* TRUE=preprocess input to reduce ringing of edges on white background */
} J_BOOLEAN_PARAM;

/* Floating point parameters */

typedef enum {
  JFLOAT_LAMBDA_LOG_SCALE1 = 0x5B61A599,
  JFLOAT_LAMBDA_LOG_SCALE2 = 0xB9BBAE03
} J_FLOAT_PARAM;

/* Integer parameters */

typedef enum {
  JINT_TRELLIS_FREQ_SPLIT = 0x6FAFF127, /* splitting point for frequency in trellis quantization */
  JINT_TRELLIS_NUM_LOOPS = 0xB63EBF39 /* number of trellis loops */
} J_INT_PARAM;


/* Common fields between JPEG compression and decompression master structs. */

#define jpeg_common_fields \
  struct jpeg_error_mgr * err;	/* Error handler module */\
  struct jpeg_memory_mgr * mem;	/* Memory manager module */\
  struct jpeg_progress_mgr * progress; /* Progress monitor, or NULL if none */\
  void * client_data;		/* Available for use by application */\
  boolean is_decompressor;	/* So common code can tell which is which */\
  int global_state		/* For checking call sequence validity */

/* Routines that are to be used by both halves of the library are declared
 * to receive a pointer to this structure.  There are no actual instances of
 * jpeg_common_struct, only of jpeg_compress_struct and jpeg_decompress_struct.
 */
struct jpeg_common_struct {
  jpeg_common_fields;		/* Fields common to both master struct types */
  /* Additional fields follow in an actual jpeg_compress_struct or
   * jpeg_decompress_struct.  All three structs must agree on these
   * initial fields!  (This would be a lot cleaner in C++.)
   */
};

typedef struct jpeg_common_struct * j_common_ptr;
typedef struct jpeg_compress_struct * j_compress_ptr;
typedef struct jpeg_decompress_struct * j_decompress_ptr;


/* Master record for a compression instance */

struct jpeg_compress_struct {
  jpeg_common_fields;		/* Fields shared with jpeg_decompress_struct */

  /* Destination for compressed data */
  struct jpeg_destination_mgr * dest;

  /* Description of source image --- these fields must be filled in by
   * outer application before starting compression.  in_color_space must
   * be correct before you can even call jpeg_set_defaults().
   */

  JDIMENSION image_width;	/* input image width */
  JDIMENSION image_height;	/* input image height */
  int input_components;		/* # of color components in input image */
  J_COLOR_SPACE in_color_space;	/* colorspace of input image */

  double input_gamma;		/* image gamma of input image */

  /* Compression parameters --- these fields must be set before calling
   * jpeg_start_compress().  We recommend calling jpeg_set_defaults() to
   * initialize everything to reasonable defaults, then changing anything
   * the application specifically wants to change.  That way you won't get
   * burnt when new parameters are added.  Also note that there are several
   * helper routines to simplify changing parameters.
   */

#if JPEG_LIB_VERSION >= 70
  unsigned int scale_num, scale_denom; /* fraction by which to scale image */

  JDIMENSION jpeg_width;	/* scaled JPEG image width */
  JDIMENSION jpeg_height;	/* scaled JPEG image height */
  /* Dimensions of actual JPEG image that will be written to file,
   * derived from input dimensions by scaling factors above.
   * These fields are computed by jpeg_start_compress().
   * You can also use jpeg_calc_jpeg_dimensions() to determine these values
   * in advance of calling jpeg_start_compress().
   */
#endif

  int data_precision;		/* bits of precision in image data */

  int num_components;		/* # of color components in JPEG image */
  J_COLOR_SPACE jpeg_color_space; /* colorspace of JPEG image */

  jpeg_component_info * comp_info;
  /* comp_info[i] describes component that appears i'th in SOF */

  JQUANT_TBL * quant_tbl_ptrs[NUM_QUANT_TBLS];
#if JPEG_LIB_VERSION >= 70
  int q_scale_factor[NUM_QUANT_TBLS];
#endif
  /* ptrs to coefficient quantization tables, or NULL if not defined,
   * and corresponding scale factors (percentage, initialized 100).
   */

  JHUFF_TBL * dc_huff_tbl_ptrs[NUM_HUFF_TBLS];
  JHUFF_TBL * ac_huff_tbl_ptrs[NUM_HUFF_TBLS];
  /* ptrs to Huffman coding tables, or NULL if not defined */

  UINT8 arith_dc_L[NUM_ARITH_TBLS]; /* L values for DC arith-coding tables */
  UINT8 arith_dc_U[NUM_ARITH_TBLS]; /* U values for DC arith-coding tables */
  UINT8 arith_ac_K[NUM_ARITH_TBLS]; /* Kx values for AC arith-coding tables */

  int num_scans;		/* # of entries in scan_info array */
  const jpeg_scan_info * scan_info; /* script for multi-scan file, or NULL */
  /* The default value of scan_info is NULL, which causes a single-scan
   * sequential JPEG file to be emitted.  To create a multi-scan file,
   * set num_scans and scan_info to point to an array of scan definitions.
   */

  boolean raw_data_in;		/* TRUE=caller supplies downsampled data */
  boolean arith_code;		/* TRUE=arithmetic coding, FALSE=Huffman */
  boolean optimize_coding;	/* TRUE=optimize entropy encoding parms */
  boolean CCIR601_sampling;	/* TRUE=first samples are cosited */
#if JPEG_LIB_VERSION >= 70
  boolean do_fancy_downsampling; /* TRUE=apply fancy downsampling */
#endif
  int smoothing_factor;		/* 1..100, or 0 for no input smoothing */
  J_DCT_METHOD dct_method;	/* DCT algorithm selector */

<<<<<<< HEAD
  boolean use_moz_defaults; /* TRUE=use Mozilla defaults */
  boolean optimize_scans; /* TRUE=optimize progressive coding scans */
  boolean one_dc_scan; /* TRUE=use a single DC scan interleaving all components */
  boolean sep_dc_scan; /* TRUE=each DC scan is separate */
  boolean trellis_quant; /* TRUE=use trellis quantization */
  boolean trellis_quant_dc; /* TRUE=use trellis quant for DC coefficient */
  boolean trellis_eob_opt; /* TRUE=optimize for sequences of EOB */
  int quant_tbl_master_idx; /* Quantization table master index */
  boolean use_lambda_weight_tbl; /* TRUE=use lambda weighting table */
  boolean use_scans_in_trellis; /* TRUE=use scans in trellis optimization */
  boolean trellis_passes; /* TRUE=currently doing trellis-related passes */
  boolean trellis_q_opt; /* TRUE=optimize quant table in trellis loop */
  
  double norm_src[NUM_QUANT_TBLS][DCTSIZE2];
  double norm_coef[NUM_QUANT_TBLS][DCTSIZE2];

  int trellis_freq_split; /* splitting point for frequency in trellis quantization */
  int trellis_num_loops; /* number of trellis loops */
  
  int num_scans_luma; /* # of entries in scan_info array pertaining to luma (used when optimize_scans is TRUE */
  int num_scans_luma_dc;
  int num_scans_chroma_dc;
  int num_frequency_splits;
  
  int Al_max_luma; /* maximum value of Al tested when optimizing scans (luma) */
  int Al_max_chroma; /* maximum value of Al tested when optimizing scans (chroma) */

  float lambda_log_scale1;
  float lambda_log_scale2;
  
=======
>>>>>>> a8e56d39
  /* The restart interval can be specified in absolute MCUs by setting
   * restart_interval, or in MCU rows by setting restart_in_rows
   * (in which case the correct restart_interval will be figured
   * for each scan).
   */
  unsigned int restart_interval; /* MCUs per restart, or 0 for no restart */
  int restart_in_rows;		/* if > 0, MCU rows per restart interval */

  /* Parameters controlling emission of special markers. */

  boolean write_JFIF_header;	/* should a JFIF marker be written? */
  UINT8 JFIF_major_version;	/* What to write for the JFIF version number */
  UINT8 JFIF_minor_version;
  /* These three values are not used by the JPEG code, merely copied */
  /* into the JFIF APP0 marker.  density_unit can be 0 for unknown, */
  /* 1 for dots/inch, or 2 for dots/cm.  Note that the pixel aspect */
  /* ratio is defined by X_density/Y_density even when density_unit=0. */
  UINT8 density_unit;		/* JFIF code for pixel size units */
  UINT16 X_density;		/* Horizontal pixel density */
  UINT16 Y_density;		/* Vertical pixel density */
  boolean write_Adobe_marker;	/* should an Adobe marker be written? */
  
  /* State variable: index of next scanline to be written to
   * jpeg_write_scanlines().  Application may use this to control its
   * processing loop, e.g., "while (next_scanline < image_height)".
   */

  JDIMENSION next_scanline;	/* 0 .. image_height-1  */

  /* Remaining fields are known throughout compressor, but generally
   * should not be touched by a surrounding application.
   */

  /*
   * These fields are computed during compression startup
   */
  boolean progressive_mode;	/* TRUE if scan script uses progressive mode */
  int max_h_samp_factor;	/* largest h_samp_factor */
  int max_v_samp_factor;	/* largest v_samp_factor */

#if JPEG_LIB_VERSION >= 70
  int min_DCT_h_scaled_size;	/* smallest DCT_h_scaled_size of any component */
  int min_DCT_v_scaled_size;	/* smallest DCT_v_scaled_size of any component */
#endif

  JDIMENSION total_iMCU_rows;	/* # of iMCU rows to be input to coef ctlr */
  /* The coefficient controller receives data in units of MCU rows as defined
   * for fully interleaved scans (whether the JPEG file is interleaved or not).
   * There are v_samp_factor * DCTSIZE sample rows of each component in an
   * "iMCU" (interleaved MCU) row.
   */
  
  /*
   * These fields are valid during any one scan.
   * They describe the components and MCUs actually appearing in the scan.
   */
  int comps_in_scan;		/* # of JPEG components in this scan */
  jpeg_component_info * cur_comp_info[MAX_COMPS_IN_SCAN];
  /* *cur_comp_info[i] describes component that appears i'th in SOS */
  
  JDIMENSION MCUs_per_row;	/* # of MCUs across the image */
  JDIMENSION MCU_rows_in_scan;	/* # of MCU rows in the image */
  
  int blocks_in_MCU;		/* # of DCT blocks per MCU */
  int MCU_membership[C_MAX_BLOCKS_IN_MCU];
  /* MCU_membership[i] is index in cur_comp_info of component owning */
  /* i'th block in an MCU */

  int Ss, Se, Ah, Al;		/* progressive JPEG parameters for scan */

#if JPEG_LIB_VERSION >= 80
  int block_size;		/* the basic DCT block size: 1..16 */
  const int * natural_order;	/* natural-order position array */
  int lim_Se;			/* min( Se, DCTSIZE2-1 ) */
#endif

  /*
   * Links to compression subobjects (methods and private variables of modules)
   */
  struct jpeg_comp_master * master;
  struct jpeg_c_main_controller * main;
  struct jpeg_c_prep_controller * prep;
  struct jpeg_c_coef_controller * coef;
  struct jpeg_marker_writer * marker;
  struct jpeg_color_converter * cconvert;
  struct jpeg_downsampler * downsample;
  struct jpeg_forward_dct * fdct;
  struct jpeg_entropy_encoder * entropy;
  jpeg_scan_info * script_space; /* workspace for jpeg_simple_progression */
  int script_space_size;
};


/* Master record for a decompression instance */

struct jpeg_decompress_struct {
  jpeg_common_fields;		/* Fields shared with jpeg_compress_struct */

  /* Source of compressed data */
  struct jpeg_source_mgr * src;

  /* Basic description of image --- filled in by jpeg_read_header(). */
  /* Application may inspect these values to decide how to process image. */

  JDIMENSION image_width;	/* nominal image width (from SOF marker) */
  JDIMENSION image_height;	/* nominal image height */
  int num_components;		/* # of color components in JPEG image */
  J_COLOR_SPACE jpeg_color_space; /* colorspace of JPEG image */

  /* Decompression processing parameters --- these fields must be set before
   * calling jpeg_start_decompress().  Note that jpeg_read_header() initializes
   * them to default values.
   */

  J_COLOR_SPACE out_color_space; /* colorspace for output */

  unsigned int scale_num, scale_denom; /* fraction by which to scale image */

  double output_gamma;		/* image gamma wanted in output */

  boolean buffered_image;	/* TRUE=multiple output passes */
  boolean raw_data_out;		/* TRUE=downsampled data wanted */

  J_DCT_METHOD dct_method;	/* IDCT algorithm selector */
  boolean do_fancy_upsampling;	/* TRUE=apply fancy upsampling */
  boolean do_block_smoothing;	/* TRUE=apply interblock smoothing */

  boolean quantize_colors;	/* TRUE=colormapped output wanted */
  /* the following are ignored if not quantize_colors: */
  J_DITHER_MODE dither_mode;	/* type of color dithering to use */
  boolean two_pass_quantize;	/* TRUE=use two-pass color quantization */
  int desired_number_of_colors;	/* max # colors to use in created colormap */
  /* these are significant only in buffered-image mode: */
  boolean enable_1pass_quant;	/* enable future use of 1-pass quantizer */
  boolean enable_external_quant;/* enable future use of external colormap */
  boolean enable_2pass_quant;	/* enable future use of 2-pass quantizer */

  /* Description of actual output image that will be returned to application.
   * These fields are computed by jpeg_start_decompress().
   * You can also use jpeg_calc_output_dimensions() to determine these values
   * in advance of calling jpeg_start_decompress().
   */

  JDIMENSION output_width;	/* scaled image width */
  JDIMENSION output_height;	/* scaled image height */
  int out_color_components;	/* # of color components in out_color_space */
  int output_components;	/* # of color components returned */
  /* output_components is 1 (a colormap index) when quantizing colors;
   * otherwise it equals out_color_components.
   */
  int rec_outbuf_height;	/* min recommended height of scanline buffer */
  /* If the buffer passed to jpeg_read_scanlines() is less than this many rows
   * high, space and time will be wasted due to unnecessary data copying.
   * Usually rec_outbuf_height will be 1 or 2, at most 4.
   */

  /* When quantizing colors, the output colormap is described by these fields.
   * The application can supply a colormap by setting colormap non-NULL before
   * calling jpeg_start_decompress; otherwise a colormap is created during
   * jpeg_start_decompress or jpeg_start_output.
   * The map has out_color_components rows and actual_number_of_colors columns.
   */
  int actual_number_of_colors;	/* number of entries in use */
  JSAMPARRAY colormap;		/* The color map as a 2-D pixel array */

  /* State variables: these variables indicate the progress of decompression.
   * The application may examine these but must not modify them.
   */

  /* Row index of next scanline to be read from jpeg_read_scanlines().
   * Application may use this to control its processing loop, e.g.,
   * "while (output_scanline < output_height)".
   */
  JDIMENSION output_scanline;	/* 0 .. output_height-1  */

  /* Current input scan number and number of iMCU rows completed in scan.
   * These indicate the progress of the decompressor input side.
   */
  int input_scan_number;	/* Number of SOS markers seen so far */
  JDIMENSION input_iMCU_row;	/* Number of iMCU rows completed */

  /* The "output scan number" is the notional scan being displayed by the
   * output side.  The decompressor will not allow output scan/row number
   * to get ahead of input scan/row, but it can fall arbitrarily far behind.
   */
  int output_scan_number;	/* Nominal scan number being displayed */
  JDIMENSION output_iMCU_row;	/* Number of iMCU rows read */

  /* Current progression status.  coef_bits[c][i] indicates the precision
   * with which component c's DCT coefficient i (in zigzag order) is known.
   * It is -1 when no data has yet been received, otherwise it is the point
   * transform (shift) value for the most recent scan of the coefficient
   * (thus, 0 at completion of the progression).
   * This pointer is NULL when reading a non-progressive file.
   */
  int (*coef_bits)[DCTSIZE2];	/* -1 or current Al value for each coef */

  /* Internal JPEG parameters --- the application usually need not look at
   * these fields.  Note that the decompressor output side may not use
   * any parameters that can change between scans.
   */

  /* Quantization and Huffman tables are carried forward across input
   * datastreams when processing abbreviated JPEG datastreams.
   */

  JQUANT_TBL * quant_tbl_ptrs[NUM_QUANT_TBLS];
  /* ptrs to coefficient quantization tables, or NULL if not defined */

  JHUFF_TBL * dc_huff_tbl_ptrs[NUM_HUFF_TBLS];
  JHUFF_TBL * ac_huff_tbl_ptrs[NUM_HUFF_TBLS];
  /* ptrs to Huffman coding tables, or NULL if not defined */

  /* These parameters are never carried across datastreams, since they
   * are given in SOF/SOS markers or defined to be reset by SOI.
   */

  int data_precision;		/* bits of precision in image data */

  jpeg_component_info * comp_info;
  /* comp_info[i] describes component that appears i'th in SOF */

#if JPEG_LIB_VERSION >= 80
  boolean is_baseline;		/* TRUE if Baseline SOF0 encountered */
#endif
  boolean progressive_mode;	/* TRUE if SOFn specifies progressive mode */
  boolean arith_code;		/* TRUE=arithmetic coding, FALSE=Huffman */

  UINT8 arith_dc_L[NUM_ARITH_TBLS]; /* L values for DC arith-coding tables */
  UINT8 arith_dc_U[NUM_ARITH_TBLS]; /* U values for DC arith-coding tables */
  UINT8 arith_ac_K[NUM_ARITH_TBLS]; /* Kx values for AC arith-coding tables */

  unsigned int restart_interval; /* MCUs per restart interval, or 0 for no restart */

  /* These fields record data obtained from optional markers recognized by
   * the JPEG library.
   */
  boolean saw_JFIF_marker;	/* TRUE iff a JFIF APP0 marker was found */
  /* Data copied from JFIF marker; only valid if saw_JFIF_marker is TRUE: */
  UINT8 JFIF_major_version;	/* JFIF version number */
  UINT8 JFIF_minor_version;
  UINT8 density_unit;		/* JFIF code for pixel size units */
  UINT16 X_density;		/* Horizontal pixel density */
  UINT16 Y_density;		/* Vertical pixel density */
  boolean saw_Adobe_marker;	/* TRUE iff an Adobe APP14 marker was found */
  UINT8 Adobe_transform;	/* Color transform code from Adobe marker */

  boolean CCIR601_sampling;	/* TRUE=first samples are cosited */

  /* Aside from the specific data retained from APPn markers known to the
   * library, the uninterpreted contents of any or all APPn and COM markers
   * can be saved in a list for examination by the application.
   */
  jpeg_saved_marker_ptr marker_list; /* Head of list of saved markers */

  /* Remaining fields are known throughout decompressor, but generally
   * should not be touched by a surrounding application.
   */

  /*
   * These fields are computed during decompression startup
   */
  int max_h_samp_factor;	/* largest h_samp_factor */
  int max_v_samp_factor;	/* largest v_samp_factor */

#if JPEG_LIB_VERSION >= 70
  int min_DCT_h_scaled_size;	/* smallest DCT_h_scaled_size of any component */
  int min_DCT_v_scaled_size;	/* smallest DCT_v_scaled_size of any component */
#else
  int min_DCT_scaled_size;	/* smallest DCT_scaled_size of any component */
#endif

  JDIMENSION total_iMCU_rows;	/* # of iMCU rows in image */
  /* The coefficient controller's input and output progress is measured in
   * units of "iMCU" (interleaved MCU) rows.  These are the same as MCU rows
   * in fully interleaved JPEG scans, but are used whether the scan is
   * interleaved or not.  We define an iMCU row as v_samp_factor DCT block
   * rows of each component.  Therefore, the IDCT output contains
   * v_samp_factor*DCT_[v_]scaled_size sample rows of a component per iMCU row.
   */

  JSAMPLE * sample_range_limit; /* table for fast range-limiting */

  /*
   * These fields are valid during any one scan.
   * They describe the components and MCUs actually appearing in the scan.
   * Note that the decompressor output side must not use these fields.
   */
  int comps_in_scan;		/* # of JPEG components in this scan */
  jpeg_component_info * cur_comp_info[MAX_COMPS_IN_SCAN];
  /* *cur_comp_info[i] describes component that appears i'th in SOS */

  JDIMENSION MCUs_per_row;	/* # of MCUs across the image */
  JDIMENSION MCU_rows_in_scan;	/* # of MCU rows in the image */

  int blocks_in_MCU;		/* # of DCT blocks per MCU */
  int MCU_membership[D_MAX_BLOCKS_IN_MCU];
  /* MCU_membership[i] is index in cur_comp_info of component owning */
  /* i'th block in an MCU */

  int Ss, Se, Ah, Al;		/* progressive JPEG parameters for scan */

#if JPEG_LIB_VERSION >= 80
  /* These fields are derived from Se of first SOS marker.
   */
  int block_size;		/* the basic DCT block size: 1..16 */
  const int * natural_order; /* natural-order position array for entropy decode */
  int lim_Se;			/* min( Se, DCTSIZE2-1 ) for entropy decode */
#endif

  /* This field is shared between entropy decoder and marker parser.
   * It is either zero or the code of a JPEG marker that has been
   * read from the data source, but has not yet been processed.
   */
  int unread_marker;

  /*
   * Links to decompression subobjects (methods, private variables of modules)
   */
  struct jpeg_decomp_master * master;
  struct jpeg_d_main_controller * main;
  struct jpeg_d_coef_controller * coef;
  struct jpeg_d_post_controller * post;
  struct jpeg_input_controller * inputctl;
  struct jpeg_marker_reader * marker;
  struct jpeg_entropy_decoder * entropy;
  struct jpeg_inverse_dct * idct;
  struct jpeg_upsampler * upsample;
  struct jpeg_color_deconverter * cconvert;
  struct jpeg_color_quantizer * cquantize;
};


/* "Object" declarations for JPEG modules that may be supplied or called
 * directly by the surrounding application.
 * As with all objects in the JPEG library, these structs only define the
 * publicly visible methods and state variables of a module.  Additional
 * private fields may exist after the public ones.
 */


/* Error handler object */

struct jpeg_error_mgr {
  /* Error exit handler: does not return to caller */
  void (*error_exit) (j_common_ptr cinfo);
  /* Conditionally emit a trace or warning message */
  void (*emit_message) (j_common_ptr cinfo, int msg_level);
  /* Routine that actually outputs a trace or error message */
  void (*output_message) (j_common_ptr cinfo);
  /* Format a message string for the most recent JPEG error or message */
  void (*format_message) (j_common_ptr cinfo, char * buffer);
#define JMSG_LENGTH_MAX  200	/* recommended size of format_message buffer */
  /* Reset error state variables at start of a new image */
  void (*reset_error_mgr) (j_common_ptr cinfo);
  
  /* The message ID code and any parameters are saved here.
   * A message can have one string parameter or up to 8 int parameters.
   */
  int msg_code;
#define JMSG_STR_PARM_MAX  80
  union {
    int i[8];
    char s[JMSG_STR_PARM_MAX];
  } msg_parm;
  
  /* Standard state variables for error facility */
  
  int trace_level;		/* max msg_level that will be displayed */
  
  /* For recoverable corrupt-data errors, we emit a warning message,
   * but keep going unless emit_message chooses to abort.  emit_message
   * should count warnings in num_warnings.  The surrounding application
   * can check for bad data by seeing if num_warnings is nonzero at the
   * end of processing.
   */
  long num_warnings;		/* number of corrupt-data warnings */

  /* These fields point to the table(s) of error message strings.
   * An application can change the table pointer to switch to a different
   * message list (typically, to change the language in which errors are
   * reported).  Some applications may wish to add additional error codes
   * that will be handled by the JPEG library error mechanism; the second
   * table pointer is used for this purpose.
   *
   * First table includes all errors generated by JPEG library itself.
   * Error code 0 is reserved for a "no such error string" message.
   */
  const char * const * jpeg_message_table; /* Library errors */
  int last_jpeg_message;    /* Table contains strings 0..last_jpeg_message */
  /* Second table can be added by application (see cjpeg/djpeg for example).
   * It contains strings numbered first_addon_message..last_addon_message.
   */
  const char * const * addon_message_table; /* Non-library errors */
  int first_addon_message;	/* code for first string in addon table */
  int last_addon_message;	/* code for last string in addon table */
};


/* Progress monitor object */

struct jpeg_progress_mgr {
  void (*progress_monitor) (j_common_ptr cinfo);

  long pass_counter;		/* work units completed in this pass */
  long pass_limit;		/* total number of work units in this pass */
  int completed_passes;		/* passes completed so far */
  int total_passes;		/* total number of passes expected */
};


/* Data destination object for compression */

struct jpeg_destination_mgr {
  JOCTET * next_output_byte;	/* => next byte to write in buffer */
  size_t free_in_buffer;	/* # of byte spaces remaining in buffer */

  void (*init_destination) (j_compress_ptr cinfo);
  boolean (*empty_output_buffer) (j_compress_ptr cinfo);
  void (*term_destination) (j_compress_ptr cinfo);
};


/* Data source object for decompression */

struct jpeg_source_mgr {
  const JOCTET * next_input_byte; /* => next byte to read from buffer */
  size_t bytes_in_buffer;	/* # of bytes remaining in buffer */

  void (*init_source) (j_decompress_ptr cinfo);
  boolean (*fill_input_buffer) (j_decompress_ptr cinfo);
  void (*skip_input_data) (j_decompress_ptr cinfo, long num_bytes);
  boolean (*resync_to_restart) (j_decompress_ptr cinfo, int desired);
  void (*term_source) (j_decompress_ptr cinfo);
};


/* Memory manager object.
 * Allocates "small" objects (a few K total), "large" objects (tens of K),
 * and "really big" objects (virtual arrays with backing store if needed).
 * The memory manager does not allow individual objects to be freed; rather,
 * each created object is assigned to a pool, and whole pools can be freed
 * at once.  This is faster and more convenient than remembering exactly what
 * to free, especially where malloc()/free() are not too speedy.
 * NB: alloc routines never return NULL.  They exit to error_exit if not
 * successful.
 */

#define JPOOL_PERMANENT	0	/* lasts until master record is destroyed */
#define JPOOL_IMAGE	1	/* lasts until done with image/datastream */
#define JPOOL_NUMPOOLS	2

typedef struct jvirt_sarray_control * jvirt_sarray_ptr;
typedef struct jvirt_barray_control * jvirt_barray_ptr;


struct jpeg_memory_mgr {
  /* Method pointers */
  void * (*alloc_small) (j_common_ptr cinfo, int pool_id, size_t sizeofobject);
  void * (*alloc_large) (j_common_ptr cinfo, int pool_id,
                         size_t sizeofobject);
  JSAMPARRAY (*alloc_sarray) (j_common_ptr cinfo, int pool_id,
                              JDIMENSION samplesperrow, JDIMENSION numrows);
  JBLOCKARRAY (*alloc_barray) (j_common_ptr cinfo, int pool_id,
                               JDIMENSION blocksperrow, JDIMENSION numrows);
  jvirt_sarray_ptr (*request_virt_sarray) (j_common_ptr cinfo, int pool_id,
						  boolean pre_zero,
						  JDIMENSION samplesperrow,
						  JDIMENSION numrows,
                                           JDIMENSION maxaccess);
  jvirt_barray_ptr (*request_virt_barray) (j_common_ptr cinfo, int pool_id,
						  boolean pre_zero,
						  JDIMENSION blocksperrow,
						  JDIMENSION numrows,
                                           JDIMENSION maxaccess);
  void (*realize_virt_arrays) (j_common_ptr cinfo);
  JSAMPARRAY (*access_virt_sarray) (j_common_ptr cinfo, jvirt_sarray_ptr ptr,
                                    JDIMENSION start_row, JDIMENSION num_rows,
                                    boolean writable);
  JBLOCKARRAY (*access_virt_barray) (j_common_ptr cinfo, jvirt_barray_ptr ptr,
                                     JDIMENSION start_row, JDIMENSION num_rows,
                                     boolean writable);
  void (*free_pool) (j_common_ptr cinfo, int pool_id);
  void (*self_destruct) (j_common_ptr cinfo);

  /* Limit on memory allocation for this JPEG object.  (Note that this is
   * merely advisory, not a guaranteed maximum; it only affects the space
   * used for virtual-array buffers.)  May be changed by outer application
   * after creating the JPEG object.
   */
  long max_memory_to_use;

  /* Maximum allocation request accepted by alloc_large. */
  long max_alloc_chunk;
};


/* Routine signature for application-supplied marker processing methods.
 * Need not pass marker code since it is stored in cinfo->unread_marker.
 */
typedef boolean (*jpeg_marker_parser_method) (j_decompress_ptr cinfo);


/* Default error-management setup */
EXTERN(struct jpeg_error_mgr *) jpeg_std_error (struct jpeg_error_mgr * err);

/* Initialization of JPEG compression objects.
 * jpeg_create_compress() and jpeg_create_decompress() are the exported
 * names that applications should call.  These expand to calls on
 * jpeg_CreateCompress and jpeg_CreateDecompress with additional information
 * passed for version mismatch checking.
 * NB: you must set up the error-manager BEFORE calling jpeg_create_xxx.
 */
#define jpeg_create_compress(cinfo) \
    jpeg_CreateCompress((cinfo), JPEG_LIB_VERSION, \
			(size_t) sizeof(struct jpeg_compress_struct))
#define jpeg_create_decompress(cinfo) \
    jpeg_CreateDecompress((cinfo), JPEG_LIB_VERSION, \
			  (size_t) sizeof(struct jpeg_decompress_struct))
EXTERN(void) jpeg_CreateCompress (j_compress_ptr cinfo, int version,
                                  size_t structsize);
EXTERN(void) jpeg_CreateDecompress (j_decompress_ptr cinfo, int version,
                                    size_t structsize);
/* Destruction of JPEG compression objects */
EXTERN(void) jpeg_destroy_compress (j_compress_ptr cinfo);
EXTERN(void) jpeg_destroy_decompress (j_decompress_ptr cinfo);

/* Standard data source and destination managers: stdio streams. */
/* Caller is responsible for opening the file before and closing after. */
EXTERN(void) jpeg_stdio_dest (j_compress_ptr cinfo, FILE * outfile);
EXTERN(void) jpeg_stdio_src (j_decompress_ptr cinfo, FILE * infile);

#if JPEG_LIB_VERSION >= 80 || defined(MEM_SRCDST_SUPPORTED)
/* Data source and destination managers: memory buffers. */
EXTERN(void) jpeg_mem_dest (j_compress_ptr cinfo, unsigned char ** outbuffer,
                            unsigned long * outsize);
EXTERN(void) jpeg_mem_src (j_decompress_ptr cinfo, unsigned char * inbuffer,
                           unsigned long insize);
#endif

/* Default parameter setup for compression */
EXTERN(void) jpeg_set_defaults (j_compress_ptr cinfo);
/* Compression parameter setup aids */
EXTERN(void) jpeg_set_colorspace (j_compress_ptr cinfo,
                                  J_COLOR_SPACE colorspace);
EXTERN(void) jpeg_default_colorspace (j_compress_ptr cinfo);
EXTERN(void) jpeg_set_quality (j_compress_ptr cinfo, int quality,
                               boolean force_baseline);
EXTERN(void) jpeg_set_linear_quality (j_compress_ptr cinfo, int scale_factor,
                                      boolean force_baseline);
#if JPEG_LIB_VERSION >= 70
EXTERN(void) jpeg_default_qtables (j_compress_ptr cinfo,
                                   boolean force_baseline);
#endif
EXTERN(void) jpeg_add_quant_table (j_compress_ptr cinfo, int which_tbl,
				       const unsigned int *basic_table,
                                   int scale_factor, boolean force_baseline);
EXTERN(int) jpeg_quality_scaling (int quality);
EXTERN(float) jpeg_float_quality_scaling (float quality);
EXTERN(void) jpeg_simple_progression (j_compress_ptr cinfo);
EXTERN(void) jpeg_suppress_tables (j_compress_ptr cinfo, boolean suppress);
EXTERN(JQUANT_TBL *) jpeg_alloc_quant_table (j_common_ptr cinfo);
EXTERN(JHUFF_TBL *) jpeg_alloc_huff_table (j_common_ptr cinfo);

/* Main entry points for compression */
EXTERN(void) jpeg_start_compress (j_compress_ptr cinfo,
                                  boolean write_all_tables);
EXTERN(JDIMENSION) jpeg_write_scanlines (j_compress_ptr cinfo,
					     JSAMPARRAY scanlines,
                                         JDIMENSION num_lines);
EXTERN(void) jpeg_finish_compress (j_compress_ptr cinfo);

#if JPEG_LIB_VERSION >= 70
/* Precalculate JPEG dimensions for current compression parameters. */
EXTERN(void) jpeg_calc_jpeg_dimensions (j_compress_ptr cinfo);
#endif

/* Replaces jpeg_write_scanlines when writing raw downsampled data. */
EXTERN(JDIMENSION) jpeg_write_raw_data (j_compress_ptr cinfo, JSAMPIMAGE data,
                                        JDIMENSION num_lines);

/* Write a special marker.  See libjpeg.txt concerning safe usage. */
EXTERN(void) jpeg_write_marker (j_compress_ptr cinfo, int marker,
                                const JOCTET * dataptr, unsigned int datalen);
/* Same, but piecemeal. */
EXTERN(void) jpeg_write_m_header (j_compress_ptr cinfo, int marker,
                                  unsigned int datalen);
EXTERN(void) jpeg_write_m_byte (j_compress_ptr cinfo, int val);

/* Alternate compression function: just write an abbreviated table file */
EXTERN(void) jpeg_write_tables (j_compress_ptr cinfo);

/* Decompression startup: read start of JPEG datastream to see what's there */
EXTERN(int) jpeg_read_header (j_decompress_ptr cinfo, boolean require_image);
/* Return value is one of: */
#define JPEG_SUSPENDED		0 /* Suspended due to lack of input data */
#define JPEG_HEADER_OK		1 /* Found valid image datastream */
#define JPEG_HEADER_TABLES_ONLY	2 /* Found valid table-specs-only datastream */
/* If you pass require_image = TRUE (normal case), you need not check for
 * a TABLES_ONLY return code; an abbreviated file will cause an error exit.
 * JPEG_SUSPENDED is only possible if you use a data source module that can
 * give a suspension return (the stdio source module doesn't).
 */

/* Main entry points for decompression */
EXTERN(boolean) jpeg_start_decompress (j_decompress_ptr cinfo);
EXTERN(JDIMENSION) jpeg_read_scanlines (j_decompress_ptr cinfo,
					    JSAMPARRAY scanlines,
                                        JDIMENSION max_lines);
EXTERN(boolean) jpeg_finish_decompress (j_decompress_ptr cinfo);

/* Replaces jpeg_read_scanlines when reading raw downsampled data. */
EXTERN(JDIMENSION) jpeg_read_raw_data (j_decompress_ptr cinfo, JSAMPIMAGE data,
                                       JDIMENSION max_lines);

/* Additional entry points for buffered-image mode. */
EXTERN(boolean) jpeg_has_multiple_scans (j_decompress_ptr cinfo);
EXTERN(boolean) jpeg_start_output (j_decompress_ptr cinfo, int scan_number);
EXTERN(boolean) jpeg_finish_output (j_decompress_ptr cinfo);
EXTERN(boolean) jpeg_input_complete (j_decompress_ptr cinfo);
EXTERN(void) jpeg_new_colormap (j_decompress_ptr cinfo);
EXTERN(int) jpeg_consume_input (j_decompress_ptr cinfo);
/* Return value is one of: */
/* #define JPEG_SUSPENDED	0    Suspended due to lack of input data */
#define JPEG_REACHED_SOS	1 /* Reached start of new scan */
#define JPEG_REACHED_EOI	2 /* Reached end of image */
#define JPEG_ROW_COMPLETED	3 /* Completed one iMCU row */
#define JPEG_SCAN_COMPLETED	4 /* Completed last iMCU row of a scan */

/* Precalculate output dimensions for current decompression parameters. */
#if JPEG_LIB_VERSION >= 80
EXTERN(void) jpeg_core_output_dimensions (j_decompress_ptr cinfo);
#endif
EXTERN(void) jpeg_calc_output_dimensions (j_decompress_ptr cinfo);

/* Control saving of COM and APPn markers into marker_list. */
EXTERN(void) jpeg_save_markers (j_decompress_ptr cinfo, int marker_code,
                                unsigned int length_limit);

/* Install a special processing method for COM or APPn markers. */
EXTERN(void) jpeg_set_marker_processor (j_decompress_ptr cinfo,
                                        int marker_code,
                                        jpeg_marker_parser_method routine);

/* Read or write raw DCT coefficients --- useful for lossless transcoding. */
EXTERN(jvirt_barray_ptr *) jpeg_read_coefficients (j_decompress_ptr cinfo);
EXTERN(void) jpeg_write_coefficients (j_compress_ptr cinfo,
                                      jvirt_barray_ptr * coef_arrays);
EXTERN(void) jpeg_copy_critical_parameters (j_decompress_ptr srcinfo,
                                            j_compress_ptr dstinfo);

/* If you choose to abort compression or decompression before completing
 * jpeg_finish_(de)compress, then you need to clean up to release memory,
 * temporary files, etc.  You can just call jpeg_destroy_(de)compress
 * if you're done with the JPEG object, but if you want to clean it up and
 * reuse it, call this:
 */
EXTERN(void) jpeg_abort_compress (j_compress_ptr cinfo);
EXTERN(void) jpeg_abort_decompress (j_decompress_ptr cinfo);

/* Generic versions of jpeg_abort and jpeg_destroy that work on either
 * flavor of JPEG object.  These may be more convenient in some places.
 */
EXTERN(void) jpeg_abort (j_common_ptr cinfo);
EXTERN(void) jpeg_destroy (j_common_ptr cinfo);

/* Default restart-marker-resync procedure for use by data source modules */
EXTERN(boolean) jpeg_resync_to_restart (j_decompress_ptr cinfo, int desired);

/* Accessor functions for extension parameters */
EXTERN(boolean) jpeg_c_bool_param_supported (j_compress_ptr cinfo,
                                             J_BOOLEAN_PARAM param);
EXTERN(void) jpeg_c_set_bool_param (j_compress_ptr cinfo,
                                    J_BOOLEAN_PARAM param, boolean value);
EXTERN(boolean) jpeg_c_get_bool_param (j_compress_ptr cinfo,
                                       J_BOOLEAN_PARAM param);

EXTERN(boolean) jpeg_c_float_param_supported (j_compress_ptr cinfo,
                                              J_FLOAT_PARAM param);
EXTERN(void) jpeg_c_set_float_param (j_compress_ptr cinfo, J_FLOAT_PARAM param,
                                     float value);
EXTERN(float) jpeg_c_get_float_param (j_compress_ptr cinfo,
                                      J_FLOAT_PARAM param);

EXTERN(boolean) jpeg_c_int_param_supported (j_compress_ptr cinfo,
                                            J_INT_PARAM param);
EXTERN(void) jpeg_c_set_int_param (j_compress_ptr cinfo, J_INT_PARAM param,
                                   int value);
EXTERN(int) jpeg_c_get_int_param (j_compress_ptr cinfo, J_INT_PARAM param);


/* These marker codes are exported since applications and data source modules
 * are likely to want to use them.
 */

#define JPEG_RST0	0xD0	/* RST0 marker code */
#define JPEG_EOI	0xD9	/* EOI marker code */
#define JPEG_APP0	0xE0	/* APP0 marker code */
#define JPEG_COM	0xFE	/* COM marker code */


/* If we have a brain-damaged compiler that emits warnings (or worse, errors)
 * for structure definitions that are never filled in, keep it quiet by
 * supplying dummy definitions for the various substructures.
 */

#ifdef INCOMPLETE_TYPES_BROKEN
#ifndef JPEG_INTERNALS		/* will be defined in jpegint.h */
struct jvirt_sarray_control { long dummy; };
struct jvirt_barray_control { long dummy; };
struct jpeg_comp_master { long dummy; };
struct jpeg_c_main_controller { long dummy; };
struct jpeg_c_prep_controller { long dummy; };
struct jpeg_c_coef_controller { long dummy; };
struct jpeg_marker_writer { long dummy; };
struct jpeg_color_converter { long dummy; };
struct jpeg_downsampler { long dummy; };
struct jpeg_forward_dct { long dummy; };
struct jpeg_entropy_encoder { long dummy; };
struct jpeg_decomp_master { long dummy; };
struct jpeg_d_main_controller { long dummy; };
struct jpeg_d_coef_controller { long dummy; };
struct jpeg_d_post_controller { long dummy; };
struct jpeg_input_controller { long dummy; };
struct jpeg_marker_reader { long dummy; };
struct jpeg_entropy_decoder { long dummy; };
struct jpeg_inverse_dct { long dummy; };
struct jpeg_upsampler { long dummy; };
struct jpeg_color_deconverter { long dummy; };
struct jpeg_color_quantizer { long dummy; };
#endif /* JPEG_INTERNALS */
#endif /* INCOMPLETE_TYPES_BROKEN */


/*
 * The JPEG library modules define JPEG_INTERNALS before including this file.
 * The internal structure declarations are read only when that is true.
 * Applications using the library should not include jpegint.h, but may wish
 * to include jerror.h.
 */

#ifdef JPEG_INTERNALS
#include "jpegint.h"		/* fetch private declarations */
#include "jerror.h"		/* fetch error codes too */
#endif

#ifdef __cplusplus
#ifndef DONT_USE_EXTERN_C
}
#endif
#endif

#endif /* JPEGLIB_H */<|MERGE_RESOLUTION|>--- conflicted
+++ resolved
@@ -281,7 +281,6 @@
   JBOOLEAN_TRELLIS_QUANT = 0xC5122033, /* TRUE=use trellis quantization */
   JBOOLEAN_TRELLIS_QUANT_DC = 0x339D4C0C, /* TRUE=use trellis quant for DC coefficient */
   JBOOLEAN_TRELLIS_EOB_OPT = 0xD7F73780, /* TRUE=optimize for sequences of EOB */
-  JBOOLEAN_USE_FLAT_QUANT_TBL = 0xE807EC6C, /* TRUE=use flat quantization table */
   JBOOLEAN_USE_LAMBDA_WEIGHT_TBL = 0x339DB65F, /* TRUE=use lambda weighting table */
   JBOOLEAN_USE_SCANS_IN_TRELLIS = 0xFD841435, /* TRUE=use scans in trellis optimization */
   JBOOLEAN_TRELLIS_PASSES = 0x3FF8A439, /* TRUE=currently doing trellis-related passes */
@@ -300,7 +299,8 @@
 
 typedef enum {
   JINT_TRELLIS_FREQ_SPLIT = 0x6FAFF127, /* splitting point for frequency in trellis quantization */
-  JINT_TRELLIS_NUM_LOOPS = 0xB63EBF39 /* number of trellis loops */
+  JINT_TRELLIS_NUM_LOOPS = 0xB63EBF39, /* number of trellis loops */
+  JINT_BASE_QUANT_TBL_IDX = 0x44492AB1 /* base quantization table index */
 } J_INT_PARAM;
 
 
@@ -413,39 +413,6 @@
   int smoothing_factor;		/* 1..100, or 0 for no input smoothing */
   J_DCT_METHOD dct_method;	/* DCT algorithm selector */
 
-<<<<<<< HEAD
-  boolean use_moz_defaults; /* TRUE=use Mozilla defaults */
-  boolean optimize_scans; /* TRUE=optimize progressive coding scans */
-  boolean one_dc_scan; /* TRUE=use a single DC scan interleaving all components */
-  boolean sep_dc_scan; /* TRUE=each DC scan is separate */
-  boolean trellis_quant; /* TRUE=use trellis quantization */
-  boolean trellis_quant_dc; /* TRUE=use trellis quant for DC coefficient */
-  boolean trellis_eob_opt; /* TRUE=optimize for sequences of EOB */
-  int quant_tbl_master_idx; /* Quantization table master index */
-  boolean use_lambda_weight_tbl; /* TRUE=use lambda weighting table */
-  boolean use_scans_in_trellis; /* TRUE=use scans in trellis optimization */
-  boolean trellis_passes; /* TRUE=currently doing trellis-related passes */
-  boolean trellis_q_opt; /* TRUE=optimize quant table in trellis loop */
-  
-  double norm_src[NUM_QUANT_TBLS][DCTSIZE2];
-  double norm_coef[NUM_QUANT_TBLS][DCTSIZE2];
-
-  int trellis_freq_split; /* splitting point for frequency in trellis quantization */
-  int trellis_num_loops; /* number of trellis loops */
-  
-  int num_scans_luma; /* # of entries in scan_info array pertaining to luma (used when optimize_scans is TRUE */
-  int num_scans_luma_dc;
-  int num_scans_chroma_dc;
-  int num_frequency_splits;
-  
-  int Al_max_luma; /* maximum value of Al tested when optimizing scans (luma) */
-  int Al_max_chroma; /* maximum value of Al tested when optimizing scans (chroma) */
-
-  float lambda_log_scale1;
-  float lambda_log_scale2;
-  
-=======
->>>>>>> a8e56d39
   /* The restart interval can be specified in absolute MCUs by setting
    * restart_interval, or in MCU rows by setting restart_in_rows
    * (in which case the correct restart_interval will be figured
