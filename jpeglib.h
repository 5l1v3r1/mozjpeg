/*
 * jpeglib.h
 *
 * This file was part of the Independent JPEG Group's software:
 * Copyright (C) 1991-1998, Thomas G. Lane.
 * Modified 2002-2009 by Guido Vollbeding.
 * libjpeg-turbo Modifications:
<<<<<<< HEAD
 * Copyright (C) 2009-2011, 2013-2014, D. R. Commander.
 * mozjpeg Modifications:
 * Copyright (C) 2014, Mozilla Corporation.
 * For conditions of distribution and use, see the accompanying README file.
=======
 * Copyright (C) 2009-2011, 2013-2014, 2016, D. R. Commander.
 * Copyright (C) 2015, Google, Inc.
 * For conditions of distribution and use, see the accompanying README.ijg
 * file.
>>>>>>> 346837ca
 *
 * This file defines the application interface for the JPEG library.
 * Most applications using the library need only include this file,
 * and perhaps jerror.h if they want to know the exact error codes.
 */

#ifndef JPEGLIB_H
#define JPEGLIB_H

/*
 * First we include the configuration files that record how this
 * installation of the JPEG library is set up.  jconfig.h can be
 * generated automatically for many systems.  jmorecfg.h contains
 * manual configuration options that most people need not worry about.
 */

#ifndef JCONFIG_INCLUDED        /* in case jinclude.h already did */
#include "jconfig.h"            /* widely used configuration options */
#endif
#include "jmorecfg.h"           /* seldom changed options */


#ifdef __cplusplus
#ifndef DONT_USE_EXTERN_C
extern "C" {
#endif
#endif


/* Various constants determining the sizes of things.
 * All of these are specified by the JPEG standard, so don't change them
 * if you want to be compatible.
 */

#define DCTSIZE             8   /* The basic DCT block is 8x8 samples */
#define DCTSIZE2            64  /* DCTSIZE squared; # of elements in a block */
#define NUM_QUANT_TBLS      4   /* Quantization tables are numbered 0..3 */
#define NUM_HUFF_TBLS       4   /* Huffman tables are numbered 0..3 */
#define NUM_ARITH_TBLS      16  /* Arith-coding tables are numbered 0..15 */
#define MAX_COMPS_IN_SCAN   4   /* JPEG limit on # of components in one scan */
#define MAX_SAMP_FACTOR     4   /* JPEG limit on sampling factors */
/* Unfortunately, some bozo at Adobe saw no reason to be bound by the standard;
 * the PostScript DCT filter can emit files with many more than 10 blocks/MCU.
 * If you happen to run across such a file, you can up D_MAX_BLOCKS_IN_MCU
 * to handle it.  We even let you do this from the jconfig.h file.  However,
 * we strongly discourage changing C_MAX_BLOCKS_IN_MCU; just because Adobe
 * sometimes emits noncompliant files doesn't mean you should too.
 */
#define C_MAX_BLOCKS_IN_MCU   10 /* compressor's limit on blocks per MCU */
#ifndef D_MAX_BLOCKS_IN_MCU
#define D_MAX_BLOCKS_IN_MCU   10 /* decompressor's limit on blocks per MCU */
#endif


/* Data structures for images (arrays of samples and of DCT coefficients).
 */

typedef JSAMPLE *JSAMPROW;      /* ptr to one image row of pixel samples. */
typedef JSAMPROW *JSAMPARRAY;   /* ptr to some rows (a 2-D sample array) */
typedef JSAMPARRAY *JSAMPIMAGE; /* a 3-D sample array: top index is color */

typedef JCOEF JBLOCK[DCTSIZE2]; /* one block of coefficients */
typedef JBLOCK *JBLOCKROW;      /* pointer to one row of coefficient blocks */
typedef JBLOCKROW *JBLOCKARRAY;         /* a 2-D array of coefficient blocks */
typedef JBLOCKARRAY *JBLOCKIMAGE;       /* a 3-D array of coefficient blocks */

typedef JCOEF *JCOEFPTR;        /* useful in a couple of places */


/* Types for JPEG compression parameters and working tables. */


/* DCT coefficient quantization tables. */

typedef struct {
  /* This array gives the coefficient quantizers in natural array order
   * (not the zigzag order in which they are stored in a JPEG DQT marker).
   * CAUTION: IJG versions prior to v6a kept this array in zigzag order.
   */
  UINT16 quantval[DCTSIZE2];    /* quantization step for each coefficient */
  /* This field is used only during compression.  It's initialized FALSE when
   * the table is created, and set TRUE when it's been output to the file.
   * You could suppress output of a table by setting this to TRUE.
   * (See jpeg_suppress_tables for an example.)
   */
  boolean sent_table;           /* TRUE when table has been output */
} JQUANT_TBL;


/* Huffman coding tables. */

typedef struct {
  /* These two fields directly represent the contents of a JPEG DHT marker */
  UINT8 bits[17];               /* bits[k] = # of symbols with codes of */
                                /* length k bits; bits[0] is unused */
  UINT8 huffval[256];           /* The symbols, in order of incr code length */
  /* This field is used only during compression.  It's initialized FALSE when
   * the table is created, and set TRUE when it's been output to the file.
   * You could suppress output of a table by setting this to TRUE.
   * (See jpeg_suppress_tables for an example.)
   */
  boolean sent_table;           /* TRUE when table has been output */
} JHUFF_TBL;


/* Basic info about one component (color channel). */

typedef struct {
  /* These values are fixed over the whole image. */
  /* For compression, they must be supplied by parameter setup; */
  /* for decompression, they are read from the SOF marker. */
  int component_id;             /* identifier for this component (0..255) */
  int component_index;          /* its index in SOF or cinfo->comp_info[] */
  int h_samp_factor;            /* horizontal sampling factor (1..4) */
  int v_samp_factor;            /* vertical sampling factor (1..4) */
  int quant_tbl_no;             /* quantization table selector (0..3) */
  /* These values may vary between scans. */
  /* For compression, they must be supplied by parameter setup; */
  /* for decompression, they are read from the SOS marker. */
  /* The decompressor output side may not use these variables. */
  int dc_tbl_no;                /* DC entropy table selector (0..3) */
  int ac_tbl_no;                /* AC entropy table selector (0..3) */

  /* Remaining fields should be treated as private by applications. */

  /* These values are computed during compression or decompression startup: */
  /* Component's size in DCT blocks.
   * Any dummy blocks added to complete an MCU are not counted; therefore
   * these values do not depend on whether a scan is interleaved or not.
   */
  JDIMENSION width_in_blocks;
  JDIMENSION height_in_blocks;
  /* Size of a DCT block in samples.  Always DCTSIZE for compression.
   * For decompression this is the size of the output from one DCT block,
   * reflecting any scaling we choose to apply during the IDCT step.
   * Values from 1 to 16 are supported.
   * Note that different components may receive different IDCT scalings.
   */
#if JPEG_LIB_VERSION >= 70
  int DCT_h_scaled_size;
  int DCT_v_scaled_size;
#else
  int DCT_scaled_size;
#endif
  /* The downsampled dimensions are the component's actual, unpadded number
   * of samples at the main buffer (preprocessing/compression interface), thus
   * downsampled_width = ceil(image_width * Hi/Hmax)
   * and similarly for height.  For decompression, IDCT scaling is included, so
   * downsampled_width = ceil(image_width * Hi/Hmax * DCT_[h_]scaled_size/DCTSIZE)
   */
  JDIMENSION downsampled_width;  /* actual width in samples */
  JDIMENSION downsampled_height; /* actual height in samples */
  /* This flag is used only for decompression.  In cases where some of the
   * components will be ignored (eg grayscale output from YCbCr image),
   * we can skip most computations for the unused components.
   */
  boolean component_needed;     /* do we need the value of this component? */

  /* These values are computed before starting a scan of the component. */
  /* The decompressor output side may not use these variables. */
  int MCU_width;                /* number of blocks per MCU, horizontally */
  int MCU_height;               /* number of blocks per MCU, vertically */
  int MCU_blocks;               /* MCU_width * MCU_height */
  int MCU_sample_width;         /* MCU width in samples, MCU_width*DCT_[h_]scaled_size */
  int last_col_width;           /* # of non-dummy blocks across in last MCU */
  int last_row_height;          /* # of non-dummy blocks down in last MCU */

  /* Saved quantization table for component; NULL if none yet saved.
   * See jdinput.c comments about the need for this information.
   * This field is currently used only for decompression.
   */
  JQUANT_TBL *quant_table;

  /* Private per-component storage for DCT or IDCT subsystem. */
  void *dct_table;
} jpeg_component_info;


/* The script for encoding a multiple-scan file is an array of these: */

typedef struct {
  int comps_in_scan;            /* number of components encoded in this scan */
  int component_index[MAX_COMPS_IN_SCAN]; /* their SOF/comp_info[] indexes */
  int Ss, Se;                   /* progressive JPEG spectral selection parms */
  int Ah, Al;                   /* progressive JPEG successive approx. parms */
} jpeg_scan_info;

/* The decompressor can save APPn and COM markers in a list of these: */

typedef struct jpeg_marker_struct *jpeg_saved_marker_ptr;

struct jpeg_marker_struct {
  jpeg_saved_marker_ptr next;   /* next in list, or NULL */
  UINT8 marker;                 /* marker code: JPEG_COM, or JPEG_APP0+n */
  unsigned int original_length; /* # bytes of data in the file */
  unsigned int data_length;     /* # bytes of data saved at data[] */
  JOCTET *data;                 /* the data contained in the marker */
  /* the marker length word is not counted in data_length or original_length */
};

/* Known color spaces. */

#define JCS_EXTENSIONS 1
#define JCS_ALPHA_EXTENSIONS 1

typedef enum {
  JCS_UNKNOWN,            /* error/unspecified */
  JCS_GRAYSCALE,          /* monochrome */
  JCS_RGB,                /* red/green/blue as specified by the RGB_RED,
                             RGB_GREEN, RGB_BLUE, and RGB_PIXELSIZE macros */
  JCS_YCbCr,              /* Y/Cb/Cr (also known as YUV) */
  JCS_CMYK,               /* C/M/Y/K */
  JCS_YCCK,               /* Y/Cb/Cr/K */
  JCS_EXT_RGB,            /* red/green/blue */
  JCS_EXT_RGBX,           /* red/green/blue/x */
  JCS_EXT_BGR,            /* blue/green/red */
  JCS_EXT_BGRX,           /* blue/green/red/x */
  JCS_EXT_XBGR,           /* x/blue/green/red */
  JCS_EXT_XRGB,           /* x/red/green/blue */
  /* When out_color_space it set to JCS_EXT_RGBX, JCS_EXT_BGRX, JCS_EXT_XBGR,
     or JCS_EXT_XRGB during decompression, the X byte is undefined, and in
     order to ensure the best performance, libjpeg-turbo can set that byte to
     whatever value it wishes.  Use the following colorspace constants to
     ensure that the X byte is set to 0xFF, so that it can be interpreted as an
     opaque alpha channel. */
  JCS_EXT_RGBA,           /* red/green/blue/alpha */
  JCS_EXT_BGRA,           /* blue/green/red/alpha */
  JCS_EXT_ABGR,           /* alpha/blue/green/red */
  JCS_EXT_ARGB,           /* alpha/red/green/blue */
  JCS_RGB565              /* 5-bit red/6-bit green/5-bit blue */
} J_COLOR_SPACE;

/* DCT/IDCT algorithm options. */

typedef enum {
  JDCT_ISLOW,             /* slow but accurate integer algorithm */
  JDCT_IFAST,             /* faster, less accurate integer method */
  JDCT_FLOAT              /* floating-point: accurate, fast on fast HW */
} J_DCT_METHOD;

#ifndef JDCT_DEFAULT            /* may be overridden in jconfig.h */
#define JDCT_DEFAULT  JDCT_ISLOW
#endif
#ifndef JDCT_FASTEST            /* may be overridden in jconfig.h */
#define JDCT_FASTEST  JDCT_IFAST
#endif

/* Dithering options for decompression. */

typedef enum {
  JDITHER_NONE,           /* no dithering */
  JDITHER_ORDERED,        /* simple ordered dither */
  JDITHER_FS              /* Floyd-Steinberg error diffusion dither */
} J_DITHER_MODE;


/* These 32-bit GUIDs and the corresponding jpeg_*_get_*_param()/
 * jpeg_*_set_*_param() functions allow for extending the libjpeg API without
 * breaking backward ABI compatibility.  The actual parameters are stored in
 * the opaque jpeg_comp_master and jpeg_decomp_master structs.
 */

/* Boolean extension parameters */

typedef enum {
  JBOOLEAN_OPTIMIZE_SCANS = 0x680C061E, /* TRUE=optimize progressive coding scans */
  JBOOLEAN_TRELLIS_QUANT = 0xC5122033, /* TRUE=use trellis quantization */
  JBOOLEAN_TRELLIS_QUANT_DC = 0x339D4C0C, /* TRUE=use trellis quant for DC coefficient */
  JBOOLEAN_TRELLIS_EOB_OPT = 0xD7F73780, /* TRUE=optimize for sequences of EOB */
  JBOOLEAN_USE_LAMBDA_WEIGHT_TBL = 0x339DB65F, /* TRUE=use lambda weighting table */
  JBOOLEAN_USE_SCANS_IN_TRELLIS = 0xFD841435, /* TRUE=use scans in trellis optimization */
  JBOOLEAN_TRELLIS_Q_OPT = 0xE12AE269, /* TRUE=optimize quant table in trellis loop */
  JBOOLEAN_OVERSHOOT_DERINGING = 0x3F4BBBF9 /* TRUE=preprocess input to reduce ringing of edges on white background */
} J_BOOLEAN_PARAM;

/* Floating point parameters */

typedef enum {
  JFLOAT_LAMBDA_LOG_SCALE1 = 0x5B61A599,
  JFLOAT_LAMBDA_LOG_SCALE2 = 0xB9BBAE03,
  JFLOAT_TRELLIS_DELTA_DC_WEIGHT = 0x13775453
} J_FLOAT_PARAM;

/* Integer parameters */

typedef enum {
  JINT_COMPRESS_PROFILE = 0xE9918625, /* compression profile */
  JINT_TRELLIS_FREQ_SPLIT = 0x6FAFF127, /* splitting point for frequency in trellis quantization */
  JINT_TRELLIS_NUM_LOOPS = 0xB63EBF39, /* number of trellis loops */
  JINT_BASE_QUANT_TBL_IDX = 0x44492AB1, /* base quantization table index */
  JINT_DC_SCAN_OPT_MODE = 0x0BE7AD3C /* DC scan optimization mode */
} J_INT_PARAM;


/* Values for the JINT_COMPRESS_PROFILE parameter (32-bit GUIDs) */

enum {
  JCP_MAX_COMPRESSION = 0x5D083AAD, /* best compression ratio (progressive, all mozjpeg extensions) */
  JCP_FASTEST = 0x2AEA5CB4 /* libjpeg[-turbo] defaults (baseline, no mozjpeg extensions) */
};


/* Common fields between JPEG compression and decompression master structs. */

#define jpeg_common_fields \
  struct jpeg_error_mgr *err;   /* Error handler module */\
  struct jpeg_memory_mgr *mem;  /* Memory manager module */\
  struct jpeg_progress_mgr *progress; /* Progress monitor, or NULL if none */\
  void *client_data;            /* Available for use by application */\
  boolean is_decompressor;      /* So common code can tell which is which */\
  int global_state              /* For checking call sequence validity */

/* Routines that are to be used by both halves of the library are declared
 * to receive a pointer to this structure.  There are no actual instances of
 * jpeg_common_struct, only of jpeg_compress_struct and jpeg_decompress_struct.
 */
struct jpeg_common_struct {
  jpeg_common_fields;           /* Fields common to both master struct types */
  /* Additional fields follow in an actual jpeg_compress_struct or
   * jpeg_decompress_struct.  All three structs must agree on these
   * initial fields!  (This would be a lot cleaner in C++.)
   */
};

typedef struct jpeg_common_struct *j_common_ptr;
typedef struct jpeg_compress_struct *j_compress_ptr;
typedef struct jpeg_decompress_struct *j_decompress_ptr;


/* Master record for a compression instance */

struct jpeg_compress_struct {
  jpeg_common_fields;           /* Fields shared with jpeg_decompress_struct */

  /* Destination for compressed data */
  struct jpeg_destination_mgr *dest;

  /* Description of source image --- these fields must be filled in by
   * outer application before starting compression.  in_color_space must
   * be correct before you can even call jpeg_set_defaults().
   */

  JDIMENSION image_width;       /* input image width */
  JDIMENSION image_height;      /* input image height */
  int input_components;         /* # of color components in input image */
  J_COLOR_SPACE in_color_space; /* colorspace of input image */

  double input_gamma;           /* image gamma of input image */

  /* Compression parameters --- these fields must be set before calling
   * jpeg_start_compress().  We recommend calling jpeg_set_defaults() to
   * initialize everything to reasonable defaults, then changing anything
   * the application specifically wants to change.  That way you won't get
   * burnt when new parameters are added.  Also note that there are several
   * helper routines to simplify changing parameters.
   */

#if JPEG_LIB_VERSION >= 70
  unsigned int scale_num, scale_denom; /* fraction by which to scale image */

  JDIMENSION jpeg_width;        /* scaled JPEG image width */
  JDIMENSION jpeg_height;       /* scaled JPEG image height */
  /* Dimensions of actual JPEG image that will be written to file,
   * derived from input dimensions by scaling factors above.
   * These fields are computed by jpeg_start_compress().
   * You can also use jpeg_calc_jpeg_dimensions() to determine these values
   * in advance of calling jpeg_start_compress().
   */
#endif

  int data_precision;           /* bits of precision in image data */

  int num_components;           /* # of color components in JPEG image */
  J_COLOR_SPACE jpeg_color_space; /* colorspace of JPEG image */

  jpeg_component_info *comp_info;
  /* comp_info[i] describes component that appears i'th in SOF */

  JQUANT_TBL *quant_tbl_ptrs[NUM_QUANT_TBLS];
#if JPEG_LIB_VERSION >= 70
  int q_scale_factor[NUM_QUANT_TBLS];
#endif
  /* ptrs to coefficient quantization tables, or NULL if not defined,
   * and corresponding scale factors (percentage, initialized 100).
   */

  JHUFF_TBL *dc_huff_tbl_ptrs[NUM_HUFF_TBLS];
  JHUFF_TBL *ac_huff_tbl_ptrs[NUM_HUFF_TBLS];
  /* ptrs to Huffman coding tables, or NULL if not defined */

  UINT8 arith_dc_L[NUM_ARITH_TBLS]; /* L values for DC arith-coding tables */
  UINT8 arith_dc_U[NUM_ARITH_TBLS]; /* U values for DC arith-coding tables */
  UINT8 arith_ac_K[NUM_ARITH_TBLS]; /* Kx values for AC arith-coding tables */

  int num_scans;                /* # of entries in scan_info array */
  const jpeg_scan_info *scan_info; /* script for multi-scan file, or NULL */
  /* The default value of scan_info is NULL, which causes a single-scan
   * sequential JPEG file to be emitted.  To create a multi-scan file,
   * set num_scans and scan_info to point to an array of scan definitions.
   */

  boolean raw_data_in;          /* TRUE=caller supplies downsampled data */
  boolean arith_code;           /* TRUE=arithmetic coding, FALSE=Huffman */
  boolean optimize_coding;      /* TRUE=optimize entropy encoding parms */
  boolean CCIR601_sampling;     /* TRUE=first samples are cosited */
#if JPEG_LIB_VERSION >= 70
  boolean do_fancy_downsampling; /* TRUE=apply fancy downsampling */
#endif
  int smoothing_factor;         /* 1..100, or 0 for no input smoothing */
  J_DCT_METHOD dct_method;      /* DCT algorithm selector */

  /* The restart interval can be specified in absolute MCUs by setting
   * restart_interval, or in MCU rows by setting restart_in_rows
   * (in which case the correct restart_interval will be figured
   * for each scan).
   */
  unsigned int restart_interval; /* MCUs per restart, or 0 for no restart */
  int restart_in_rows;          /* if > 0, MCU rows per restart interval */

  /* Parameters controlling emission of special markers. */

  boolean write_JFIF_header;    /* should a JFIF marker be written? */
  UINT8 JFIF_major_version;     /* What to write for the JFIF version number */
  UINT8 JFIF_minor_version;
  /* These three values are not used by the JPEG code, merely copied */
  /* into the JFIF APP0 marker.  density_unit can be 0 for unknown, */
  /* 1 for dots/inch, or 2 for dots/cm.  Note that the pixel aspect */
  /* ratio is defined by X_density/Y_density even when density_unit=0. */
  UINT8 density_unit;           /* JFIF code for pixel size units */
  UINT16 X_density;             /* Horizontal pixel density */
  UINT16 Y_density;             /* Vertical pixel density */
  boolean write_Adobe_marker;   /* should an Adobe marker be written? */

  /* State variable: index of next scanline to be written to
   * jpeg_write_scanlines().  Application may use this to control its
   * processing loop, e.g., "while (next_scanline < image_height)".
   */

  JDIMENSION next_scanline;     /* 0 .. image_height-1  */

  /* Remaining fields are known throughout compressor, but generally
   * should not be touched by a surrounding application.
   */

  /*
   * These fields are computed during compression startup
   */
  boolean progressive_mode;     /* TRUE if scan script uses progressive mode */
  int max_h_samp_factor;        /* largest h_samp_factor */
  int max_v_samp_factor;        /* largest v_samp_factor */

#if JPEG_LIB_VERSION >= 70
  int min_DCT_h_scaled_size;    /* smallest DCT_h_scaled_size of any component */
  int min_DCT_v_scaled_size;    /* smallest DCT_v_scaled_size of any component */
#endif

  JDIMENSION total_iMCU_rows;   /* # of iMCU rows to be input to coef ctlr */
  /* The coefficient controller receives data in units of MCU rows as defined
   * for fully interleaved scans (whether the JPEG file is interleaved or not).
   * There are v_samp_factor * DCTSIZE sample rows of each component in an
   * "iMCU" (interleaved MCU) row.
   */

  /*
   * These fields are valid during any one scan.
   * They describe the components and MCUs actually appearing in the scan.
   */
  int comps_in_scan;            /* # of JPEG components in this scan */
  jpeg_component_info *cur_comp_info[MAX_COMPS_IN_SCAN];
  /* *cur_comp_info[i] describes component that appears i'th in SOS */

  JDIMENSION MCUs_per_row;      /* # of MCUs across the image */
  JDIMENSION MCU_rows_in_scan;  /* # of MCU rows in the image */

  int blocks_in_MCU;            /* # of DCT blocks per MCU */
  int MCU_membership[C_MAX_BLOCKS_IN_MCU];
  /* MCU_membership[i] is index in cur_comp_info of component owning */
  /* i'th block in an MCU */

  int Ss, Se, Ah, Al;           /* progressive JPEG parameters for scan */

#if JPEG_LIB_VERSION >= 80
  int block_size;               /* the basic DCT block size: 1..16 */
  const int *natural_order;     /* natural-order position array */
  int lim_Se;                   /* min( Se, DCTSIZE2-1 ) */
#endif

  /*
   * Links to compression subobjects (methods and private variables of modules)
   */
  struct jpeg_comp_master *master;
  struct jpeg_c_main_controller *main;
  struct jpeg_c_prep_controller *prep;
  struct jpeg_c_coef_controller *coef;
  struct jpeg_marker_writer *marker;
  struct jpeg_color_converter *cconvert;
  struct jpeg_downsampler *downsample;
  struct jpeg_forward_dct *fdct;
  struct jpeg_entropy_encoder *entropy;
  jpeg_scan_info *script_space; /* workspace for jpeg_simple_progression */
  int script_space_size;
};


/* Master record for a decompression instance */

struct jpeg_decompress_struct {
  jpeg_common_fields;           /* Fields shared with jpeg_compress_struct */

  /* Source of compressed data */
  struct jpeg_source_mgr *src;

  /* Basic description of image --- filled in by jpeg_read_header(). */
  /* Application may inspect these values to decide how to process image. */

  JDIMENSION image_width;       /* nominal image width (from SOF marker) */
  JDIMENSION image_height;      /* nominal image height */
  int num_components;           /* # of color components in JPEG image */
  J_COLOR_SPACE jpeg_color_space; /* colorspace of JPEG image */

  /* Decompression processing parameters --- these fields must be set before
   * calling jpeg_start_decompress().  Note that jpeg_read_header() initializes
   * them to default values.
   */

  J_COLOR_SPACE out_color_space; /* colorspace for output */

  unsigned int scale_num, scale_denom; /* fraction by which to scale image */

  double output_gamma;          /* image gamma wanted in output */

  boolean buffered_image;       /* TRUE=multiple output passes */
  boolean raw_data_out;         /* TRUE=downsampled data wanted */

  J_DCT_METHOD dct_method;      /* IDCT algorithm selector */
  boolean do_fancy_upsampling;  /* TRUE=apply fancy upsampling */
  boolean do_block_smoothing;   /* TRUE=apply interblock smoothing */

  boolean quantize_colors;      /* TRUE=colormapped output wanted */
  /* the following are ignored if not quantize_colors: */
  J_DITHER_MODE dither_mode;    /* type of color dithering to use */
  boolean two_pass_quantize;    /* TRUE=use two-pass color quantization */
  int desired_number_of_colors; /* max # colors to use in created colormap */
  /* these are significant only in buffered-image mode: */
  boolean enable_1pass_quant;   /* enable future use of 1-pass quantizer */
  boolean enable_external_quant;/* enable future use of external colormap */
  boolean enable_2pass_quant;   /* enable future use of 2-pass quantizer */

  /* Description of actual output image that will be returned to application.
   * These fields are computed by jpeg_start_decompress().
   * You can also use jpeg_calc_output_dimensions() to determine these values
   * in advance of calling jpeg_start_decompress().
   */

  JDIMENSION output_width;      /* scaled image width */
  JDIMENSION output_height;     /* scaled image height */
  int out_color_components;     /* # of color components in out_color_space */
  int output_components;        /* # of color components returned */
  /* output_components is 1 (a colormap index) when quantizing colors;
   * otherwise it equals out_color_components.
   */
  int rec_outbuf_height;        /* min recommended height of scanline buffer */
  /* If the buffer passed to jpeg_read_scanlines() is less than this many rows
   * high, space and time will be wasted due to unnecessary data copying.
   * Usually rec_outbuf_height will be 1 or 2, at most 4.
   */

  /* When quantizing colors, the output colormap is described by these fields.
   * The application can supply a colormap by setting colormap non-NULL before
   * calling jpeg_start_decompress; otherwise a colormap is created during
   * jpeg_start_decompress or jpeg_start_output.
   * The map has out_color_components rows and actual_number_of_colors columns.
   */
  int actual_number_of_colors;  /* number of entries in use */
  JSAMPARRAY colormap;          /* The color map as a 2-D pixel array */

  /* State variables: these variables indicate the progress of decompression.
   * The application may examine these but must not modify them.
   */

  /* Row index of next scanline to be read from jpeg_read_scanlines().
   * Application may use this to control its processing loop, e.g.,
   * "while (output_scanline < output_height)".
   */
  JDIMENSION output_scanline;   /* 0 .. output_height-1  */

  /* Current input scan number and number of iMCU rows completed in scan.
   * These indicate the progress of the decompressor input side.
   */
  int input_scan_number;        /* Number of SOS markers seen so far */
  JDIMENSION input_iMCU_row;    /* Number of iMCU rows completed */

  /* The "output scan number" is the notional scan being displayed by the
   * output side.  The decompressor will not allow output scan/row number
   * to get ahead of input scan/row, but it can fall arbitrarily far behind.
   */
  int output_scan_number;       /* Nominal scan number being displayed */
  JDIMENSION output_iMCU_row;   /* Number of iMCU rows read */

  /* Current progression status.  coef_bits[c][i] indicates the precision
   * with which component c's DCT coefficient i (in zigzag order) is known.
   * It is -1 when no data has yet been received, otherwise it is the point
   * transform (shift) value for the most recent scan of the coefficient
   * (thus, 0 at completion of the progression).
   * This pointer is NULL when reading a non-progressive file.
   */
  int (*coef_bits)[DCTSIZE2];   /* -1 or current Al value for each coef */

  /* Internal JPEG parameters --- the application usually need not look at
   * these fields.  Note that the decompressor output side may not use
   * any parameters that can change between scans.
   */

  /* Quantization and Huffman tables are carried forward across input
   * datastreams when processing abbreviated JPEG datastreams.
   */

  JQUANT_TBL *quant_tbl_ptrs[NUM_QUANT_TBLS];
  /* ptrs to coefficient quantization tables, or NULL if not defined */

  JHUFF_TBL *dc_huff_tbl_ptrs[NUM_HUFF_TBLS];
  JHUFF_TBL *ac_huff_tbl_ptrs[NUM_HUFF_TBLS];
  /* ptrs to Huffman coding tables, or NULL if not defined */

  /* These parameters are never carried across datastreams, since they
   * are given in SOF/SOS markers or defined to be reset by SOI.
   */

  int data_precision;           /* bits of precision in image data */

  jpeg_component_info *comp_info;
  /* comp_info[i] describes component that appears i'th in SOF */

#if JPEG_LIB_VERSION >= 80
  boolean is_baseline;          /* TRUE if Baseline SOF0 encountered */
#endif
  boolean progressive_mode;     /* TRUE if SOFn specifies progressive mode */
  boolean arith_code;           /* TRUE=arithmetic coding, FALSE=Huffman */

  UINT8 arith_dc_L[NUM_ARITH_TBLS]; /* L values for DC arith-coding tables */
  UINT8 arith_dc_U[NUM_ARITH_TBLS]; /* U values for DC arith-coding tables */
  UINT8 arith_ac_K[NUM_ARITH_TBLS]; /* Kx values for AC arith-coding tables */

  unsigned int restart_interval; /* MCUs per restart interval, or 0 for no restart */

  /* These fields record data obtained from optional markers recognized by
   * the JPEG library.
   */
  boolean saw_JFIF_marker;      /* TRUE iff a JFIF APP0 marker was found */
  /* Data copied from JFIF marker; only valid if saw_JFIF_marker is TRUE: */
  UINT8 JFIF_major_version;     /* JFIF version number */
  UINT8 JFIF_minor_version;
  UINT8 density_unit;           /* JFIF code for pixel size units */
  UINT16 X_density;             /* Horizontal pixel density */
  UINT16 Y_density;             /* Vertical pixel density */
  boolean saw_Adobe_marker;     /* TRUE iff an Adobe APP14 marker was found */
  UINT8 Adobe_transform;        /* Color transform code from Adobe marker */

  boolean CCIR601_sampling;     /* TRUE=first samples are cosited */

  /* Aside from the specific data retained from APPn markers known to the
   * library, the uninterpreted contents of any or all APPn and COM markers
   * can be saved in a list for examination by the application.
   */
  jpeg_saved_marker_ptr marker_list; /* Head of list of saved markers */

  /* Remaining fields are known throughout decompressor, but generally
   * should not be touched by a surrounding application.
   */

  /*
   * These fields are computed during decompression startup
   */
  int max_h_samp_factor;        /* largest h_samp_factor */
  int max_v_samp_factor;        /* largest v_samp_factor */

#if JPEG_LIB_VERSION >= 70
  int min_DCT_h_scaled_size;    /* smallest DCT_h_scaled_size of any component */
  int min_DCT_v_scaled_size;    /* smallest DCT_v_scaled_size of any component */
#else
  int min_DCT_scaled_size;      /* smallest DCT_scaled_size of any component */
#endif

  JDIMENSION total_iMCU_rows;   /* # of iMCU rows in image */
  /* The coefficient controller's input and output progress is measured in
   * units of "iMCU" (interleaved MCU) rows.  These are the same as MCU rows
   * in fully interleaved JPEG scans, but are used whether the scan is
   * interleaved or not.  We define an iMCU row as v_samp_factor DCT block
   * rows of each component.  Therefore, the IDCT output contains
   * v_samp_factor*DCT_[v_]scaled_size sample rows of a component per iMCU row.
   */

  JSAMPLE *sample_range_limit;  /* table for fast range-limiting */

  /*
   * These fields are valid during any one scan.
   * They describe the components and MCUs actually appearing in the scan.
   * Note that the decompressor output side must not use these fields.
   */
  int comps_in_scan;            /* # of JPEG components in this scan */
  jpeg_component_info *cur_comp_info[MAX_COMPS_IN_SCAN];
  /* *cur_comp_info[i] describes component that appears i'th in SOS */

  JDIMENSION MCUs_per_row;      /* # of MCUs across the image */
  JDIMENSION MCU_rows_in_scan;  /* # of MCU rows in the image */

  int blocks_in_MCU;            /* # of DCT blocks per MCU */
  int MCU_membership[D_MAX_BLOCKS_IN_MCU];
  /* MCU_membership[i] is index in cur_comp_info of component owning */
  /* i'th block in an MCU */

  int Ss, Se, Ah, Al;           /* progressive JPEG parameters for scan */

#if JPEG_LIB_VERSION >= 80
  /* These fields are derived from Se of first SOS marker.
   */
  int block_size;               /* the basic DCT block size: 1..16 */
  const int *natural_order; /* natural-order position array for entropy decode */
  int lim_Se;                   /* min( Se, DCTSIZE2-1 ) for entropy decode */
#endif

  /* This field is shared between entropy decoder and marker parser.
   * It is either zero or the code of a JPEG marker that has been
   * read from the data source, but has not yet been processed.
   */
  int unread_marker;

  /*
   * Links to decompression subobjects (methods, private variables of modules)
   */
  struct jpeg_decomp_master *master;
  struct jpeg_d_main_controller *main;
  struct jpeg_d_coef_controller *coef;
  struct jpeg_d_post_controller *post;
  struct jpeg_input_controller *inputctl;
  struct jpeg_marker_reader *marker;
  struct jpeg_entropy_decoder *entropy;
  struct jpeg_inverse_dct *idct;
  struct jpeg_upsampler *upsample;
  struct jpeg_color_deconverter *cconvert;
  struct jpeg_color_quantizer *cquantize;
};


/* "Object" declarations for JPEG modules that may be supplied or called
 * directly by the surrounding application.
 * As with all objects in the JPEG library, these structs only define the
 * publicly visible methods and state variables of a module.  Additional
 * private fields may exist after the public ones.
 */


/* Error handler object */

struct jpeg_error_mgr {
  /* Error exit handler: does not return to caller */
  void (*error_exit) (j_common_ptr cinfo);
  /* Conditionally emit a trace or warning message */
  void (*emit_message) (j_common_ptr cinfo, int msg_level);
  /* Routine that actually outputs a trace or error message */
  void (*output_message) (j_common_ptr cinfo);
  /* Format a message string for the most recent JPEG error or message */
  void (*format_message) (j_common_ptr cinfo, char *buffer);
#define JMSG_LENGTH_MAX  200    /* recommended size of format_message buffer */
  /* Reset error state variables at start of a new image */
  void (*reset_error_mgr) (j_common_ptr cinfo);

  /* The message ID code and any parameters are saved here.
   * A message can have one string parameter or up to 8 int parameters.
   */
  int msg_code;
#define JMSG_STR_PARM_MAX  80
  union {
    int i[8];
    char s[JMSG_STR_PARM_MAX];
  } msg_parm;

  /* Standard state variables for error facility */

  int trace_level;              /* max msg_level that will be displayed */

  /* For recoverable corrupt-data errors, we emit a warning message,
   * but keep going unless emit_message chooses to abort.  emit_message
   * should count warnings in num_warnings.  The surrounding application
   * can check for bad data by seeing if num_warnings is nonzero at the
   * end of processing.
   */
  long num_warnings;            /* number of corrupt-data warnings */

  /* These fields point to the table(s) of error message strings.
   * An application can change the table pointer to switch to a different
   * message list (typically, to change the language in which errors are
   * reported).  Some applications may wish to add additional error codes
   * that will be handled by the JPEG library error mechanism; the second
   * table pointer is used for this purpose.
   *
   * First table includes all errors generated by JPEG library itself.
   * Error code 0 is reserved for a "no such error string" message.
   */
  const char * const *jpeg_message_table; /* Library errors */
  int last_jpeg_message;    /* Table contains strings 0..last_jpeg_message */
  /* Second table can be added by application (see cjpeg/djpeg for example).
   * It contains strings numbered first_addon_message..last_addon_message.
   */
  const char * const *addon_message_table; /* Non-library errors */
  int first_addon_message;      /* code for first string in addon table */
  int last_addon_message;       /* code for last string in addon table */
};


/* Progress monitor object */

struct jpeg_progress_mgr {
  void (*progress_monitor) (j_common_ptr cinfo);

  long pass_counter;            /* work units completed in this pass */
  long pass_limit;              /* total number of work units in this pass */
  int completed_passes;         /* passes completed so far */
  int total_passes;             /* total number of passes expected */
};


/* Data destination object for compression */

struct jpeg_destination_mgr {
  JOCTET *next_output_byte;     /* => next byte to write in buffer */
  size_t free_in_buffer;        /* # of byte spaces remaining in buffer */

  void (*init_destination) (j_compress_ptr cinfo);
  boolean (*empty_output_buffer) (j_compress_ptr cinfo);
  void (*term_destination) (j_compress_ptr cinfo);
};


/* Data source object for decompression */

struct jpeg_source_mgr {
  const JOCTET *next_input_byte; /* => next byte to read from buffer */
  size_t bytes_in_buffer;       /* # of bytes remaining in buffer */

  void (*init_source) (j_decompress_ptr cinfo);
  boolean (*fill_input_buffer) (j_decompress_ptr cinfo);
  void (*skip_input_data) (j_decompress_ptr cinfo, long num_bytes);
  boolean (*resync_to_restart) (j_decompress_ptr cinfo, int desired);
  void (*term_source) (j_decompress_ptr cinfo);
};


/* Memory manager object.
 * Allocates "small" objects (a few K total), "large" objects (tens of K),
 * and "really big" objects (virtual arrays with backing store if needed).
 * The memory manager does not allow individual objects to be freed; rather,
 * each created object is assigned to a pool, and whole pools can be freed
 * at once.  This is faster and more convenient than remembering exactly what
 * to free, especially where malloc()/free() are not too speedy.
 * NB: alloc routines never return NULL.  They exit to error_exit if not
 * successful.
 */

#define JPOOL_PERMANENT 0       /* lasts until master record is destroyed */
#define JPOOL_IMAGE     1       /* lasts until done with image/datastream */
#define JPOOL_NUMPOOLS  2

typedef struct jvirt_sarray_control *jvirt_sarray_ptr;
typedef struct jvirt_barray_control *jvirt_barray_ptr;


struct jpeg_memory_mgr {
  /* Method pointers */
  void *(*alloc_small) (j_common_ptr cinfo, int pool_id, size_t sizeofobject);
  void *(*alloc_large) (j_common_ptr cinfo, int pool_id,
                        size_t sizeofobject);
  JSAMPARRAY (*alloc_sarray) (j_common_ptr cinfo, int pool_id,
                              JDIMENSION samplesperrow, JDIMENSION numrows);
  JBLOCKARRAY (*alloc_barray) (j_common_ptr cinfo, int pool_id,
                               JDIMENSION blocksperrow, JDIMENSION numrows);
  jvirt_sarray_ptr (*request_virt_sarray) (j_common_ptr cinfo, int pool_id,
                                           boolean pre_zero,
                                           JDIMENSION samplesperrow,
                                           JDIMENSION numrows,
                                           JDIMENSION maxaccess);
  jvirt_barray_ptr (*request_virt_barray) (j_common_ptr cinfo, int pool_id,
                                           boolean pre_zero,
                                           JDIMENSION blocksperrow,
                                           JDIMENSION numrows,
                                           JDIMENSION maxaccess);
  void (*realize_virt_arrays) (j_common_ptr cinfo);
  JSAMPARRAY (*access_virt_sarray) (j_common_ptr cinfo, jvirt_sarray_ptr ptr,
                                    JDIMENSION start_row, JDIMENSION num_rows,
                                    boolean writable);
  JBLOCKARRAY (*access_virt_barray) (j_common_ptr cinfo, jvirt_barray_ptr ptr,
                                     JDIMENSION start_row, JDIMENSION num_rows,
                                     boolean writable);
  void (*free_pool) (j_common_ptr cinfo, int pool_id);
  void (*self_destruct) (j_common_ptr cinfo);

  /* Limit on memory allocation for this JPEG object.  (Note that this is
   * merely advisory, not a guaranteed maximum; it only affects the space
   * used for virtual-array buffers.)  May be changed by outer application
   * after creating the JPEG object.
   */
  long max_memory_to_use;

  /* Maximum allocation request accepted by alloc_large. */
  long max_alloc_chunk;
};


/* Routine signature for application-supplied marker processing methods.
 * Need not pass marker code since it is stored in cinfo->unread_marker.
 */
typedef boolean (*jpeg_marker_parser_method) (j_decompress_ptr cinfo);


/* Originally, this macro was used as a way of defining function prototypes
 * for both modern compilers as well as older compilers that did not support
 * prototype parameters.  libjpeg-turbo has never supported these older,
 * non-ANSI compilers, but the macro is still included because there is some
 * software out there that uses it.
 */

#define JPP(arglist)    arglist


/* Default error-management setup */
EXTERN(struct jpeg_error_mgr *) jpeg_std_error (struct jpeg_error_mgr *err);

/* Initialization of JPEG compression objects.
 * jpeg_create_compress() and jpeg_create_decompress() are the exported
 * names that applications should call.  These expand to calls on
 * jpeg_CreateCompress and jpeg_CreateDecompress with additional information
 * passed for version mismatch checking.
 * NB: you must set up the error-manager BEFORE calling jpeg_create_xxx.
 */
#define jpeg_create_compress(cinfo) \
    jpeg_CreateCompress((cinfo), JPEG_LIB_VERSION, \
                        (size_t) sizeof(struct jpeg_compress_struct))
#define jpeg_create_decompress(cinfo) \
    jpeg_CreateDecompress((cinfo), JPEG_LIB_VERSION, \
                          (size_t) sizeof(struct jpeg_decompress_struct))
EXTERN(void) jpeg_CreateCompress (j_compress_ptr cinfo, int version,
                                  size_t structsize);
EXTERN(void) jpeg_CreateDecompress (j_decompress_ptr cinfo, int version,
                                    size_t structsize);
/* Destruction of JPEG compression objects */
EXTERN(void) jpeg_destroy_compress (j_compress_ptr cinfo);
EXTERN(void) jpeg_destroy_decompress (j_decompress_ptr cinfo);

/* Standard data source and destination managers: stdio streams. */
/* Caller is responsible for opening the file before and closing after. */
EXTERN(void) jpeg_stdio_dest (j_compress_ptr cinfo, FILE *outfile);
EXTERN(void) jpeg_stdio_src (j_decompress_ptr cinfo, FILE *infile);

#if JPEG_LIB_VERSION >= 80 || defined(MEM_SRCDST_SUPPORTED)
/* Data source and destination managers: memory buffers. */
<<<<<<< HEAD
EXTERN(void) jpeg_mem_dest (j_compress_ptr cinfo, unsigned char ** outbuffer,
                            unsigned long * outsize);
EXTERN(void) jpeg_mem_src (j_decompress_ptr cinfo, const unsigned char * inbuffer,
=======
EXTERN(void) jpeg_mem_dest (j_compress_ptr cinfo, unsigned char **outbuffer,
                            unsigned long *outsize);
EXTERN(void) jpeg_mem_src (j_decompress_ptr cinfo,
                           const unsigned char *inbuffer,
>>>>>>> 346837ca
                           unsigned long insize);
#endif

/* Default parameter setup for compression */
EXTERN(void) jpeg_set_defaults (j_compress_ptr cinfo);
/* Compression parameter setup aids */
EXTERN(void) jpeg_set_colorspace (j_compress_ptr cinfo,
                                  J_COLOR_SPACE colorspace);
EXTERN(void) jpeg_default_colorspace (j_compress_ptr cinfo);
EXTERN(void) jpeg_set_quality (j_compress_ptr cinfo, int quality,
                               boolean force_baseline);
EXTERN(void) jpeg_set_linear_quality (j_compress_ptr cinfo, int scale_factor,
                                      boolean force_baseline);
#if JPEG_LIB_VERSION >= 70
EXTERN(void) jpeg_default_qtables (j_compress_ptr cinfo,
                                   boolean force_baseline);
#endif
EXTERN(void) jpeg_add_quant_table (j_compress_ptr cinfo, int which_tbl,
                                   const unsigned int *basic_table,
                                   int scale_factor, boolean force_baseline);
EXTERN(int) jpeg_quality_scaling (int quality);
EXTERN(float) jpeg_float_quality_scaling (float quality);
EXTERN(void) jpeg_simple_progression (j_compress_ptr cinfo);
EXTERN(void) jpeg_suppress_tables (j_compress_ptr cinfo, boolean suppress);
EXTERN(JQUANT_TBL *) jpeg_alloc_quant_table (j_common_ptr cinfo);
EXTERN(JHUFF_TBL *) jpeg_alloc_huff_table (j_common_ptr cinfo);

/* Main entry points for compression */
EXTERN(void) jpeg_start_compress (j_compress_ptr cinfo,
                                  boolean write_all_tables);
EXTERN(JDIMENSION) jpeg_write_scanlines (j_compress_ptr cinfo,
                                         JSAMPARRAY scanlines,
                                         JDIMENSION num_lines);
EXTERN(void) jpeg_finish_compress (j_compress_ptr cinfo);

#if JPEG_LIB_VERSION >= 70
/* Precalculate JPEG dimensions for current compression parameters. */
EXTERN(void) jpeg_calc_jpeg_dimensions (j_compress_ptr cinfo);
#endif

/* Replaces jpeg_write_scanlines when writing raw downsampled data. */
EXTERN(JDIMENSION) jpeg_write_raw_data (j_compress_ptr cinfo, JSAMPIMAGE data,
                                        JDIMENSION num_lines);

/* Write a special marker.  See libjpeg.txt concerning safe usage. */
EXTERN(void) jpeg_write_marker (j_compress_ptr cinfo, int marker,
                                const JOCTET *dataptr, unsigned int datalen);
/* Same, but piecemeal. */
EXTERN(void) jpeg_write_m_header (j_compress_ptr cinfo, int marker,
                                  unsigned int datalen);
EXTERN(void) jpeg_write_m_byte (j_compress_ptr cinfo, int val);

/* Alternate compression function: just write an abbreviated table file */
EXTERN(void) jpeg_write_tables (j_compress_ptr cinfo);

/* Decompression startup: read start of JPEG datastream to see what's there */
EXTERN(int) jpeg_read_header (j_decompress_ptr cinfo, boolean require_image);
/* Return value is one of: */
#define JPEG_SUSPENDED          0 /* Suspended due to lack of input data */
#define JPEG_HEADER_OK          1 /* Found valid image datastream */
#define JPEG_HEADER_TABLES_ONLY 2 /* Found valid table-specs-only datastream */
/* If you pass require_image = TRUE (normal case), you need not check for
 * a TABLES_ONLY return code; an abbreviated file will cause an error exit.
 * JPEG_SUSPENDED is only possible if you use a data source module that can
 * give a suspension return (the stdio source module doesn't).
 */

/* Main entry points for decompression */
EXTERN(boolean) jpeg_start_decompress (j_decompress_ptr cinfo);
EXTERN(JDIMENSION) jpeg_read_scanlines (j_decompress_ptr cinfo,
                                        JSAMPARRAY scanlines,
                                        JDIMENSION max_lines);
EXTERN(JDIMENSION) jpeg_skip_scanlines (j_decompress_ptr cinfo,
                                        JDIMENSION num_lines);
EXTERN(void) jpeg_crop_scanline (j_decompress_ptr cinfo, JDIMENSION *xoffset,
                                 JDIMENSION *width);
EXTERN(boolean) jpeg_finish_decompress (j_decompress_ptr cinfo);

/* Replaces jpeg_read_scanlines when reading raw downsampled data. */
EXTERN(JDIMENSION) jpeg_read_raw_data (j_decompress_ptr cinfo, JSAMPIMAGE data,
                                       JDIMENSION max_lines);

/* Additional entry points for buffered-image mode. */
EXTERN(boolean) jpeg_has_multiple_scans (const j_decompress_ptr cinfo);
EXTERN(boolean) jpeg_start_output (j_decompress_ptr cinfo, int scan_number);
EXTERN(boolean) jpeg_finish_output (j_decompress_ptr cinfo);
EXTERN(boolean) jpeg_input_complete (const j_decompress_ptr cinfo);
EXTERN(void) jpeg_new_colormap (j_decompress_ptr cinfo);
EXTERN(int) jpeg_consume_input (j_decompress_ptr cinfo);
/* Return value is one of: */
/* #define JPEG_SUSPENDED       0    Suspended due to lack of input data */
#define JPEG_REACHED_SOS        1 /* Reached start of new scan */
#define JPEG_REACHED_EOI        2 /* Reached end of image */
#define JPEG_ROW_COMPLETED      3 /* Completed one iMCU row */
#define JPEG_SCAN_COMPLETED     4 /* Completed last iMCU row of a scan */

/* Precalculate output dimensions for current decompression parameters. */
#if JPEG_LIB_VERSION >= 80
EXTERN(void) jpeg_core_output_dimensions (j_decompress_ptr cinfo);
#endif
EXTERN(void) jpeg_calc_output_dimensions (j_decompress_ptr cinfo);

/* Control saving of COM and APPn markers into marker_list. */
EXTERN(void) jpeg_save_markers (j_decompress_ptr cinfo, int marker_code,
                                unsigned int length_limit);

/* Install a special processing method for COM or APPn markers. */
EXTERN(void) jpeg_set_marker_processor (j_decompress_ptr cinfo,
                                        int marker_code,
                                        jpeg_marker_parser_method routine);

/* Read or write raw DCT coefficients --- useful for lossless transcoding. */
EXTERN(jvirt_barray_ptr *) jpeg_read_coefficients (j_decompress_ptr cinfo);
EXTERN(void) jpeg_write_coefficients (j_compress_ptr cinfo,
<<<<<<< HEAD
                                      jvirt_barray_ptr * coef_arrays);
EXTERN(void) jpeg_copy_critical_parameters (const j_decompress_ptr srcinfo,
=======
                                      jvirt_barray_ptr *coef_arrays);
EXTERN(void) jpeg_copy_critical_parameters (j_decompress_ptr srcinfo,
>>>>>>> 346837ca
                                            j_compress_ptr dstinfo);

/* If you choose to abort compression or decompression before completing
 * jpeg_finish_(de)compress, then you need to clean up to release memory,
 * temporary files, etc.  You can just call jpeg_destroy_(de)compress
 * if you're done with the JPEG object, but if you want to clean it up and
 * reuse it, call this:
 */
EXTERN(void) jpeg_abort_compress (j_compress_ptr cinfo);
EXTERN(void) jpeg_abort_decompress (j_decompress_ptr cinfo);

/* Generic versions of jpeg_abort and jpeg_destroy that work on either
 * flavor of JPEG object.  These may be more convenient in some places.
 */
EXTERN(void) jpeg_abort (j_common_ptr cinfo);
EXTERN(void) jpeg_destroy (j_common_ptr cinfo);

/* Default restart-marker-resync procedure for use by data source modules */
EXTERN(boolean) jpeg_resync_to_restart (j_decompress_ptr cinfo, int desired);

/* Accessor functions for extension parameters */
EXTERN(boolean) jpeg_c_bool_param_supported (const j_compress_ptr cinfo,
                                             J_BOOLEAN_PARAM param);
EXTERN(void) jpeg_c_set_bool_param (j_compress_ptr cinfo,
                                    J_BOOLEAN_PARAM param, boolean value);
EXTERN(boolean) jpeg_c_get_bool_param (const j_compress_ptr cinfo,
                                       J_BOOLEAN_PARAM param);

EXTERN(boolean) jpeg_c_float_param_supported (const j_compress_ptr cinfo,
                                              J_FLOAT_PARAM param);
EXTERN(void) jpeg_c_set_float_param (j_compress_ptr cinfo, J_FLOAT_PARAM param,
                                     float value);
EXTERN(float) jpeg_c_get_float_param (const j_compress_ptr cinfo,
                                      J_FLOAT_PARAM param);

EXTERN(boolean) jpeg_c_int_param_supported (const j_compress_ptr cinfo,
                                            J_INT_PARAM param);
EXTERN(void) jpeg_c_set_int_param (j_compress_ptr cinfo, J_INT_PARAM param,
                                   int value);
EXTERN(int) jpeg_c_get_int_param (const j_compress_ptr cinfo, J_INT_PARAM param);


/* These marker codes are exported since applications and data source modules
 * are likely to want to use them.
 */

#define JPEG_RST0       0xD0    /* RST0 marker code */
#define JPEG_EOI        0xD9    /* EOI marker code */
#define JPEG_APP0       0xE0    /* APP0 marker code */
#define JPEG_COM        0xFE    /* COM marker code */


/* If we have a brain-damaged compiler that emits warnings (or worse, errors)
 * for structure definitions that are never filled in, keep it quiet by
 * supplying dummy definitions for the various substructures.
 */

#ifdef INCOMPLETE_TYPES_BROKEN
#ifndef JPEG_INTERNALS          /* will be defined in jpegint.h */
struct jvirt_sarray_control { long dummy; };
struct jvirt_barray_control { long dummy; };
struct jpeg_comp_master { long dummy; };
struct jpeg_c_main_controller { long dummy; };
struct jpeg_c_prep_controller { long dummy; };
struct jpeg_c_coef_controller { long dummy; };
struct jpeg_marker_writer { long dummy; };
struct jpeg_color_converter { long dummy; };
struct jpeg_downsampler { long dummy; };
struct jpeg_forward_dct { long dummy; };
struct jpeg_entropy_encoder { long dummy; };
struct jpeg_decomp_master { long dummy; };
struct jpeg_d_main_controller { long dummy; };
struct jpeg_d_coef_controller { long dummy; };
struct jpeg_d_post_controller { long dummy; };
struct jpeg_input_controller { long dummy; };
struct jpeg_marker_reader { long dummy; };
struct jpeg_entropy_decoder { long dummy; };
struct jpeg_inverse_dct { long dummy; };
struct jpeg_upsampler { long dummy; };
struct jpeg_color_deconverter { long dummy; };
struct jpeg_color_quantizer { long dummy; };
#endif /* JPEG_INTERNALS */
#endif /* INCOMPLETE_TYPES_BROKEN */


/*
 * The JPEG library modules define JPEG_INTERNALS before including this file.
 * The internal structure declarations are read only when that is true.
 * Applications using the library should not include jpegint.h, but may wish
 * to include jerror.h.
 */

#ifdef JPEG_INTERNALS
#include "jpegint.h"            /* fetch private declarations */
#include "jerror.h"             /* fetch error codes too */
#endif

#ifdef __cplusplus
#ifndef DONT_USE_EXTERN_C
}
#endif
#endif

#endif /* JPEGLIB_H */<|MERGE_RESOLUTION|>--- conflicted
+++ resolved
@@ -5,17 +5,12 @@
  * Copyright (C) 1991-1998, Thomas G. Lane.
  * Modified 2002-2009 by Guido Vollbeding.
  * libjpeg-turbo Modifications:
-<<<<<<< HEAD
- * Copyright (C) 2009-2011, 2013-2014, D. R. Commander.
+ * Copyright (C) 2009-2011, 2013-2014, 2016, D. R. Commander.
+ * Copyright (C) 2015, Google, Inc.
  * mozjpeg Modifications:
  * Copyright (C) 2014, Mozilla Corporation.
- * For conditions of distribution and use, see the accompanying README file.
-=======
- * Copyright (C) 2009-2011, 2013-2014, 2016, D. R. Commander.
- * Copyright (C) 2015, Google, Inc.
  * For conditions of distribution and use, see the accompanying README.ijg
  * file.
->>>>>>> 346837ca
  *
  * This file defines the application interface for the JPEG library.
  * Most applications using the library need only include this file,
@@ -971,16 +966,10 @@
 
 #if JPEG_LIB_VERSION >= 80 || defined(MEM_SRCDST_SUPPORTED)
 /* Data source and destination managers: memory buffers. */
-<<<<<<< HEAD
-EXTERN(void) jpeg_mem_dest (j_compress_ptr cinfo, unsigned char ** outbuffer,
-                            unsigned long * outsize);
-EXTERN(void) jpeg_mem_src (j_decompress_ptr cinfo, const unsigned char * inbuffer,
-=======
 EXTERN(void) jpeg_mem_dest (j_compress_ptr cinfo, unsigned char **outbuffer,
                             unsigned long *outsize);
 EXTERN(void) jpeg_mem_src (j_decompress_ptr cinfo,
                            const unsigned char *inbuffer,
->>>>>>> 346837ca
                            unsigned long insize);
 #endif
 
@@ -1095,13 +1084,8 @@
 /* Read or write raw DCT coefficients --- useful for lossless transcoding. */
 EXTERN(jvirt_barray_ptr *) jpeg_read_coefficients (j_decompress_ptr cinfo);
 EXTERN(void) jpeg_write_coefficients (j_compress_ptr cinfo,
-<<<<<<< HEAD
-                                      jvirt_barray_ptr * coef_arrays);
+                                      jvirt_barray_ptr *coef_arrays);
 EXTERN(void) jpeg_copy_critical_parameters (const j_decompress_ptr srcinfo,
-=======
-                                      jvirt_barray_ptr *coef_arrays);
-EXTERN(void) jpeg_copy_critical_parameters (j_decompress_ptr srcinfo,
->>>>>>> 346837ca
                                             j_compress_ptr dstinfo);
 
 /* If you choose to abort compression or decompression before completing
