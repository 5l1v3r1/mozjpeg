/*
 * jchuff.c
 *
 * This file was part of the Independent JPEG Group's software:
 * Copyright (C) 1991-1997, Thomas G. Lane.
 * libjpeg-turbo Modifications:
<<<<<<< HEAD
 * Copyright (C) 2009-2011, 2014-2015 D. R. Commander.
=======
 * Copyright (C) 2009-2011, 2014-2016 D. R. Commander.
>>>>>>> eb7962a0
 * For conditions of distribution and use, see the accompanying README file.
 *
 * This file contains Huffman entropy encoding routines.
 *
 * Much of the complexity here has to do with supporting output suspension.
 * If the data destination module demands suspension, we want to be able to
 * back up to the start of the current MCU.  To do this, we copy state
 * variables into local working storage, and update them back to the
 * permanent JPEG objects only upon successful completion of an MCU.
 */

#define JPEG_INTERNALS
#include "jinclude.h"
#include "jpeglib.h"
#include "jchuff.h"             /* Declarations shared with jcphuff.c */
#include "jconfigint.h"
#include <limits.h>

/*
 * NOTE: If USE_CLZ_INTRINSIC is defined, then clz/bsr instructions will be
 * used for bit counting rather than the lookup table.  This will reduce the
 * memory footprint by 64k, which is important for some mobile applications
 * that create many isolated instances of libjpeg-turbo (web browsers, for
 * instance.)  This may improve performance on some mobile platforms as well.
 * This feature is enabled by default only on ARM processors, because some x86
 * chips have a slow implementation of bsr, and the use of clz/bsr cannot be
 * shown to have a significant performance impact even on the x86 chips that
 * have a fast implementation of it.  When building for ARMv6, you can
 * explicitly disable the use of clz/bsr by adding -mthumb to the compiler
 * flags (this defines __thumb__).
 */

/* NOTE: Both GCC and Clang define __GNUC__ */
#if defined __GNUC__ && (defined __arm__ || defined __aarch64__)
#if !defined __thumb__ || defined __thumb2__
#define USE_CLZ_INTRINSIC
#endif
#endif

#ifdef USE_CLZ_INTRINSIC
#define JPEG_NBITS_NONZERO(x) (32 - __builtin_clz(x))
#define JPEG_NBITS(x) (x ? JPEG_NBITS_NONZERO(x) : 0)
#else
#include "jpeg_nbits_table.h"
#define JPEG_NBITS(x) (jpeg_nbits_table[x])
#define JPEG_NBITS_NONZERO(x) JPEG_NBITS(x)
#endif

#ifndef min
 #define min(a,b) ((a)<(b)?(a):(b))
#endif


/* Expanded entropy encoder object for Huffman encoding.
 *
 * The savable_state subrecord contains fields that change within an MCU,
 * but must not be updated permanently until we complete the MCU.
 */

typedef struct {
  size_t put_buffer;            /* current bit-accumulation buffer */
  int put_bits;                 /* # of bits now in it */
  int last_dc_val[MAX_COMPS_IN_SCAN]; /* last DC coef for each component */
} savable_state;

/* This macro is to work around compilers with missing or broken
 * structure assignment.  You'll need to fix this code if you have
 * such a compiler and you change MAX_COMPS_IN_SCAN.
 */

#ifndef NO_STRUCT_ASSIGN
#define ASSIGN_STATE(dest,src)  ((dest) = (src))
#else
#if MAX_COMPS_IN_SCAN == 4
#define ASSIGN_STATE(dest,src)  \
        ((dest).put_buffer = (src).put_buffer, \
         (dest).put_bits = (src).put_bits, \
         (dest).last_dc_val[0] = (src).last_dc_val[0], \
         (dest).last_dc_val[1] = (src).last_dc_val[1], \
         (dest).last_dc_val[2] = (src).last_dc_val[2], \
         (dest).last_dc_val[3] = (src).last_dc_val[3])
#endif
#endif


typedef struct {
  struct jpeg_entropy_encoder pub; /* public fields */

  savable_state saved;          /* Bit buffer & DC state at start of MCU */

  /* These fields are NOT loaded into local working state. */
  unsigned int restarts_to_go;  /* MCUs left in this restart interval */
  int next_restart_num;         /* next restart number to write (0-7) */

  /* Pointers to derived tables (these workspaces have image lifespan) */
  c_derived_tbl * dc_derived_tbls[NUM_HUFF_TBLS];
  c_derived_tbl * ac_derived_tbls[NUM_HUFF_TBLS];

#ifdef ENTROPY_OPT_SUPPORTED    /* Statistics tables for optimization */
  long * dc_count_ptrs[NUM_HUFF_TBLS];
  long * ac_count_ptrs[NUM_HUFF_TBLS];
#endif
} huff_entropy_encoder;

typedef huff_entropy_encoder * huff_entropy_ptr;

/* Working state while writing an MCU.
 * This struct contains all the fields that are needed by subroutines.
 */

typedef struct {
  JOCTET * next_output_byte;    /* => next byte to write in buffer */
  size_t free_in_buffer;        /* # of byte spaces remaining in buffer */
  savable_state cur;            /* Current bit buffer & DC state */
  j_compress_ptr cinfo;         /* dump_buffer needs access to this */
} working_state;


/* Forward declarations */
METHODDEF(boolean) encode_mcu_huff (j_compress_ptr cinfo, JBLOCKROW *MCU_data);
METHODDEF(void) finish_pass_huff (j_compress_ptr cinfo);
#ifdef ENTROPY_OPT_SUPPORTED
METHODDEF(boolean) encode_mcu_gather (j_compress_ptr cinfo,
                                      JBLOCKROW *MCU_data);
METHODDEF(void) finish_pass_gather (j_compress_ptr cinfo);
#endif


/*
 * Initialize for a Huffman-compressed scan.
 * If gather_statistics is TRUE, we do not output anything during the scan,
 * just count the Huffman symbols used and generate Huffman code tables.
 */

METHODDEF(void)
start_pass_huff (j_compress_ptr cinfo, boolean gather_statistics)
{
  huff_entropy_ptr entropy = (huff_entropy_ptr) cinfo->entropy;
  int ci, dctbl, actbl;
  jpeg_component_info * compptr;

  if (gather_statistics) {
#ifdef ENTROPY_OPT_SUPPORTED
    entropy->pub.encode_mcu = encode_mcu_gather;
    entropy->pub.finish_pass = finish_pass_gather;
#else
    ERREXIT(cinfo, JERR_NOT_COMPILED);
#endif
  } else {
    entropy->pub.encode_mcu = encode_mcu_huff;
    entropy->pub.finish_pass = finish_pass_huff;
  }

  for (ci = 0; ci < cinfo->comps_in_scan; ci++) {
    compptr = cinfo->cur_comp_info[ci];
    dctbl = compptr->dc_tbl_no;
    actbl = compptr->ac_tbl_no;
    if (gather_statistics) {
#ifdef ENTROPY_OPT_SUPPORTED
      /* Check for invalid table indexes */
      /* (make_c_derived_tbl does this in the other path) */
      if (dctbl < 0 || dctbl >= NUM_HUFF_TBLS)
        ERREXIT1(cinfo, JERR_NO_HUFF_TABLE, dctbl);
      if (actbl < 0 || actbl >= NUM_HUFF_TBLS)
        ERREXIT1(cinfo, JERR_NO_HUFF_TABLE, actbl);
      /* Allocate and zero the statistics tables */
      /* Note that jpeg_gen_optimal_table expects 257 entries in each table! */
      if (entropy->dc_count_ptrs[dctbl] == NULL)
        entropy->dc_count_ptrs[dctbl] = (long *)
          (*cinfo->mem->alloc_small) ((j_common_ptr) cinfo, JPOOL_IMAGE,
                                      257 * sizeof(long));
      MEMZERO(entropy->dc_count_ptrs[dctbl], 257 * sizeof(long));
      if (entropy->ac_count_ptrs[actbl] == NULL)
        entropy->ac_count_ptrs[actbl] = (long *)
          (*cinfo->mem->alloc_small) ((j_common_ptr) cinfo, JPOOL_IMAGE,
                                      257 * sizeof(long));
      MEMZERO(entropy->ac_count_ptrs[actbl], 257 * sizeof(long));
#endif
    } else {
      /* Compute derived values for Huffman tables */
      /* We may do this more than once for a table, but it's not expensive */
      jpeg_make_c_derived_tbl(cinfo, TRUE, dctbl,
                              & entropy->dc_derived_tbls[dctbl]);
      jpeg_make_c_derived_tbl(cinfo, FALSE, actbl,
                              & entropy->ac_derived_tbls[actbl]);
    }
    /* Initialize DC predictions to 0 */
    entropy->saved.last_dc_val[ci] = 0;
  }

  /* Initialize bit buffer to empty */
  entropy->saved.put_buffer = 0;
  entropy->saved.put_bits = 0;

  /* Initialize restart stuff */
  entropy->restarts_to_go = cinfo->restart_interval;
  entropy->next_restart_num = 0;
}


/*
 * Compute the derived values for a Huffman table.
 * This routine also performs some validation checks on the table.
 *
 * Note this is also used by jcphuff.c.
 */

GLOBAL(void)
jpeg_make_c_derived_tbl (j_compress_ptr cinfo, boolean isDC, int tblno,
                         c_derived_tbl ** pdtbl)
{
  JHUFF_TBL *htbl;
  c_derived_tbl *dtbl;
  int p, i, l, lastp, si, maxsymbol;
  char huffsize[257];
  unsigned int huffcode[257];
  unsigned int code;

  /* Note that huffsize[] and huffcode[] are filled in code-length order,
   * paralleling the order of the symbols themselves in htbl->huffval[].
   */

  /* Find the input Huffman table */
  if (tblno < 0 || tblno >= NUM_HUFF_TBLS)
    ERREXIT1(cinfo, JERR_NO_HUFF_TABLE, tblno);
  htbl =
    isDC ? cinfo->dc_huff_tbl_ptrs[tblno] : cinfo->ac_huff_tbl_ptrs[tblno];
  if (htbl == NULL)
    ERREXIT1(cinfo, JERR_NO_HUFF_TABLE, tblno);

  /* Allocate a workspace if we haven't already done so. */
  if (*pdtbl == NULL)
    *pdtbl = (c_derived_tbl *)
      (*cinfo->mem->alloc_small) ((j_common_ptr) cinfo, JPOOL_IMAGE,
                                  sizeof(c_derived_tbl));
  dtbl = *pdtbl;

  /* Figure C.1: make table of Huffman code length for each symbol */

  p = 0;
  for (l = 1; l <= 16; l++) {
    i = (int) htbl->bits[l];
    if (i < 0 || p + i > 256)   /* protect against table overrun */
      ERREXIT(cinfo, JERR_BAD_HUFF_TABLE);
    while (i--)
      huffsize[p++] = (char) l;
  }
  huffsize[p] = 0;
  lastp = p;

  /* Figure C.2: generate the codes themselves */
  /* We also validate that the counts represent a legal Huffman code tree. */

  code = 0;
  si = huffsize[0];
  p = 0;
  while (huffsize[p]) {
    while (((int) huffsize[p]) == si) {
      huffcode[p++] = code;
      code++;
    }
    /* code is now 1 more than the last code used for codelength si; but
     * it must still fit in si bits, since no code is allowed to be all ones.
     */
    if (((INT32) code) >= (((INT32) 1) << si))
      ERREXIT(cinfo, JERR_BAD_HUFF_TABLE);
    code <<= 1;
    si++;
  }

  /* Figure C.3: generate encoding tables */
  /* These are code and size indexed by symbol value */

  /* Set all codeless symbols to have code length 0;
   * this lets us detect duplicate VAL entries here, and later
   * allows emit_bits to detect any attempt to emit such symbols.
   */
  MEMZERO(dtbl->ehufsi, sizeof(dtbl->ehufsi));

  /* This is also a convenient place to check for out-of-range
   * and duplicated VAL entries.  We allow 0..255 for AC symbols
   * but only 0..15 for DC.  (We could constrain them further
   * based on data depth and mode, but this seems enough.)
   */
  maxsymbol = isDC ? 15 : 255;

  for (p = 0; p < lastp; p++) {
    i = htbl->huffval[p];
    if (i < 0 || i > maxsymbol || dtbl->ehufsi[i])
      ERREXIT(cinfo, JERR_BAD_HUFF_TABLE);
    dtbl->ehufco[i] = huffcode[p];
    dtbl->ehufsi[i] = huffsize[p];
  }
}


/* Outputting bytes to the file */

/* Emit a byte, taking 'action' if must suspend. */
#define emit_byte(state,val,action)  \
        { *(state)->next_output_byte++ = (JOCTET) (val);  \
          if (--(state)->free_in_buffer == 0)  \
            if (! dump_buffer(state))  \
              { action; } }


LOCAL(boolean)
dump_buffer (working_state * state)
/* Empty the output buffer; return TRUE if successful, FALSE if must suspend */
{
  struct jpeg_destination_mgr * dest = state->cinfo->dest;

  if (! (*dest->empty_output_buffer) (state->cinfo))
    return FALSE;
  /* After a successful buffer dump, must reset buffer pointers */
  state->next_output_byte = dest->next_output_byte;
  state->free_in_buffer = dest->free_in_buffer;
  return TRUE;
}


/* Outputting bits to the file */

/* These macros perform the same task as the emit_bits() function in the
 * original libjpeg code.  In addition to reducing overhead by explicitly
 * inlining the code, additional performance is achieved by taking into
 * account the size of the bit buffer and waiting until it is almost full
 * before emptying it.  This mostly benefits 64-bit platforms, since 6
 * bytes can be stored in a 64-bit bit buffer before it has to be emptied.
 */

#define EMIT_BYTE() { \
  JOCTET c; \
  put_bits -= 8; \
  c = (JOCTET)GETJOCTET(put_buffer >> put_bits); \
  *buffer++ = c; \
  if (c == 0xFF)  /* need to stuff a zero byte? */ \
    *buffer++ = 0; \
 }

#define PUT_BITS(code, size) { \
  put_bits += size; \
  put_buffer = (put_buffer << size) | code; \
}

#define CHECKBUF15() { \
  if (put_bits > 15) { \
    EMIT_BYTE() \
    EMIT_BYTE() \
  } \
}

#define CHECKBUF31() { \
  if (put_bits > 31) { \
    EMIT_BYTE() \
    EMIT_BYTE() \
    EMIT_BYTE() \
    EMIT_BYTE() \
  } \
}

#define CHECKBUF47() { \
  if (put_bits > 47) { \
    EMIT_BYTE() \
    EMIT_BYTE() \
    EMIT_BYTE() \
    EMIT_BYTE() \
    EMIT_BYTE() \
    EMIT_BYTE() \
  } \
}

#if !defined(_WIN32) && !defined(SIZEOF_SIZE_T)
#error Cannot determine word size
#endif

#if SIZEOF_SIZE_T==8 || defined(_WIN64)

#define EMIT_BITS(code, size) { \
  CHECKBUF47() \
  PUT_BITS(code, size) \
}

#define EMIT_CODE(code, size) { \
  temp2 &= (((INT32) 1)<<nbits) - 1; \
  CHECKBUF31() \
  PUT_BITS(code, size) \
  PUT_BITS(temp2, nbits) \
 }

#else

#define EMIT_BITS(code, size) { \
  PUT_BITS(code, size) \
  CHECKBUF15() \
}

#define EMIT_CODE(code, size) { \
  temp2 &= (((INT32) 1)<<nbits) - 1; \
  PUT_BITS(code, size) \
  CHECKBUF15() \
  PUT_BITS(temp2, nbits) \
  CHECKBUF15() \
 }

#endif


/* Although it is exceedingly rare, it is possible for a Huffman-encoded
 * coefficient block to be larger than the 128-byte unencoded block.  For each
 * of the 64 coefficients, PUT_BITS is invoked twice, and each invocation can
 * theoretically store 16 bits (for a maximum of 2048 bits or 256 bytes per
 * encoded block.)  If, for instance, one artificially sets the AC
 * coefficients to alternating values of 32767 and -32768 (using the JPEG
 * scanning order-- 1, 8, 16, etc.), then this will produce an encoded block
 * larger than 200 bytes.
 */
#define BUFSIZE (DCTSIZE2 * 4)

#define LOAD_BUFFER() { \
  if (state->free_in_buffer < BUFSIZE) { \
    localbuf = 1; \
    buffer = _buffer; \
  } \
  else buffer = state->next_output_byte; \
 }

#define STORE_BUFFER() { \
  if (localbuf) { \
    bytes = buffer - _buffer; \
    buffer = _buffer; \
    while (bytes > 0) { \
      bytestocopy = min(bytes, state->free_in_buffer); \
      MEMCOPY(state->next_output_byte, buffer, bytestocopy); \
      state->next_output_byte += bytestocopy; \
      buffer += bytestocopy; \
      state->free_in_buffer -= bytestocopy; \
      if (state->free_in_buffer == 0) \
        if (! dump_buffer(state)) return FALSE; \
      bytes -= bytestocopy; \
    } \
  } \
  else { \
    state->free_in_buffer -= (buffer - state->next_output_byte); \
    state->next_output_byte = buffer; \
  } \
 }


LOCAL(boolean)
flush_bits (working_state * state)
{
  JOCTET _buffer[BUFSIZE], *buffer;
  size_t put_buffer;  int put_bits;
  size_t bytes, bytestocopy;  int localbuf = 0;

  put_buffer = state->cur.put_buffer;
  put_bits = state->cur.put_bits;
  LOAD_BUFFER()

  /* fill any partial byte with ones */
  PUT_BITS(0x7F, 7)
  while (put_bits >= 8) EMIT_BYTE()

  state->cur.put_buffer = 0;    /* and reset bit-buffer to empty */
  state->cur.put_bits = 0;
  STORE_BUFFER()

  return TRUE;
}


/* Encode a single block's worth of coefficients */

LOCAL(boolean)
encode_one_block (working_state * state, JCOEFPTR block, int last_dc_val,
                  c_derived_tbl *dctbl, c_derived_tbl *actbl)
{
  int temp, temp2, temp3;
  int nbits;
  int r, code, size;
  JOCTET _buffer[BUFSIZE], *buffer;
  size_t put_buffer;  int put_bits;
  int code_0xf0 = actbl->ehufco[0xf0], size_0xf0 = actbl->ehufsi[0xf0];
  size_t bytes, bytestocopy;  int localbuf = 0;

  put_buffer = state->cur.put_buffer;
  put_bits = state->cur.put_bits;
  LOAD_BUFFER()

  /* Encode the DC coefficient difference per section F.1.2.1 */

  temp = temp2 = block[0] - last_dc_val;

 /* This is a well-known technique for obtaining the absolute value without a
  * branch.  It is derived from an assembly language technique presented in
  * "How to Optimize for the Pentium Processors", Copyright (c) 1996, 1997 by
  * Agner Fog.
  */
  temp3 = temp >> (CHAR_BIT * sizeof(int) - 1);
  temp ^= temp3;
  temp -= temp3;

  /* For a negative input, want temp2 = bitwise complement of abs(input) */
  /* This code assumes we are on a two's complement machine */
  temp2 += temp3;

  /* Find the number of bits needed for the magnitude of the coefficient */
  nbits = JPEG_NBITS(temp);

  /* Emit the Huffman-coded symbol for the number of bits */
  code = dctbl->ehufco[nbits];
  size = dctbl->ehufsi[nbits];
  EMIT_BITS(code, size)

  /* Mask off any extra bits in code */
  temp2 &= (((INT32) 1)<<nbits) - 1;

  /* Emit that number of bits of the value, if positive, */
  /* or the complement of its magnitude, if negative. */
  EMIT_BITS(temp2, nbits)

  /* Encode the AC coefficients per section F.1.2.2 */

  r = 0;                        /* r = run length of zeros */

/* Manually unroll the k loop to eliminate the counter variable.  This
 * improves performance greatly on systems with a limited number of
 * registers (such as x86.)
 */
#define kloop(jpeg_natural_order_of_k) {  \
  if ((temp = block[jpeg_natural_order_of_k]) == 0) { \
    r++; \
  } else { \
    temp2 = temp; \
    /* Branch-less absolute value, bitwise complement, etc., same as above */ \
    temp3 = temp >> (CHAR_BIT * sizeof(int) - 1); \
    temp ^= temp3; \
    temp -= temp3; \
    temp2 += temp3; \
    nbits = JPEG_NBITS_NONZERO(temp); \
    /* if run length > 15, must emit special run-length-16 codes (0xF0) */ \
    while (r > 15) { \
      EMIT_BITS(code_0xf0, size_0xf0) \
      r -= 16; \
    } \
    /* Emit Huffman symbol for run length / number of bits */ \
    temp3 = (r << 4) + nbits;  \
    code = actbl->ehufco[temp3]; \
    size = actbl->ehufsi[temp3]; \
    EMIT_CODE(code, size) \
    r = 0;  \
  } \
}

  /* One iteration for each value in jpeg_natural_order[] */
  kloop(1);   kloop(8);   kloop(16);  kloop(9);   kloop(2);   kloop(3);
  kloop(10);  kloop(17);  kloop(24);  kloop(32);  kloop(25);  kloop(18);
  kloop(11);  kloop(4);   kloop(5);   kloop(12);  kloop(19);  kloop(26);
  kloop(33);  kloop(40);  kloop(48);  kloop(41);  kloop(34);  kloop(27);
  kloop(20);  kloop(13);  kloop(6);   kloop(7);   kloop(14);  kloop(21);
  kloop(28);  kloop(35);  kloop(42);  kloop(49);  kloop(56);  kloop(57);
  kloop(50);  kloop(43);  kloop(36);  kloop(29);  kloop(22);  kloop(15);
  kloop(23);  kloop(30);  kloop(37);  kloop(44);  kloop(51);  kloop(58);
  kloop(59);  kloop(52);  kloop(45);  kloop(38);  kloop(31);  kloop(39);
  kloop(46);  kloop(53);  kloop(60);  kloop(61);  kloop(54);  kloop(47);
  kloop(55);  kloop(62);  kloop(63);

  /* If the last coef(s) were zero, emit an end-of-block code */
  if (r > 0) {
    code = actbl->ehufco[0];
    size = actbl->ehufsi[0];
    EMIT_BITS(code, size)
  }

  state->cur.put_buffer = put_buffer;
  state->cur.put_bits = put_bits;
  STORE_BUFFER()

  return TRUE;
}


/*
 * Emit a restart marker & resynchronize predictions.
 */

LOCAL(boolean)
emit_restart (working_state * state, int restart_num)
{
  int ci;

  if (! flush_bits(state))
    return FALSE;

  emit_byte(state, 0xFF, return FALSE);
  emit_byte(state, JPEG_RST0 + restart_num, return FALSE);

  /* Re-initialize DC predictions to 0 */
  for (ci = 0; ci < state->cinfo->comps_in_scan; ci++)
    state->cur.last_dc_val[ci] = 0;

  /* The restart counter is not updated until we successfully write the MCU. */

  return TRUE;
}


/*
 * Encode and output one MCU's worth of Huffman-compressed coefficients.
 */

METHODDEF(boolean)
encode_mcu_huff (j_compress_ptr cinfo, JBLOCKROW *MCU_data)
{
  huff_entropy_ptr entropy = (huff_entropy_ptr) cinfo->entropy;
  working_state state;
  int blkn, ci;
  jpeg_component_info * compptr;

  /* Load up working state */
  state.next_output_byte = cinfo->dest->next_output_byte;
  state.free_in_buffer = cinfo->dest->free_in_buffer;
  ASSIGN_STATE(state.cur, entropy->saved);
  state.cinfo = cinfo;

  /* Emit restart marker if needed */
  if (cinfo->restart_interval) {
    if (entropy->restarts_to_go == 0)
      if (! emit_restart(&state, entropy->next_restart_num))
        return FALSE;
  }

  /* Encode the MCU data blocks */
  for (blkn = 0; blkn < cinfo->blocks_in_MCU; blkn++) {
    ci = cinfo->MCU_membership[blkn];
    compptr = cinfo->cur_comp_info[ci];
    if (! encode_one_block(&state,
                           MCU_data[blkn][0], state.cur.last_dc_val[ci],
                           entropy->dc_derived_tbls[compptr->dc_tbl_no],
                           entropy->ac_derived_tbls[compptr->ac_tbl_no]))
      return FALSE;
    /* Update last_dc_val */
    state.cur.last_dc_val[ci] = MCU_data[blkn][0][0];
  }

  /* Completed MCU, so update state */
  cinfo->dest->next_output_byte = state.next_output_byte;
  cinfo->dest->free_in_buffer = state.free_in_buffer;
  ASSIGN_STATE(entropy->saved, state.cur);

  /* Update restart-interval state too */
  if (cinfo->restart_interval) {
    if (entropy->restarts_to_go == 0) {
      entropy->restarts_to_go = cinfo->restart_interval;
      entropy->next_restart_num++;
      entropy->next_restart_num &= 7;
    }
    entropy->restarts_to_go--;
  }

  return TRUE;
}


/*
 * Finish up at the end of a Huffman-compressed scan.
 */

METHODDEF(void)
finish_pass_huff (j_compress_ptr cinfo)
{
  huff_entropy_ptr entropy = (huff_entropy_ptr) cinfo->entropy;
  working_state state;

  /* Load up working state ... flush_bits needs it */
  state.next_output_byte = cinfo->dest->next_output_byte;
  state.free_in_buffer = cinfo->dest->free_in_buffer;
  ASSIGN_STATE(state.cur, entropy->saved);
  state.cinfo = cinfo;

  /* Flush out the last data */
  if (! flush_bits(&state))
    ERREXIT(cinfo, JERR_CANT_SUSPEND);

  /* Update state */
  cinfo->dest->next_output_byte = state.next_output_byte;
  cinfo->dest->free_in_buffer = state.free_in_buffer;
  ASSIGN_STATE(entropy->saved, state.cur);
}


/*
 * Huffman coding optimization.
 *
 * We first scan the supplied data and count the number of uses of each symbol
 * that is to be Huffman-coded. (This process MUST agree with the code above.)
 * Then we build a Huffman coding tree for the observed counts.
 * Symbols which are not needed at all for the particular image are not
 * assigned any code, which saves space in the DHT marker as well as in
 * the compressed data.
 */

#ifdef ENTROPY_OPT_SUPPORTED


/* Process a single block's worth of coefficients */

LOCAL(void)
htest_one_block (j_compress_ptr cinfo, JCOEFPTR block, int last_dc_val,
                 long dc_counts[], long ac_counts[])
{
  register int temp;
  register int nbits;
  register int k, r;

  /* Encode the DC coefficient difference per section F.1.2.1 */

  temp = block[0] - last_dc_val;
  if (temp < 0)
    temp = -temp;

  /* Find the number of bits needed for the magnitude of the coefficient */
  nbits = 0;
  while (temp) {
    nbits++;
    temp >>= 1;
  }
  /* Check for out-of-range coefficient values.
   * Since we're encoding a difference, the range limit is twice as much.
   */
  if (nbits > MAX_COEF_BITS+1)
    ERREXIT(cinfo, JERR_BAD_DCT_COEF);

  /* Count the Huffman symbol for the number of bits */
  dc_counts[nbits]++;

  /* Encode the AC coefficients per section F.1.2.2 */

  r = 0;                        /* r = run length of zeros */

  for (k = 1; k < DCTSIZE2; k++) {
    if ((temp = block[jpeg_natural_order[k]]) == 0) {
      r++;
    } else {
      /* if run length > 15, must emit special run-length-16 codes (0xF0) */
      while (r > 15) {
        ac_counts[0xF0]++;
        r -= 16;
      }

      /* Find the number of bits needed for the magnitude of the coefficient */
      if (temp < 0)
        temp = -temp;

      /* Find the number of bits needed for the magnitude of the coefficient */
      nbits = 1;                /* there must be at least one 1 bit */
      while ((temp >>= 1))
        nbits++;
      /* Check for out-of-range coefficient values */
      if (nbits > MAX_COEF_BITS)
        ERREXIT(cinfo, JERR_BAD_DCT_COEF);

      /* Count Huffman symbol for run length / number of bits */
      ac_counts[(r << 4) + nbits]++;

      r = 0;
    }
  }

  /* If the last coef(s) were zero, emit an end-of-block code */
  if (r > 0)
    ac_counts[0]++;
}


/*
 * Trial-encode one MCU's worth of Huffman-compressed coefficients.
 * No data is actually output, so no suspension return is possible.
 */

METHODDEF(boolean)
encode_mcu_gather (j_compress_ptr cinfo, JBLOCKROW *MCU_data)
{
  huff_entropy_ptr entropy = (huff_entropy_ptr) cinfo->entropy;
  int blkn, ci;
  jpeg_component_info * compptr;

  /* Take care of restart intervals if needed */
  if (cinfo->restart_interval) {
    if (entropy->restarts_to_go == 0) {
      /* Re-initialize DC predictions to 0 */
      for (ci = 0; ci < cinfo->comps_in_scan; ci++)
        entropy->saved.last_dc_val[ci] = 0;
      /* Update restart state */
      entropy->restarts_to_go = cinfo->restart_interval;
    }
    entropy->restarts_to_go--;
  }

  for (blkn = 0; blkn < cinfo->blocks_in_MCU; blkn++) {
    ci = cinfo->MCU_membership[blkn];
    compptr = cinfo->cur_comp_info[ci];
    htest_one_block(cinfo, MCU_data[blkn][0], entropy->saved.last_dc_val[ci],
                    entropy->dc_count_ptrs[compptr->dc_tbl_no],
                    entropy->ac_count_ptrs[compptr->ac_tbl_no]);
    entropy->saved.last_dc_val[ci] = MCU_data[blkn][0][0];
  }

  return TRUE;
}


/*
 * Generate the best Huffman code table for the given counts, fill htbl.
 * Note this is also used by jcphuff.c.
 *
 * The JPEG standard requires that no symbol be assigned a codeword of all
 * one bits (so that padding bits added at the end of a compressed segment
 * can't look like a valid code).  Because of the canonical ordering of
 * codewords, this just means that there must be an unused slot in the
 * longest codeword length category.  Section K.2 of the JPEG spec suggests
 * reserving such a slot by pretending that symbol 256 is a valid symbol
 * with count 1.  In theory that's not optimal; giving it count zero but
 * including it in the symbol set anyway should give a better Huffman code.
 * But the theoretically better code actually seems to come out worse in
 * practice, because it produces more all-ones bytes (which incur stuffed
 * zero bytes in the final file).  In any case the difference is tiny.
 *
 * The JPEG standard requires Huffman codes to be no more than 16 bits long.
 * If some symbols have a very small but nonzero probability, the Huffman tree
 * must be adjusted to meet the code length restriction.  We currently use
 * the adjustment method suggested in JPEG section K.2.  This method is *not*
 * optimal; it may not choose the best possible limited-length code.  But
 * typically only very-low-frequency symbols will be given less-than-optimal
 * lengths, so the code is almost optimal.  Experimental comparisons against
 * an optimal limited-length-code algorithm indicate that the difference is
 * microscopic --- usually less than a hundredth of a percent of total size.
 * So the extra complexity of an optimal algorithm doesn't seem worthwhile.
 */

GLOBAL(void)
jpeg_gen_optimal_table (j_compress_ptr cinfo, JHUFF_TBL * htbl, long freq[])
{
#define MAX_CLEN 32             /* assumed maximum initial code length */
  UINT8 bits[MAX_CLEN+1];       /* bits[k] = # of symbols with code length k */
  int codesize[257];            /* codesize[k] = code length of symbol k */
  int others[257];              /* next symbol in current branch of tree */
  int c1, c2;
  int p, i, j;
  long v;

  /* This algorithm is explained in section K.2 of the JPEG standard */

  MEMZERO(bits, sizeof(bits));
  MEMZERO(codesize, sizeof(codesize));
  for (i = 0; i < 257; i++)
    others[i] = -1;             /* init links to empty */

  freq[256] = 1;                /* make sure 256 has a nonzero count */
  /* Including the pseudo-symbol 256 in the Huffman procedure guarantees
   * that no real symbol is given code-value of all ones, because 256
   * will be placed last in the largest codeword category.
   */

  /* Huffman's basic algorithm to assign optimal code lengths to symbols */

  for (;;) {
    /* Find the smallest nonzero frequency, set c1 = its symbol */
    /* In case of ties, take the larger symbol number */
    c1 = -1;
    v = 1000000000L;
    for (i = 0; i <= 256; i++) {
      if (freq[i] && freq[i] <= v) {
        v = freq[i];
        c1 = i;
      }
    }

    /* Find the next smallest nonzero frequency, set c2 = its symbol */
    /* In case of ties, take the larger symbol number */
    c2 = -1;
    v = 1000000000L;
    for (i = 0; i <= 256; i++) {
      if (freq[i] && freq[i] <= v && i != c1) {
        v = freq[i];
        c2 = i;
      }
    }

    /* Done if we've merged everything into one frequency */
    if (c2 < 0)
      break;

    /* Else merge the two counts/trees */
    freq[c1] += freq[c2];
    freq[c2] = 0;

    /* Increment the codesize of everything in c1's tree branch */
    codesize[c1]++;
    while (others[c1] >= 0) {
      c1 = others[c1];
      codesize[c1]++;
    }

    others[c1] = c2;            /* chain c2 onto c1's tree branch */

    /* Increment the codesize of everything in c2's tree branch */
    codesize[c2]++;
    while (others[c2] >= 0) {
      c2 = others[c2];
      codesize[c2]++;
    }
  }

  /* Now count the number of symbols of each code length */
  for (i = 0; i <= 256; i++) {
    if (codesize[i]) {
      /* The JPEG standard seems to think that this can't happen, */
      /* but I'm paranoid... */
      if (codesize[i] > MAX_CLEN)
        ERREXIT(cinfo, JERR_HUFF_CLEN_OVERFLOW);

      bits[codesize[i]]++;
    }
  }

  /* JPEG doesn't allow symbols with code lengths over 16 bits, so if the pure
   * Huffman procedure assigned any such lengths, we must adjust the coding.
   * Here is what the JPEG spec says about how this next bit works:
   * Since symbols are paired for the longest Huffman code, the symbols are
   * removed from this length category two at a time.  The prefix for the pair
   * (which is one bit shorter) is allocated to one of the pair; then,
   * skipping the BITS entry for that prefix length, a code word from the next
   * shortest nonzero BITS entry is converted into a prefix for two code words
   * one bit longer.
   */

  for (i = MAX_CLEN; i > 16; i--) {
    while (bits[i] > 0) {
      j = i - 2;                /* find length of new prefix to be used */
      while (bits[j] == 0)
        j--;

      bits[i] -= 2;             /* remove two symbols */
      bits[i-1]++;              /* one goes in this length */
      bits[j+1] += 2;           /* two new symbols in this length */
      bits[j]--;                /* symbol of this length is now a prefix */
    }
  }

  /* Remove the count for the pseudo-symbol 256 from the largest codelength */
  while (bits[i] == 0)          /* find largest codelength still in use */
    i--;
  bits[i]--;

  /* Return final symbol counts (only for lengths 0..16) */
  MEMCOPY(htbl->bits, bits, sizeof(htbl->bits));

  /* Return a list of the symbols sorted by code length */
  /* It's not real clear to me why we don't need to consider the codelength
   * changes made above, but the JPEG spec seems to think this works.
   */
  p = 0;
  for (i = 1; i <= MAX_CLEN; i++) {
    for (j = 0; j <= 255; j++) {
      if (codesize[j] == i) {
        htbl->huffval[p] = (UINT8) j;
        p++;
      }
    }
  }

  /* Set sent_table FALSE so updated table will be written to JPEG file. */
  htbl->sent_table = FALSE;
}


/*
 * Finish up a statistics-gathering pass and create the new Huffman tables.
 */

METHODDEF(void)
finish_pass_gather (j_compress_ptr cinfo)
{
  huff_entropy_ptr entropy = (huff_entropy_ptr) cinfo->entropy;
  int ci, dctbl, actbl;
  jpeg_component_info * compptr;
  JHUFF_TBL **htblptr;
  boolean did_dc[NUM_HUFF_TBLS];
  boolean did_ac[NUM_HUFF_TBLS];

  /* It's important not to apply jpeg_gen_optimal_table more than once
   * per table, because it clobbers the input frequency counts!
   */
  MEMZERO(did_dc, sizeof(did_dc));
  MEMZERO(did_ac, sizeof(did_ac));

  for (ci = 0; ci < cinfo->comps_in_scan; ci++) {
    compptr = cinfo->cur_comp_info[ci];
    dctbl = compptr->dc_tbl_no;
    actbl = compptr->ac_tbl_no;
    if (! did_dc[dctbl]) {
      htblptr = & cinfo->dc_huff_tbl_ptrs[dctbl];
      if (*htblptr == NULL)
        *htblptr = jpeg_alloc_huff_table((j_common_ptr) cinfo);
      jpeg_gen_optimal_table(cinfo, *htblptr, entropy->dc_count_ptrs[dctbl]);
      did_dc[dctbl] = TRUE;
    }
    if (! did_ac[actbl]) {
      htblptr = & cinfo->ac_huff_tbl_ptrs[actbl];
      if (*htblptr == NULL)
        *htblptr = jpeg_alloc_huff_table((j_common_ptr) cinfo);
      jpeg_gen_optimal_table(cinfo, *htblptr, entropy->ac_count_ptrs[actbl]);
      did_ac[actbl] = TRUE;
    }
  }
}


#endif /* ENTROPY_OPT_SUPPORTED */


/*
 * Module initialization routine for Huffman entropy encoding.
 */

GLOBAL(void)
jinit_huff_encoder (j_compress_ptr cinfo)
{
  huff_entropy_ptr entropy;
  int i;

  entropy = (huff_entropy_ptr)
    (*cinfo->mem->alloc_small) ((j_common_ptr) cinfo, JPOOL_IMAGE,
                                sizeof(huff_entropy_encoder));
  cinfo->entropy = (struct jpeg_entropy_encoder *) entropy;
  entropy->pub.start_pass = start_pass_huff;

  /* Mark tables unallocated */
  for (i = 0; i < NUM_HUFF_TBLS; i++) {
    entropy->dc_derived_tbls[i] = entropy->ac_derived_tbls[i] = NULL;
#ifdef ENTROPY_OPT_SUPPORTED
    entropy->dc_count_ptrs[i] = entropy->ac_count_ptrs[i] = NULL;
#endif
  }
}<|MERGE_RESOLUTION|>--- conflicted
+++ resolved
@@ -4,11 +4,7 @@
  * This file was part of the Independent JPEG Group's software:
  * Copyright (C) 1991-1997, Thomas G. Lane.
  * libjpeg-turbo Modifications:
-<<<<<<< HEAD
- * Copyright (C) 2009-2011, 2014-2015 D. R. Commander.
-=======
  * Copyright (C) 2009-2011, 2014-2016 D. R. Commander.
->>>>>>> eb7962a0
  * For conditions of distribution and use, see the accompanying README file.
  *
  * This file contains Huffman entropy encoding routines.
