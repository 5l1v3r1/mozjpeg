/*
 * jchuff.c
 *
 * This file was part of the Independent JPEG Group's software:
 * Copyright (C) 1991-1997, Thomas G. Lane.
 * libjpeg-turbo Modifications:
 * Copyright (C) 2009-2011, D. R. Commander.
 * For conditions of distribution and use, see the accompanying README file.
 *
 * This file contains Huffman entropy encoding routines.
 *
 * Much of the complexity here has to do with supporting output suspension.
 * If the data destination module demands suspension, we want to be able to
 * back up to the start of the current MCU.  To do this, we copy state
 * variables into local working storage, and update them back to the
 * permanent JPEG objects only upon successful completion of an MCU.
 */

#define JPEG_INTERNALS
#include "jinclude.h"
#include "jpeglib.h"
#include "jchuff.h"		/* Declarations shared with jcphuff.c */
#include <limits.h>

<<<<<<< HEAD
/*
 * NOTE: If USE_CLZ_INTRINSIC is defined, then clz/bsr instructions will be
 * used for bit counting rather than the lookup table.  This will reduce the
 * memory footprint by 64k, which is important for some mobile applications
 * that create many isolated instances of libjpeg-turbo (web browsers, for
 * instance.)  This may improve performance on some mobile platforms as well.
 * This feature is enabled by default only on ARM processors, because some x86
 * chips have a slow implementation of bsr, and the use of clz/bsr cannot be
 * shown to have a significant performance impact even on the x86 chips that
 * have a fast implementation of it.  When building for ARMv6, you can
 * explicitly disable the use of clz/bsr by adding -mthumb to the compiler
 * flags (this defines __thumb__).
 */

/* NOTE: Both GCC and Clang define __GNUC__ */
#if defined __GNUC__ && defined __arm__
#if !defined __thumb__ || defined __thumb2__
#define USE_CLZ_INTRINSIC
#endif
#endif

#ifdef USE_CLZ_INTRINSIC
#define JPEG_NBITS_NONZERO(x) (32 - __builtin_clz(x))
#define JPEG_NBITS(x) (x ? JPEG_NBITS_NONZERO(x) : 0)
#else
static unsigned char jpeg_nbits_table[65536];
static int jpeg_nbits_table_init = 0;
#define JPEG_NBITS(x) (jpeg_nbits_table[x])
#define JPEG_NBITS_NONZERO(x) JPEG_NBITS(x)
#endif
=======
#include "jpeg_nbits_table.h"
>>>>>>> 1aa50b71

#ifndef min
 #define min(a,b) ((a)<(b)?(a):(b))
#endif


/* Expanded entropy encoder object for Huffman encoding.
 *
 * The savable_state subrecord contains fields that change within an MCU,
 * but must not be updated permanently until we complete the MCU.
 */

typedef struct {
  size_t put_buffer;		/* current bit-accumulation buffer */
  int put_bits;			/* # of bits now in it */
  int last_dc_val[MAX_COMPS_IN_SCAN]; /* last DC coef for each component */
} savable_state;

/* This macro is to work around compilers with missing or broken
 * structure assignment.  You'll need to fix this code if you have
 * such a compiler and you change MAX_COMPS_IN_SCAN.
 */

#ifndef NO_STRUCT_ASSIGN
#define ASSIGN_STATE(dest,src)  ((dest) = (src))
#else
#if MAX_COMPS_IN_SCAN == 4
#define ASSIGN_STATE(dest,src)  \
	((dest).put_buffer = (src).put_buffer, \
	 (dest).put_bits = (src).put_bits, \
	 (dest).last_dc_val[0] = (src).last_dc_val[0], \
	 (dest).last_dc_val[1] = (src).last_dc_val[1], \
	 (dest).last_dc_val[2] = (src).last_dc_val[2], \
	 (dest).last_dc_val[3] = (src).last_dc_val[3])
#endif
#endif


typedef struct {
  struct jpeg_entropy_encoder pub; /* public fields */

  savable_state saved;		/* Bit buffer & DC state at start of MCU */

  /* These fields are NOT loaded into local working state. */
  unsigned int restarts_to_go;	/* MCUs left in this restart interval */
  int next_restart_num;		/* next restart number to write (0-7) */

  /* Pointers to derived tables (these workspaces have image lifespan) */
  c_derived_tbl * dc_derived_tbls[NUM_HUFF_TBLS];
  c_derived_tbl * ac_derived_tbls[NUM_HUFF_TBLS];

#ifdef ENTROPY_OPT_SUPPORTED	/* Statistics tables for optimization */
  long * dc_count_ptrs[NUM_HUFF_TBLS];
  long * ac_count_ptrs[NUM_HUFF_TBLS];
#endif
} huff_entropy_encoder;

typedef huff_entropy_encoder * huff_entropy_ptr;

/* Working state while writing an MCU.
 * This struct contains all the fields that are needed by subroutines.
 */

typedef struct {
  JOCTET * next_output_byte;	/* => next byte to write in buffer */
  size_t free_in_buffer;	/* # of byte spaces remaining in buffer */
  savable_state cur;		/* Current bit buffer & DC state */
  j_compress_ptr cinfo;		/* dump_buffer needs access to this */
} working_state;


/* Forward declarations */
METHODDEF(boolean) encode_mcu_huff JPP((j_compress_ptr cinfo,
					JBLOCKROW *MCU_data));
METHODDEF(void) finish_pass_huff JPP((j_compress_ptr cinfo));
#ifdef ENTROPY_OPT_SUPPORTED
METHODDEF(boolean) encode_mcu_gather JPP((j_compress_ptr cinfo,
					  JBLOCKROW *MCU_data));
METHODDEF(void) finish_pass_gather JPP((j_compress_ptr cinfo));
#endif


/*
 * Initialize for a Huffman-compressed scan.
 * If gather_statistics is TRUE, we do not output anything during the scan,
 * just count the Huffman symbols used and generate Huffman code tables.
 */

METHODDEF(void)
start_pass_huff (j_compress_ptr cinfo, boolean gather_statistics)
{
  huff_entropy_ptr entropy = (huff_entropy_ptr) cinfo->entropy;
  int ci, dctbl, actbl;
  jpeg_component_info * compptr;

  if (gather_statistics) {
#ifdef ENTROPY_OPT_SUPPORTED
    entropy->pub.encode_mcu = encode_mcu_gather;
    entropy->pub.finish_pass = finish_pass_gather;
#else
    ERREXIT(cinfo, JERR_NOT_COMPILED);
#endif
  } else {
    entropy->pub.encode_mcu = encode_mcu_huff;
    entropy->pub.finish_pass = finish_pass_huff;
  }

  for (ci = 0; ci < cinfo->comps_in_scan; ci++) {
    compptr = cinfo->cur_comp_info[ci];
    dctbl = compptr->dc_tbl_no;
    actbl = compptr->ac_tbl_no;
    if (gather_statistics) {
#ifdef ENTROPY_OPT_SUPPORTED
      /* Check for invalid table indexes */
      /* (make_c_derived_tbl does this in the other path) */
      if (dctbl < 0 || dctbl >= NUM_HUFF_TBLS)
	ERREXIT1(cinfo, JERR_NO_HUFF_TABLE, dctbl);
      if (actbl < 0 || actbl >= NUM_HUFF_TBLS)
	ERREXIT1(cinfo, JERR_NO_HUFF_TABLE, actbl);
      /* Allocate and zero the statistics tables */
      /* Note that jpeg_gen_optimal_table expects 257 entries in each table! */
      if (entropy->dc_count_ptrs[dctbl] == NULL)
	entropy->dc_count_ptrs[dctbl] = (long *)
	  (*cinfo->mem->alloc_small) ((j_common_ptr) cinfo, JPOOL_IMAGE,
				      257 * SIZEOF(long));
      MEMZERO(entropy->dc_count_ptrs[dctbl], 257 * SIZEOF(long));
      if (entropy->ac_count_ptrs[actbl] == NULL)
	entropy->ac_count_ptrs[actbl] = (long *)
	  (*cinfo->mem->alloc_small) ((j_common_ptr) cinfo, JPOOL_IMAGE,
				      257 * SIZEOF(long));
      MEMZERO(entropy->ac_count_ptrs[actbl], 257 * SIZEOF(long));
#endif
    } else {
      /* Compute derived values for Huffman tables */
      /* We may do this more than once for a table, but it's not expensive */
      jpeg_make_c_derived_tbl(cinfo, TRUE, dctbl,
			      & entropy->dc_derived_tbls[dctbl]);
      jpeg_make_c_derived_tbl(cinfo, FALSE, actbl,
			      & entropy->ac_derived_tbls[actbl]);
    }
    /* Initialize DC predictions to 0 */
    entropy->saved.last_dc_val[ci] = 0;
  }

  /* Initialize bit buffer to empty */
  entropy->saved.put_buffer = 0;
  entropy->saved.put_bits = 0;

  /* Initialize restart stuff */
  entropy->restarts_to_go = cinfo->restart_interval;
  entropy->next_restart_num = 0;
}


/*
 * Compute the derived values for a Huffman table.
 * This routine also performs some validation checks on the table.
 *
 * Note this is also used by jcphuff.c.
 */

GLOBAL(void)
jpeg_make_c_derived_tbl (j_compress_ptr cinfo, boolean isDC, int tblno,
			 c_derived_tbl ** pdtbl)
{
  JHUFF_TBL *htbl;
  c_derived_tbl *dtbl;
  int p, i, l, lastp, si, maxsymbol;
  char huffsize[257];
  unsigned int huffcode[257];
  unsigned int code;

  /* Note that huffsize[] and huffcode[] are filled in code-length order,
   * paralleling the order of the symbols themselves in htbl->huffval[].
   */

  /* Find the input Huffman table */
  if (tblno < 0 || tblno >= NUM_HUFF_TBLS)
    ERREXIT1(cinfo, JERR_NO_HUFF_TABLE, tblno);
  htbl =
    isDC ? cinfo->dc_huff_tbl_ptrs[tblno] : cinfo->ac_huff_tbl_ptrs[tblno];
  if (htbl == NULL)
    ERREXIT1(cinfo, JERR_NO_HUFF_TABLE, tblno);

  /* Allocate a workspace if we haven't already done so. */
  if (*pdtbl == NULL)
    *pdtbl = (c_derived_tbl *)
      (*cinfo->mem->alloc_small) ((j_common_ptr) cinfo, JPOOL_IMAGE,
				  SIZEOF(c_derived_tbl));
  dtbl = *pdtbl;
  
  /* Figure C.1: make table of Huffman code length for each symbol */

  p = 0;
  for (l = 1; l <= 16; l++) {
    i = (int) htbl->bits[l];
    if (i < 0 || p + i > 256)	/* protect against table overrun */
      ERREXIT(cinfo, JERR_BAD_HUFF_TABLE);
    while (i--)
      huffsize[p++] = (char) l;
  }
  huffsize[p] = 0;
  lastp = p;
  
  /* Figure C.2: generate the codes themselves */
  /* We also validate that the counts represent a legal Huffman code tree. */

  code = 0;
  si = huffsize[0];
  p = 0;
  while (huffsize[p]) {
    while (((int) huffsize[p]) == si) {
      huffcode[p++] = code;
      code++;
    }
    /* code is now 1 more than the last code used for codelength si; but
     * it must still fit in si bits, since no code is allowed to be all ones.
     */
    if (((INT32) code) >= (((INT32) 1) << si))
      ERREXIT(cinfo, JERR_BAD_HUFF_TABLE);
    code <<= 1;
    si++;
  }
  
  /* Figure C.3: generate encoding tables */
  /* These are code and size indexed by symbol value */

  /* Set all codeless symbols to have code length 0;
   * this lets us detect duplicate VAL entries here, and later
   * allows emit_bits to detect any attempt to emit such symbols.
   */
  MEMZERO(dtbl->ehufsi, SIZEOF(dtbl->ehufsi));

  /* This is also a convenient place to check for out-of-range
   * and duplicated VAL entries.  We allow 0..255 for AC symbols
   * but only 0..15 for DC.  (We could constrain them further
   * based on data depth and mode, but this seems enough.)
   */
  maxsymbol = isDC ? 15 : 255;

  for (p = 0; p < lastp; p++) {
    i = htbl->huffval[p];
    if (i < 0 || i > maxsymbol || dtbl->ehufsi[i])
      ERREXIT(cinfo, JERR_BAD_HUFF_TABLE);
    dtbl->ehufco[i] = huffcode[p];
    dtbl->ehufsi[i] = huffsize[p];
  }
<<<<<<< HEAD

#ifndef USE_CLZ_INTRINSIC
  if(!jpeg_nbits_table_init) {
    for(i = 0; i < 65536; i++) {
      int nbits = 0, temp = i;
      while (temp) {temp >>= 1;  nbits++;}
      jpeg_nbits_table[i] = nbits;
    }
    jpeg_nbits_table_init = 1;
  }
#endif
=======
>>>>>>> 1aa50b71
}


/* Outputting bytes to the file */

/* Emit a byte, taking 'action' if must suspend. */
#define emit_byte(state,val,action)  \
	{ *(state)->next_output_byte++ = (JOCTET) (val);  \
	  if (--(state)->free_in_buffer == 0)  \
	    if (! dump_buffer(state))  \
	      { action; } }


LOCAL(boolean)
dump_buffer (working_state * state)
/* Empty the output buffer; return TRUE if successful, FALSE if must suspend */
{
  struct jpeg_destination_mgr * dest = state->cinfo->dest;

  if (! (*dest->empty_output_buffer) (state->cinfo))
    return FALSE;
  /* After a successful buffer dump, must reset buffer pointers */
  state->next_output_byte = dest->next_output_byte;
  state->free_in_buffer = dest->free_in_buffer;
  return TRUE;
}


/* Outputting bits to the file */

/* These macros perform the same task as the emit_bits() function in the
 * original libjpeg code.  In addition to reducing overhead by explicitly
 * inlining the code, additional performance is achieved by taking into
 * account the size of the bit buffer and waiting until it is almost full
 * before emptying it.  This mostly benefits 64-bit platforms, since 6
 * bytes can be stored in a 64-bit bit buffer before it has to be emptied.
 */

#define EMIT_BYTE() { \
  JOCTET c; \
  put_bits -= 8; \
  c = (JOCTET)GETJOCTET(put_buffer >> put_bits); \
  *buffer++ = c; \
  if (c == 0xFF)  /* need to stuff a zero byte? */ \
    *buffer++ = 0; \
 }

#define PUT_BITS(code, size) { \
  put_bits += size; \
  put_buffer = (put_buffer << size) | code; \
}

#define CHECKBUF15() { \
  if (put_bits > 15) { \
    EMIT_BYTE() \
    EMIT_BYTE() \
  } \
}

#define CHECKBUF31() { \
  if (put_bits > 31) { \
    EMIT_BYTE() \
    EMIT_BYTE() \
    EMIT_BYTE() \
    EMIT_BYTE() \
  } \
}

#define CHECKBUF47() { \
  if (put_bits > 47) { \
    EMIT_BYTE() \
    EMIT_BYTE() \
    EMIT_BYTE() \
    EMIT_BYTE() \
    EMIT_BYTE() \
    EMIT_BYTE() \
  } \
}

#if __WORDSIZE==64 || defined(_WIN64)

#define EMIT_BITS(code, size) { \
  CHECKBUF47() \
  PUT_BITS(code, size) \
}

#define EMIT_CODE(code, size) { \
  temp2 &= (((INT32) 1)<<nbits) - 1; \
  CHECKBUF31() \
  PUT_BITS(code, size) \
  PUT_BITS(temp2, nbits) \
 }

#else

#define EMIT_BITS(code, size) { \
  PUT_BITS(code, size) \
  CHECKBUF15() \
}

#define EMIT_CODE(code, size) { \
  temp2 &= (((INT32) 1)<<nbits) - 1; \
  PUT_BITS(code, size) \
  CHECKBUF15() \
  PUT_BITS(temp2, nbits) \
  CHECKBUF15() \
 }

#endif


#define BUFSIZE (DCTSIZE2 * 2)

#define LOAD_BUFFER() { \
  if (state->free_in_buffer < BUFSIZE) { \
    localbuf = 1; \
    buffer = _buffer; \
  } \
  else buffer = state->next_output_byte; \
 }

#define STORE_BUFFER() { \
  if (localbuf) { \
    bytes = buffer - _buffer; \
    buffer = _buffer; \
    while (bytes > 0) { \
      bytestocopy = min(bytes, state->free_in_buffer); \
      MEMCOPY(state->next_output_byte, buffer, bytestocopy); \
      state->next_output_byte += bytestocopy; \
      buffer += bytestocopy; \
      state->free_in_buffer -= bytestocopy; \
      if (state->free_in_buffer == 0) \
        if (! dump_buffer(state)) return FALSE; \
      bytes -= bytestocopy; \
    } \
  } \
  else { \
    state->free_in_buffer -= (buffer - state->next_output_byte); \
    state->next_output_byte = buffer; \
  } \
 }


LOCAL(boolean)
flush_bits (working_state * state)
{
  JOCTET _buffer[BUFSIZE], *buffer;
  size_t put_buffer;  int put_bits;
  size_t bytes, bytestocopy;  int localbuf = 0;

  put_buffer = state->cur.put_buffer;
  put_bits = state->cur.put_bits;
  LOAD_BUFFER()

  /* fill any partial byte with ones */
  PUT_BITS(0x7F, 7)
  while (put_bits >= 8) EMIT_BYTE()

  state->cur.put_buffer = 0;	/* and reset bit-buffer to empty */
  state->cur.put_bits = 0;
  STORE_BUFFER()

  return TRUE;
}


/* Encode a single block's worth of coefficients */

LOCAL(boolean)
encode_one_block (working_state * state, JCOEFPTR block, int last_dc_val,
		  c_derived_tbl *dctbl, c_derived_tbl *actbl)
{
  int temp, temp2, temp3;
  int nbits;
  int r, code, size;
  JOCTET _buffer[BUFSIZE], *buffer;
  size_t put_buffer;  int put_bits;
  int code_0xf0 = actbl->ehufco[0xf0], size_0xf0 = actbl->ehufsi[0xf0];
  size_t bytes, bytestocopy;  int localbuf = 0;

  put_buffer = state->cur.put_buffer;
  put_bits = state->cur.put_bits;
  LOAD_BUFFER()

  /* Encode the DC coefficient difference per section F.1.2.1 */
  
  temp = temp2 = block[0] - last_dc_val;

 /* This is a well-known technique for obtaining the absolute value without a
  * branch.  It is derived from an assembly language technique presented in
  * "How to Optimize for the Pentium Processors", Copyright (c) 1996, 1997 by
  * Agner Fog.
  */
  temp3 = temp >> (CHAR_BIT * sizeof(int) - 1);
  temp ^= temp3;
  temp -= temp3;

  /* For a negative input, want temp2 = bitwise complement of abs(input) */
  /* This code assumes we are on a two's complement machine */
  temp2 += temp3;

  /* Find the number of bits needed for the magnitude of the coefficient */
  nbits = JPEG_NBITS(temp);

  /* Emit the Huffman-coded symbol for the number of bits */
  code = dctbl->ehufco[nbits];
  size = dctbl->ehufsi[nbits];
  PUT_BITS(code, size)
  CHECKBUF15()

  /* Mask off any extra bits in code */
  temp2 &= (((INT32) 1)<<nbits) - 1;

  /* Emit that number of bits of the value, if positive, */
  /* or the complement of its magnitude, if negative. */
  PUT_BITS(temp2, nbits)
  CHECKBUF15()

  /* Encode the AC coefficients per section F.1.2.2 */
  
  r = 0;			/* r = run length of zeros */

/* Manually unroll the k loop to eliminate the counter variable.  This
 * improves performance greatly on systems with a limited number of
 * registers (such as x86.)
 */
#define kloop(jpeg_natural_order_of_k) {  \
  if ((temp = block[jpeg_natural_order_of_k]) == 0) { \
    r++; \
  } else { \
    temp2 = temp; \
    /* Branch-less absolute value, bitwise complement, etc., same as above */ \
    temp3 = temp >> (CHAR_BIT * sizeof(int) - 1); \
    temp ^= temp3; \
    temp -= temp3; \
    temp2 += temp3; \
    nbits = JPEG_NBITS_NONZERO(temp); \
    /* if run length > 15, must emit special run-length-16 codes (0xF0) */ \
    while (r > 15) { \
      EMIT_BITS(code_0xf0, size_0xf0) \
      r -= 16; \
    } \
    /* Emit Huffman symbol for run length / number of bits */ \
    temp3 = (r << 4) + nbits;  \
    code = actbl->ehufco[temp3]; \
    size = actbl->ehufsi[temp3]; \
    EMIT_CODE(code, size) \
    r = 0;  \
  } \
}

  /* One iteration for each value in jpeg_natural_order[] */
  kloop(1);   kloop(8);   kloop(16);  kloop(9);   kloop(2);   kloop(3);
  kloop(10);  kloop(17);  kloop(24);  kloop(32);  kloop(25);  kloop(18);
  kloop(11);  kloop(4);   kloop(5);   kloop(12);  kloop(19);  kloop(26);
  kloop(33);  kloop(40);  kloop(48);  kloop(41);  kloop(34);  kloop(27);
  kloop(20);  kloop(13);  kloop(6);   kloop(7);   kloop(14);  kloop(21);
  kloop(28);  kloop(35);  kloop(42);  kloop(49);  kloop(56);  kloop(57);
  kloop(50);  kloop(43);  kloop(36);  kloop(29);  kloop(22);  kloop(15);
  kloop(23);  kloop(30);  kloop(37);  kloop(44);  kloop(51);  kloop(58);
  kloop(59);  kloop(52);  kloop(45);  kloop(38);  kloop(31);  kloop(39);
  kloop(46);  kloop(53);  kloop(60);  kloop(61);  kloop(54);  kloop(47);
  kloop(55);  kloop(62);  kloop(63);

  /* If the last coef(s) were zero, emit an end-of-block code */
  if (r > 0) {
    code = actbl->ehufco[0];
    size = actbl->ehufsi[0];
    EMIT_BITS(code, size)
  }

  state->cur.put_buffer = put_buffer;
  state->cur.put_bits = put_bits;
  STORE_BUFFER()

  return TRUE;
}


/*
 * Emit a restart marker & resynchronize predictions.
 */

LOCAL(boolean)
emit_restart (working_state * state, int restart_num)
{
  int ci;

  if (! flush_bits(state))
    return FALSE;

  emit_byte(state, 0xFF, return FALSE);
  emit_byte(state, JPEG_RST0 + restart_num, return FALSE);

  /* Re-initialize DC predictions to 0 */
  for (ci = 0; ci < state->cinfo->comps_in_scan; ci++)
    state->cur.last_dc_val[ci] = 0;

  /* The restart counter is not updated until we successfully write the MCU. */

  return TRUE;
}


/*
 * Encode and output one MCU's worth of Huffman-compressed coefficients.
 */

METHODDEF(boolean)
encode_mcu_huff (j_compress_ptr cinfo, JBLOCKROW *MCU_data)
{
  huff_entropy_ptr entropy = (huff_entropy_ptr) cinfo->entropy;
  working_state state;
  int blkn, ci;
  jpeg_component_info * compptr;

  /* Load up working state */
  state.next_output_byte = cinfo->dest->next_output_byte;
  state.free_in_buffer = cinfo->dest->free_in_buffer;
  ASSIGN_STATE(state.cur, entropy->saved);
  state.cinfo = cinfo;

  /* Emit restart marker if needed */
  if (cinfo->restart_interval) {
    if (entropy->restarts_to_go == 0)
      if (! emit_restart(&state, entropy->next_restart_num))
	return FALSE;
  }

  /* Encode the MCU data blocks */
  for (blkn = 0; blkn < cinfo->blocks_in_MCU; blkn++) {
    ci = cinfo->MCU_membership[blkn];
    compptr = cinfo->cur_comp_info[ci];
    if (! encode_one_block(&state,
			   MCU_data[blkn][0], state.cur.last_dc_val[ci],
			   entropy->dc_derived_tbls[compptr->dc_tbl_no],
			   entropy->ac_derived_tbls[compptr->ac_tbl_no]))
      return FALSE;
    /* Update last_dc_val */
    state.cur.last_dc_val[ci] = MCU_data[blkn][0][0];
  }

  /* Completed MCU, so update state */
  cinfo->dest->next_output_byte = state.next_output_byte;
  cinfo->dest->free_in_buffer = state.free_in_buffer;
  ASSIGN_STATE(entropy->saved, state.cur);

  /* Update restart-interval state too */
  if (cinfo->restart_interval) {
    if (entropy->restarts_to_go == 0) {
      entropy->restarts_to_go = cinfo->restart_interval;
      entropy->next_restart_num++;
      entropy->next_restart_num &= 7;
    }
    entropy->restarts_to_go--;
  }

  return TRUE;
}


/*
 * Finish up at the end of a Huffman-compressed scan.
 */

METHODDEF(void)
finish_pass_huff (j_compress_ptr cinfo)
{
  huff_entropy_ptr entropy = (huff_entropy_ptr) cinfo->entropy;
  working_state state;

  /* Load up working state ... flush_bits needs it */
  state.next_output_byte = cinfo->dest->next_output_byte;
  state.free_in_buffer = cinfo->dest->free_in_buffer;
  ASSIGN_STATE(state.cur, entropy->saved);
  state.cinfo = cinfo;

  /* Flush out the last data */
  if (! flush_bits(&state))
    ERREXIT(cinfo, JERR_CANT_SUSPEND);

  /* Update state */
  cinfo->dest->next_output_byte = state.next_output_byte;
  cinfo->dest->free_in_buffer = state.free_in_buffer;
  ASSIGN_STATE(entropy->saved, state.cur);
}


/*
 * Huffman coding optimization.
 *
 * We first scan the supplied data and count the number of uses of each symbol
 * that is to be Huffman-coded. (This process MUST agree with the code above.)
 * Then we build a Huffman coding tree for the observed counts.
 * Symbols which are not needed at all for the particular image are not
 * assigned any code, which saves space in the DHT marker as well as in
 * the compressed data.
 */

#ifdef ENTROPY_OPT_SUPPORTED


/* Process a single block's worth of coefficients */

LOCAL(void)
htest_one_block (j_compress_ptr cinfo, JCOEFPTR block, int last_dc_val,
		 long dc_counts[], long ac_counts[])
{
  register int temp;
  register int nbits;
  register int k, r;
  
  /* Encode the DC coefficient difference per section F.1.2.1 */
  
  temp = block[0] - last_dc_val;
  if (temp < 0)
    temp = -temp;
  
  /* Find the number of bits needed for the magnitude of the coefficient */
  nbits = 0;
  while (temp) {
    nbits++;
    temp >>= 1;
  }
  /* Check for out-of-range coefficient values.
   * Since we're encoding a difference, the range limit is twice as much.
   */
  if (nbits > MAX_COEF_BITS+1)
    ERREXIT(cinfo, JERR_BAD_DCT_COEF);

  /* Count the Huffman symbol for the number of bits */
  dc_counts[nbits]++;
  
  /* Encode the AC coefficients per section F.1.2.2 */
  
  r = 0;			/* r = run length of zeros */
  
  for (k = 1; k < DCTSIZE2; k++) {
    if ((temp = block[jpeg_natural_order[k]]) == 0) {
      r++;
    } else {
      /* if run length > 15, must emit special run-length-16 codes (0xF0) */
      while (r > 15) {
	ac_counts[0xF0]++;
	r -= 16;
      }
      
      /* Find the number of bits needed for the magnitude of the coefficient */
      if (temp < 0)
	temp = -temp;
      
      /* Find the number of bits needed for the magnitude of the coefficient */
      nbits = 1;		/* there must be at least one 1 bit */
      while ((temp >>= 1))
	nbits++;
      /* Check for out-of-range coefficient values */
      if (nbits > MAX_COEF_BITS)
	ERREXIT(cinfo, JERR_BAD_DCT_COEF);
      
      /* Count Huffman symbol for run length / number of bits */
      ac_counts[(r << 4) + nbits]++;
      
      r = 0;
    }
  }

  /* If the last coef(s) were zero, emit an end-of-block code */
  if (r > 0)
    ac_counts[0]++;
}


/*
 * Trial-encode one MCU's worth of Huffman-compressed coefficients.
 * No data is actually output, so no suspension return is possible.
 */

METHODDEF(boolean)
encode_mcu_gather (j_compress_ptr cinfo, JBLOCKROW *MCU_data)
{
  huff_entropy_ptr entropy = (huff_entropy_ptr) cinfo->entropy;
  int blkn, ci;
  jpeg_component_info * compptr;

  /* Take care of restart intervals if needed */
  if (cinfo->restart_interval) {
    if (entropy->restarts_to_go == 0) {
      /* Re-initialize DC predictions to 0 */
      for (ci = 0; ci < cinfo->comps_in_scan; ci++)
	entropy->saved.last_dc_val[ci] = 0;
      /* Update restart state */
      entropy->restarts_to_go = cinfo->restart_interval;
    }
    entropy->restarts_to_go--;
  }

  for (blkn = 0; blkn < cinfo->blocks_in_MCU; blkn++) {
    ci = cinfo->MCU_membership[blkn];
    compptr = cinfo->cur_comp_info[ci];
    htest_one_block(cinfo, MCU_data[blkn][0], entropy->saved.last_dc_val[ci],
		    entropy->dc_count_ptrs[compptr->dc_tbl_no],
		    entropy->ac_count_ptrs[compptr->ac_tbl_no]);
    entropy->saved.last_dc_val[ci] = MCU_data[blkn][0][0];
  }

  return TRUE;
}


/*
 * Generate the best Huffman code table for the given counts, fill htbl.
 * Note this is also used by jcphuff.c.
 *
 * The JPEG standard requires that no symbol be assigned a codeword of all
 * one bits (so that padding bits added at the end of a compressed segment
 * can't look like a valid code).  Because of the canonical ordering of
 * codewords, this just means that there must be an unused slot in the
 * longest codeword length category.  Section K.2 of the JPEG spec suggests
 * reserving such a slot by pretending that symbol 256 is a valid symbol
 * with count 1.  In theory that's not optimal; giving it count zero but
 * including it in the symbol set anyway should give a better Huffman code.
 * But the theoretically better code actually seems to come out worse in
 * practice, because it produces more all-ones bytes (which incur stuffed
 * zero bytes in the final file).  In any case the difference is tiny.
 *
 * The JPEG standard requires Huffman codes to be no more than 16 bits long.
 * If some symbols have a very small but nonzero probability, the Huffman tree
 * must be adjusted to meet the code length restriction.  We currently use
 * the adjustment method suggested in JPEG section K.2.  This method is *not*
 * optimal; it may not choose the best possible limited-length code.  But
 * typically only very-low-frequency symbols will be given less-than-optimal
 * lengths, so the code is almost optimal.  Experimental comparisons against
 * an optimal limited-length-code algorithm indicate that the difference is
 * microscopic --- usually less than a hundredth of a percent of total size.
 * So the extra complexity of an optimal algorithm doesn't seem worthwhile.
 */

GLOBAL(void)
jpeg_gen_optimal_table (j_compress_ptr cinfo, JHUFF_TBL * htbl, long freq[])
{
#define MAX_CLEN 32		/* assumed maximum initial code length */
  UINT8 bits[MAX_CLEN+1];	/* bits[k] = # of symbols with code length k */
  int codesize[257];		/* codesize[k] = code length of symbol k */
  int others[257];		/* next symbol in current branch of tree */
  int c1, c2;
  int p, i, j;
  long v;

  /* This algorithm is explained in section K.2 of the JPEG standard */

  MEMZERO(bits, SIZEOF(bits));
  MEMZERO(codesize, SIZEOF(codesize));
  for (i = 0; i < 257; i++)
    others[i] = -1;		/* init links to empty */
  
  freq[256] = 1;		/* make sure 256 has a nonzero count */
  /* Including the pseudo-symbol 256 in the Huffman procedure guarantees
   * that no real symbol is given code-value of all ones, because 256
   * will be placed last in the largest codeword category.
   */

  /* Huffman's basic algorithm to assign optimal code lengths to symbols */

  for (;;) {
    /* Find the smallest nonzero frequency, set c1 = its symbol */
    /* In case of ties, take the larger symbol number */
    c1 = -1;
    v = 1000000000L;
    for (i = 0; i <= 256; i++) {
      if (freq[i] && freq[i] <= v) {
	v = freq[i];
	c1 = i;
      }
    }

    /* Find the next smallest nonzero frequency, set c2 = its symbol */
    /* In case of ties, take the larger symbol number */
    c2 = -1;
    v = 1000000000L;
    for (i = 0; i <= 256; i++) {
      if (freq[i] && freq[i] <= v && i != c1) {
	v = freq[i];
	c2 = i;
      }
    }

    /* Done if we've merged everything into one frequency */
    if (c2 < 0)
      break;
    
    /* Else merge the two counts/trees */
    freq[c1] += freq[c2];
    freq[c2] = 0;

    /* Increment the codesize of everything in c1's tree branch */
    codesize[c1]++;
    while (others[c1] >= 0) {
      c1 = others[c1];
      codesize[c1]++;
    }
    
    others[c1] = c2;		/* chain c2 onto c1's tree branch */
    
    /* Increment the codesize of everything in c2's tree branch */
    codesize[c2]++;
    while (others[c2] >= 0) {
      c2 = others[c2];
      codesize[c2]++;
    }
  }

  /* Now count the number of symbols of each code length */
  for (i = 0; i <= 256; i++) {
    if (codesize[i]) {
      /* The JPEG standard seems to think that this can't happen, */
      /* but I'm paranoid... */
      if (codesize[i] > MAX_CLEN)
	ERREXIT(cinfo, JERR_HUFF_CLEN_OVERFLOW);

      bits[codesize[i]]++;
    }
  }

  /* JPEG doesn't allow symbols with code lengths over 16 bits, so if the pure
   * Huffman procedure assigned any such lengths, we must adjust the coding.
   * Here is what the JPEG spec says about how this next bit works:
   * Since symbols are paired for the longest Huffman code, the symbols are
   * removed from this length category two at a time.  The prefix for the pair
   * (which is one bit shorter) is allocated to one of the pair; then,
   * skipping the BITS entry for that prefix length, a code word from the next
   * shortest nonzero BITS entry is converted into a prefix for two code words
   * one bit longer.
   */
  
  for (i = MAX_CLEN; i > 16; i--) {
    while (bits[i] > 0) {
      j = i - 2;		/* find length of new prefix to be used */
      while (bits[j] == 0)
	j--;
      
      bits[i] -= 2;		/* remove two symbols */
      bits[i-1]++;		/* one goes in this length */
      bits[j+1] += 2;		/* two new symbols in this length */
      bits[j]--;		/* symbol of this length is now a prefix */
    }
  }

  /* Remove the count for the pseudo-symbol 256 from the largest codelength */
  while (bits[i] == 0)		/* find largest codelength still in use */
    i--;
  bits[i]--;
  
  /* Return final symbol counts (only for lengths 0..16) */
  MEMCOPY(htbl->bits, bits, SIZEOF(htbl->bits));
  
  /* Return a list of the symbols sorted by code length */
  /* It's not real clear to me why we don't need to consider the codelength
   * changes made above, but the JPEG spec seems to think this works.
   */
  p = 0;
  for (i = 1; i <= MAX_CLEN; i++) {
    for (j = 0; j <= 255; j++) {
      if (codesize[j] == i) {
	htbl->huffval[p] = (UINT8) j;
	p++;
      }
    }
  }

  /* Set sent_table FALSE so updated table will be written to JPEG file. */
  htbl->sent_table = FALSE;
}


/*
 * Finish up a statistics-gathering pass and create the new Huffman tables.
 */

METHODDEF(void)
finish_pass_gather (j_compress_ptr cinfo)
{
  huff_entropy_ptr entropy = (huff_entropy_ptr) cinfo->entropy;
  int ci, dctbl, actbl;
  jpeg_component_info * compptr;
  JHUFF_TBL **htblptr;
  boolean did_dc[NUM_HUFF_TBLS];
  boolean did_ac[NUM_HUFF_TBLS];

  /* It's important not to apply jpeg_gen_optimal_table more than once
   * per table, because it clobbers the input frequency counts!
   */
  MEMZERO(did_dc, SIZEOF(did_dc));
  MEMZERO(did_ac, SIZEOF(did_ac));

  for (ci = 0; ci < cinfo->comps_in_scan; ci++) {
    compptr = cinfo->cur_comp_info[ci];
    dctbl = compptr->dc_tbl_no;
    actbl = compptr->ac_tbl_no;
    if (! did_dc[dctbl]) {
      htblptr = & cinfo->dc_huff_tbl_ptrs[dctbl];
      if (*htblptr == NULL)
	*htblptr = jpeg_alloc_huff_table((j_common_ptr) cinfo);
      jpeg_gen_optimal_table(cinfo, *htblptr, entropy->dc_count_ptrs[dctbl]);
      did_dc[dctbl] = TRUE;
    }
    if (! did_ac[actbl]) {
      htblptr = & cinfo->ac_huff_tbl_ptrs[actbl];
      if (*htblptr == NULL)
	*htblptr = jpeg_alloc_huff_table((j_common_ptr) cinfo);
      jpeg_gen_optimal_table(cinfo, *htblptr, entropy->ac_count_ptrs[actbl]);
      did_ac[actbl] = TRUE;
    }
  }
}


#endif /* ENTROPY_OPT_SUPPORTED */


/*
 * Module initialization routine for Huffman entropy encoding.
 */

GLOBAL(void)
jinit_huff_encoder (j_compress_ptr cinfo)
{
  huff_entropy_ptr entropy;
  int i;

  entropy = (huff_entropy_ptr)
    (*cinfo->mem->alloc_small) ((j_common_ptr) cinfo, JPOOL_IMAGE,
				SIZEOF(huff_entropy_encoder));
  cinfo->entropy = (struct jpeg_entropy_encoder *) entropy;
  entropy->pub.start_pass = start_pass_huff;

  /* Mark tables unallocated */
  for (i = 0; i < NUM_HUFF_TBLS; i++) {
    entropy->dc_derived_tbls[i] = entropy->ac_derived_tbls[i] = NULL;
#ifdef ENTROPY_OPT_SUPPORTED
    entropy->dc_count_ptrs[i] = entropy->ac_count_ptrs[i] = NULL;
#endif
  }
}<|MERGE_RESOLUTION|>--- conflicted
+++ resolved
@@ -22,7 +22,6 @@
 #include "jchuff.h"		/* Declarations shared with jcphuff.c */
 #include <limits.h>
 
-<<<<<<< HEAD
 /*
  * NOTE: If USE_CLZ_INTRINSIC is defined, then clz/bsr instructions will be
  * used for bit counting rather than the lookup table.  This will reduce the
@@ -48,14 +47,10 @@
 #define JPEG_NBITS_NONZERO(x) (32 - __builtin_clz(x))
 #define JPEG_NBITS(x) (x ? JPEG_NBITS_NONZERO(x) : 0)
 #else
-static unsigned char jpeg_nbits_table[65536];
-static int jpeg_nbits_table_init = 0;
 #define JPEG_NBITS(x) (jpeg_nbits_table[x])
 #define JPEG_NBITS_NONZERO(x) JPEG_NBITS(x)
-#endif
-=======
 #include "jpeg_nbits_table.h"
->>>>>>> 1aa50b71
+#endif
 
 #ifndef min
  #define min(a,b) ((a)<(b)?(a):(b))
@@ -303,20 +298,6 @@
     dtbl->ehufco[i] = huffcode[p];
     dtbl->ehufsi[i] = huffsize[p];
   }
-<<<<<<< HEAD
-
-#ifndef USE_CLZ_INTRINSIC
-  if(!jpeg_nbits_table_init) {
-    for(i = 0; i < 65536; i++) {
-      int nbits = 0, temp = i;
-      while (temp) {temp >>= 1;  nbits++;}
-      jpeg_nbits_table[i] = nbits;
-    }
-    jpeg_nbits_table_init = 1;
-  }
-#endif
-=======
->>>>>>> 1aa50b71
 }
 
 
