/*
 * rdtarga.c
 *
 * This file was part of the Independent JPEG Group's software:
 * Copyright (C) 1991-1996, Thomas G. Lane.
 * It was modified by The libjpeg-turbo Project to include only code relevant
 * to libjpeg-turbo.
 * For conditions of distribution and use, see the accompanying README file.
 *
 * This file contains routines to read input images in Targa format.
 *
 * These routines may need modification for non-Unix environments or
 * specialized applications.  As they stand, they assume input from
 * an ordinary stdio stream.  They further assume that reading begins
 * at the start of the file; start_input may need work if the
 * user interface has already read some data (e.g., to determine that
 * the file is indeed Targa format).
 *
 * Based on code contributed by Lee Daniel Crocker.
 */

#include "cdjpeg.h"             /* Common decls for cjpeg/djpeg applications */

#ifdef TARGA_SUPPORTED


/* Macros to deal with unsigned chars as efficiently as compiler allows */

#ifdef HAVE_UNSIGNED_CHAR
typedef unsigned char U_CHAR;
#define UCH(x)  ((int) (x))
#else /* !HAVE_UNSIGNED_CHAR */
#ifdef __CHAR_UNSIGNED__
typedef char U_CHAR;
#define UCH(x)  ((int) (x))
#else
typedef char U_CHAR;
#define UCH(x)  ((int) (x) & 0xFF)
#endif
#endif /* HAVE_UNSIGNED_CHAR */


#define ReadOK(file,buffer,len) (JFREAD(file,buffer,len) == ((size_t) (len)))


/* Private version of data source object */

typedef struct _tga_source_struct * tga_source_ptr;

typedef struct _tga_source_struct {
  struct cjpeg_source_struct pub; /* public fields */

  j_compress_ptr cinfo;         /* back link saves passing separate parm */

  JSAMPARRAY colormap;          /* Targa colormap (converted to my format) */

  jvirt_sarray_ptr whole_image; /* Needed if funny input row order */
  JDIMENSION current_row;       /* Current logical row number to read */

  /* Pointer to routine to extract next Targa pixel from input file */
  void (*read_pixel) (tga_source_ptr sinfo);

  /* Result of read_pixel is delivered here: */
  U_CHAR tga_pixel[4];

  int pixel_size;               /* Bytes per Targa pixel (1 to 4) */

  /* State info for reading RLE-coded pixels; both counts must be init to 0 */
  int block_count;              /* # of pixels remaining in RLE block */
  int dup_pixel_count;          /* # of times to duplicate previous pixel */

  /* This saves the correct pixel-row-expansion method for preload_image */
  JDIMENSION (*get_pixel_rows) (j_compress_ptr cinfo, cjpeg_source_ptr sinfo);
} tga_source_struct;


/* For expanding 5-bit pixel values to 8-bit with best rounding */

static const UINT8 c5to8bits[32] = {
    0,   8,  16,  25,  33,  41,  49,  58,
   66,  74,  82,  90,  99, 107, 115, 123,
  132, 140, 148, 156, 165, 173, 181, 189,
  197, 206, 214, 222, 230, 239, 247, 255
};



LOCAL(int)
read_byte (tga_source_ptr sinfo)
/* Read next byte from Targa file */
{
  register FILE *infile = sinfo->pub.input_file;
  register int c;

  if ((c = getc(infile)) == EOF)
    ERREXIT(sinfo->cinfo, JERR_INPUT_EOF);
  return c;
}


LOCAL(void)
read_colormap (tga_source_ptr sinfo, int cmaplen, int mapentrysize)
/* Read the colormap from a Targa file */
{
  int i;

  /* Presently only handles 24-bit BGR format */
  if (mapentrysize != 24)
    ERREXIT(sinfo->cinfo, JERR_TGA_BADCMAP);

  for (i = 0; i < cmaplen; i++) {
    sinfo->colormap[2][i] = (JSAMPLE) read_byte(sinfo);
    sinfo->colormap[1][i] = (JSAMPLE) read_byte(sinfo);
    sinfo->colormap[0][i] = (JSAMPLE) read_byte(sinfo);
  }
}


/*
 * read_pixel methods: get a single pixel from Targa file into tga_pixel[]
 */

METHODDEF(void)
read_non_rle_pixel (tga_source_ptr sinfo)
/* Read one Targa pixel from the input file; no RLE expansion */
{
  register FILE *infile = sinfo->pub.input_file;
  register int i;

  for (i = 0; i < sinfo->pixel_size; i++) {
    sinfo->tga_pixel[i] = (U_CHAR) getc(infile);
  }
}


METHODDEF(void)
read_rle_pixel (tga_source_ptr sinfo)
/* Read one Targa pixel from the input file, expanding RLE data as needed */
{
  register FILE *infile = sinfo->pub.input_file;
  register int i;

  /* Duplicate previously read pixel? */
  if (sinfo->dup_pixel_count > 0) {
    sinfo->dup_pixel_count--;
    return;
  }

  /* Time to read RLE block header? */
  if (--sinfo->block_count < 0) { /* decrement pixels remaining in block */
    i = read_byte(sinfo);
    if (i & 0x80) {             /* Start of duplicate-pixel block? */
      sinfo->dup_pixel_count = i & 0x7F; /* number of dups after this one */
      sinfo->block_count = 0;   /* then read new block header */
    } else {
      sinfo->block_count = i & 0x7F; /* number of pixels after this one */
    }
  }

  /* Read next pixel */
  for (i = 0; i < sinfo->pixel_size; i++) {
    sinfo->tga_pixel[i] = (U_CHAR) getc(infile);
  }
}


/*
 * Read one row of pixels.
 *
 * We provide several different versions depending on input file format.
 */


METHODDEF(JDIMENSION)
get_8bit_gray_row (j_compress_ptr cinfo, cjpeg_source_ptr sinfo)
/* This version is for reading 8-bit grayscale pixels */
{
  tga_source_ptr source = (tga_source_ptr) sinfo;
  register JSAMPROW ptr;
  register JDIMENSION col;

  ptr = source->pub.buffer[0];
  for (col = cinfo->image_width; col > 0; col--) {
    (*source->read_pixel) (source); /* Load next pixel into tga_pixel */
    *ptr++ = (JSAMPLE) UCH(source->tga_pixel[0]);
  }
  return 1;
}

METHODDEF(JDIMENSION)
get_8bit_row (j_compress_ptr cinfo, cjpeg_source_ptr sinfo)
/* This version is for reading 8-bit colormap indexes */
{
  tga_source_ptr source = (tga_source_ptr) sinfo;
  register int t;
  register JSAMPROW ptr;
  register JDIMENSION col;
  register JSAMPARRAY colormap = source->colormap;

  ptr = source->pub.buffer[0];
  for (col = cinfo->image_width; col > 0; col--) {
    (*source->read_pixel) (source); /* Load next pixel into tga_pixel */
    t = UCH(source->tga_pixel[0]);
    *ptr++ = colormap[0][t];
    *ptr++ = colormap[1][t];
    *ptr++ = colormap[2][t];
  }
  return 1;
}

METHODDEF(JDIMENSION)
get_16bit_row (j_compress_ptr cinfo, cjpeg_source_ptr sinfo)
/* This version is for reading 16-bit pixels */
{
  tga_source_ptr source = (tga_source_ptr) sinfo;
  register int t;
  register JSAMPROW ptr;
  register JDIMENSION col;

  ptr = source->pub.buffer[0];
  for (col = cinfo->image_width; col > 0; col--) {
    (*source->read_pixel) (source); /* Load next pixel into tga_pixel */
    t = UCH(source->tga_pixel[0]);
    t += UCH(source->tga_pixel[1]) << 8;
    /* We expand 5 bit data to 8 bit sample width.
     * The format of the 16-bit (LSB first) input word is
     *     xRRRRRGGGGGBBBBB
     */
    ptr[2] = (JSAMPLE) c5to8bits[t & 0x1F];
    t >>= 5;
    ptr[1] = (JSAMPLE) c5to8bits[t & 0x1F];
    t >>= 5;
    ptr[0] = (JSAMPLE) c5to8bits[t & 0x1F];
    ptr += 3;
  }
  return 1;
}

METHODDEF(JDIMENSION)
get_24bit_row (j_compress_ptr cinfo, cjpeg_source_ptr sinfo)
/* This version is for reading 24-bit pixels */
{
  tga_source_ptr source = (tga_source_ptr) sinfo;
  register JSAMPROW ptr;
  register JDIMENSION col;

  ptr = source->pub.buffer[0];
  for (col = cinfo->image_width; col > 0; col--) {
    (*source->read_pixel) (source); /* Load next pixel into tga_pixel */
    *ptr++ = (JSAMPLE) UCH(source->tga_pixel[2]); /* change BGR to RGB order */
    *ptr++ = (JSAMPLE) UCH(source->tga_pixel[1]);
    *ptr++ = (JSAMPLE) UCH(source->tga_pixel[0]);
  }
  return 1;
}

/*
 * Targa also defines a 32-bit pixel format with order B,G,R,A.
 * We presently ignore the attribute byte, so the code for reading
 * these pixels is identical to the 24-bit routine above.
 * This works because the actual pixel length is only known to read_pixel.
 */

#define get_32bit_row  get_24bit_row


/*
 * This method is for re-reading the input data in standard top-down
 * row order.  The entire image has already been read into whole_image
 * with proper conversion of pixel format, but it's in a funny row order.
 */

METHODDEF(JDIMENSION)
get_memory_row (j_compress_ptr cinfo, cjpeg_source_ptr sinfo)
{
  tga_source_ptr source = (tga_source_ptr) sinfo;
  JDIMENSION source_row;

  /* Compute row of source that maps to current_row of normal order */
  /* For now, assume image is bottom-up and not interlaced. */
  /* NEEDS WORK to support interlaced images! */
  source_row = cinfo->image_height - source->current_row - 1;

  /* Fetch that row from virtual array */
  source->pub.buffer = (*cinfo->mem->access_virt_sarray)
    ((j_common_ptr) cinfo, source->whole_image,
     source_row, (JDIMENSION) 1, FALSE);

  source->current_row++;
  return 1;
}


/*
 * This method loads the image into whole_image during the first call on
 * get_pixel_rows.  The get_pixel_rows pointer is then adjusted to call
 * get_memory_row on subsequent calls.
 */

METHODDEF(JDIMENSION)
preload_image (j_compress_ptr cinfo, cjpeg_source_ptr sinfo)
{
  tga_source_ptr source = (tga_source_ptr) sinfo;
  JDIMENSION row;
  cd_progress_ptr progress = (cd_progress_ptr) cinfo->progress;

  /* Read the data into a virtual array in input-file row order. */
  for (row = 0; row < cinfo->image_height; row++) {
    if (progress != NULL) {
      progress->pub.pass_counter = (long) row;
      progress->pub.pass_limit = (long) cinfo->image_height;
      (*progress->pub.progress_monitor) ((j_common_ptr) cinfo);
    }
    source->pub.buffer = (*cinfo->mem->access_virt_sarray)
      ((j_common_ptr) cinfo, source->whole_image, row, (JDIMENSION) 1, TRUE);
    (*source->get_pixel_rows) (cinfo, sinfo);
  }
  if (progress != NULL)
    progress->completed_extra_passes++;

  /* Set up to read from the virtual array in unscrambled order */
  source->pub.get_pixel_rows = get_memory_row;
  source->current_row = 0;
  /* And read the first row */
  return get_memory_row(cinfo, sinfo);
}


/*
 * Read the file header; return image size and component count.
 */

METHODDEF(void)
start_input_tga (j_compress_ptr cinfo, cjpeg_source_ptr sinfo)
{
  tga_source_ptr source = (tga_source_ptr) sinfo;
  U_CHAR targaheader[18];
  int idlen, cmaptype, subtype, flags, interlace_type, components;
  unsigned int width, height, maplen;
  boolean is_bottom_up;

#define GET_2B(offset)  ((unsigned int) UCH(targaheader[offset]) + \
                         (((unsigned int) UCH(targaheader[offset+1])) << 8))

  if (! ReadOK(source->pub.input_file, targaheader, 18))
    ERREXIT(cinfo, JERR_INPUT_EOF);

  /* Pretend "15-bit" pixels are 16-bit --- we ignore attribute bit anyway */
  if (targaheader[16] == 15)
    targaheader[16] = 16;

  idlen = UCH(targaheader[0]);
  cmaptype = UCH(targaheader[1]);
  subtype = UCH(targaheader[2]);
  maplen = GET_2B(5);
  width = GET_2B(12);
  height = GET_2B(14);
  source->pixel_size = UCH(targaheader[16]) >> 3;
  flags = UCH(targaheader[17]); /* Image Descriptor byte */

  is_bottom_up = ((flags & 0x20) == 0); /* bit 5 set => top-down */
  interlace_type = flags >> 6;  /* bits 6/7 are interlace code */

  if (cmaptype > 1 ||           /* cmaptype must be 0 or 1 */
      source->pixel_size < 1 || source->pixel_size > 4 ||
      (UCH(targaheader[16]) & 7) != 0 || /* bits/pixel must be multiple of 8 */
      interlace_type != 0 ||      /* currently don't allow interlaced image */
<<<<<<< HEAD
      width == 0 || height == 0)  /* image width/height must be nonzero */
=======
      width == 0 || height == 0)  /* image width/height must be non-zero */
>>>>>>> eb7962a0
    ERREXIT(cinfo, JERR_TGA_BADPARMS);

  if (subtype > 8) {
    /* It's an RLE-coded file */
    source->read_pixel = read_rle_pixel;
    source->block_count = source->dup_pixel_count = 0;
    subtype -= 8;
  } else {
    /* Non-RLE file */
    source->read_pixel = read_non_rle_pixel;
  }

  /* Now should have subtype 1, 2, or 3 */
  components = 3;               /* until proven different */
  cinfo->in_color_space = JCS_RGB;

  switch (subtype) {
  case 1:                       /* Colormapped image */
    if (source->pixel_size == 1 && cmaptype == 1)
      source->get_pixel_rows = get_8bit_row;
    else
      ERREXIT(cinfo, JERR_TGA_BADPARMS);
    TRACEMS2(cinfo, 1, JTRC_TGA_MAPPED, width, height);
    break;
  case 2:                       /* RGB image */
    switch (source->pixel_size) {
    case 2:
      source->get_pixel_rows = get_16bit_row;
      break;
    case 3:
      source->get_pixel_rows = get_24bit_row;
      break;
    case 4:
      source->get_pixel_rows = get_32bit_row;
      break;
    default:
      ERREXIT(cinfo, JERR_TGA_BADPARMS);
      break;
    }
    TRACEMS2(cinfo, 1, JTRC_TGA, width, height);
    break;
  case 3:                       /* Grayscale image */
    components = 1;
    cinfo->in_color_space = JCS_GRAYSCALE;
    if (source->pixel_size == 1)
      source->get_pixel_rows = get_8bit_gray_row;
    else
      ERREXIT(cinfo, JERR_TGA_BADPARMS);
    TRACEMS2(cinfo, 1, JTRC_TGA_GRAY, width, height);
    break;
  default:
    ERREXIT(cinfo, JERR_TGA_BADPARMS);
    break;
  }

  if (is_bottom_up) {
    /* Create a virtual array to buffer the upside-down image. */
    source->whole_image = (*cinfo->mem->request_virt_sarray)
      ((j_common_ptr) cinfo, JPOOL_IMAGE, FALSE,
       (JDIMENSION) width * components, (JDIMENSION) height, (JDIMENSION) 1);
    if (cinfo->progress != NULL) {
      cd_progress_ptr progress = (cd_progress_ptr) cinfo->progress;
      progress->total_extra_passes++; /* count file input as separate pass */
    }
    /* source->pub.buffer will point to the virtual array. */
    source->pub.buffer_height = 1; /* in case anyone looks at it */
    source->pub.get_pixel_rows = preload_image;
  } else {
    /* Don't need a virtual array, but do need a one-row input buffer. */
    source->whole_image = NULL;
    source->pub.buffer = (*cinfo->mem->alloc_sarray)
      ((j_common_ptr) cinfo, JPOOL_IMAGE,
       (JDIMENSION) width * components, (JDIMENSION) 1);
    source->pub.buffer_height = 1;
    source->pub.get_pixel_rows = source->get_pixel_rows;
  }

  while (idlen--)               /* Throw away ID field */
    (void) read_byte(source);

  if (maplen > 0) {
    if (maplen > 256 || GET_2B(3) != 0)
      ERREXIT(cinfo, JERR_TGA_BADCMAP);
    /* Allocate space to store the colormap */
    source->colormap = (*cinfo->mem->alloc_sarray)
      ((j_common_ptr) cinfo, JPOOL_IMAGE, (JDIMENSION) maplen, (JDIMENSION) 3);
    /* and read it from the file */
    read_colormap(source, (int) maplen, UCH(targaheader[7]));
  } else {
    if (cmaptype)               /* but you promised a cmap! */
      ERREXIT(cinfo, JERR_TGA_BADPARMS);
    source->colormap = NULL;
  }

  cinfo->input_components = components;
  cinfo->data_precision = 8;
  cinfo->image_width = width;
  cinfo->image_height = height;
}


/*
 * Finish up at the end of the file.
 */

METHODDEF(void)
finish_input_tga (j_compress_ptr cinfo, cjpeg_source_ptr sinfo)
{
  /* no work */
}


/*
 * The module selection routine for Targa format input.
 */

GLOBAL(cjpeg_source_ptr)
jinit_read_targa (j_compress_ptr cinfo)
{
  tga_source_ptr source;

  /* Create module interface object */
  source = (tga_source_ptr)
      (*cinfo->mem->alloc_small) ((j_common_ptr) cinfo, JPOOL_IMAGE,
                                  sizeof(tga_source_struct));
  source->cinfo = cinfo;        /* make back link for subroutines */
  /* Fill in method ptrs, except get_pixel_rows which start_input sets */
  source->pub.start_input = start_input_tga;
  source->pub.finish_input = finish_input_tga;

  return (cjpeg_source_ptr) source;
}

#endif /* TARGA_SUPPORTED */<|MERGE_RESOLUTION|>--- conflicted
+++ resolved
@@ -365,11 +365,7 @@
       source->pixel_size < 1 || source->pixel_size > 4 ||
       (UCH(targaheader[16]) & 7) != 0 || /* bits/pixel must be multiple of 8 */
       interlace_type != 0 ||      /* currently don't allow interlaced image */
-<<<<<<< HEAD
-      width == 0 || height == 0)  /* image width/height must be nonzero */
-=======
       width == 0 || height == 0)  /* image width/height must be non-zero */
->>>>>>> eb7962a0
     ERREXIT(cinfo, JERR_TGA_BADPARMS);
 
   if (subtype > 8) {
