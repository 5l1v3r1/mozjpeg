#
# Setup
#

cmake_minimum_required(VERSION 2.8.8)
# Use LINK_INTERFACE_LIBRARIES instead of INTERFACE_LINK_LIBRARIES
if(POLICY CMP0022)
  cmake_policy(SET CMP0022 OLD)
endif()

<<<<<<< HEAD
project(mozjpeg C)
set(VERSION 3.1)

if(CYGWIN OR NOT CMAKE_HOST_SYSTEM_NAME STREQUAL "Windows")
  execute_process(COMMAND "date" "+%Y%m%d" OUTPUT_VARIABLE BUILD)
  string(REGEX REPLACE "\n" "" BUILD "${BUILD}")
elseif(WIN32)
=======
project(libjpeg-turbo C)
set(VERSION 1.4.3)

if(WIN32)
>>>>>>> eb7962a0
  execute_process(COMMAND "wmic.exe" "os" "get" "LocalDateTime" OUTPUT_VARIABLE
    BUILD)
  string(REGEX REPLACE "[^0-9]" "" BUILD "${BUILD}")
  if (BUILD STREQUAL "")
    execute_process(COMMAND "cmd.exe" "/C" "DATE" "/T" OUTPUT_VARIABLE BUILD)
    string(REGEX REPLACE ".*[ ]([0-9]*)[/.]([0-9]*)[/.]([0-9]*).*" "\\3\\2\\1" BUILD "${BUILD}")
  else()
    string(SUBSTRING "${BUILD}" 0 8 BUILD)
  endif()
else()
  message(FATAL_ERROR "Platform not supported by this build system.  Use autotools instead.")
endif()

# This does nothing except when using MinGW.  CMAKE_BUILD_TYPE has no meaning
# in Visual Studio, and it always defaults to Debug when using NMake.
if(NOT CMAKE_BUILD_TYPE)
  set(CMAKE_BUILD_TYPE Release)
endif()

message(STATUS "CMAKE_BUILD_TYPE = ${CMAKE_BUILD_TYPE}")

# This only works if building from the command line.  There is currently no way
# to set a variable's value based on the build type when using Visual Studio.
if(CMAKE_BUILD_TYPE STREQUAL "Debug")
  set(BUILD "${BUILD}d")
endif()

message(STATUS "VERSION = ${VERSION}, BUILD = ${BUILD}")

option(WITH_SIMD "Include SIMD extensions" TRUE)
option(WITH_ARITH_ENC "Include arithmetic encoding support" TRUE)
option(WITH_ARITH_DEC "Include arithmetic decoding support" TRUE)
option(WITH_JPEG7 "Emulate libjpeg v7 API/ABI (this makes mozjpeg backward incompatible with libjpeg v6b)" FALSE)
option(WITH_JPEG8 "Emulate libjpeg v8 API/ABI (this makes mozjpeg backward incompatible with libjpeg v6b)" FALSE)
option(WITH_MEM_SRCDST "Include in-memory source/destination manager functions when emulating the libjpeg v6b or v7 API/ABI" TRUE)
option(WITH_TURBOJPEG "Include the TurboJPEG wrapper library and associated test programs" TRUE)
option(WITH_JAVA "Build Java wrapper for the TurboJPEG library" FALSE)
option(WITH_12BIT "Encode/decode JPEG images with 12-bit samples (implies WITH_SIMD=0 WITH_TURBOJPEG=0 WITH_ARITH_ENC=0 WITH_ARITH_DEC=0)" FALSE)
option(ENABLE_STATIC "Build static libraries" TRUE)
option(ENABLE_SHARED "Build shared libraries" TRUE)

if(WITH_12BIT)
  set(WITH_SIMD FALSE)
  set(WITH_TURBOJPEG FALSE)
  set(WITH_JAVA FALSE)
  set(WITH_ARITH_ENC FALSE)
  set(WITH_ARITH_DEC FALSE)
  set(BITS_IN_JSAMPLE 12)
  message(STATUS "12-bit JPEG support enabled")
else()
  set(BITS_IN_JSAMPLE 8)
endif()

if(WITH_ARITH_ENC)
  set(C_ARITH_CODING_SUPPORTED 1)
  message(STATUS "Arithmetic encoding support enabled")
else()
  message(STATUS "Arithmetic encoding support disabled")
endif()

if(WITH_ARITH_DEC)
  set(D_ARITH_CODING_SUPPORTED 1)
  message(STATUS "Arithmetic decoding support enabled")
else()
  message(STATUS "Arithmetic decoding support disabled")
endif()

if(WITH_TURBOJPEG)
  message(STATUS "TurboJPEG C wrapper enabled")
else()
  message(STATUS "TurboJPEG C wrapper disabled")
endif()

if(WITH_JAVA)
  message(STATUS "TurboJPEG Java wrapper enabled")
else()
  message(STATUS "TurboJPEG Java wrapper disabled")
endif()

set(SO_AGE 0)
if(WITH_MEM_SRCDST)
  set(SO_AGE 1)
endif()

set(JPEG_LIB_VERSION 62)
set(DLL_VERSION ${JPEG_LIB_VERSION})
set(FULLVERSION ${DLL_VERSION}.${SO_AGE}.0)
if(WITH_JPEG8)
  set(JPEG_LIB_VERSION 80)
  set(DLL_VERSION 8)
  set(FULLVERSION ${DLL_VERSION}.0.2)
  message(STATUS "Emulating libjpeg v8 API/ABI")
elseif(WITH_JPEG7)
  set(JPEG_LIB_VERSION 70)
  set(DLL_VERSION 7)
  set(FULLVERSION ${DLL_VERSION}.${SO_AGE}.0)
  message(STATUS "Emulating libjpeg v7 API/ABI")
endif(WITH_JPEG8)

if(WITH_MEM_SRCDST)
  set(MEM_SRCDST_SUPPORTED 1)
  message(STATUS "In-memory source/destination managers enabled")
else()
  message(STATUS "In-memory source/destination managers disabled")
endif()

if(MSVC)
  option(WITH_CRT_DLL
    "Link all libjpeg-turbo libraries and executables with the C run-time DLL (msvcr*.dll) instead of the static C run-time library (libcmt*.lib.)  The default is to use the C run-time DLL only with the libraries and executables that need it."
    FALSE)
  if(NOT WITH_CRT_DLL)
    # Use the static C library for all build types
    foreach(var CMAKE_C_FLAGS CMAKE_C_FLAGS_DEBUG CMAKE_C_FLAGS_RELEASE
      CMAKE_C_FLAGS_MINSIZEREL CMAKE_C_FLAGS_RELWITHDEBINFO)
      if(${var} MATCHES "/MD")
        string(REGEX REPLACE "/MD" "/MT" ${var} "${${var}}")
      endif()
    endforeach()
  endif()
  add_definitions(-W3 -wd4996)
endif()

# Detect whether compiler is 64-bit
if(MSVC AND CMAKE_CL_64)
  set(SIMD_X86_64 1)
  set(64BIT 1)
elseif(CMAKE_SIZEOF_VOID_P MATCHES 8)
  set(SIMD_X86_64 1)
  set(64BIT 1)
endif()

if(64BIT)
  message(STATUS "64-bit build")
else()
  message(STATUS "32-bit build")
endif()

if(CMAKE_INSTALL_PREFIX_INITIALIZED_TO_DEFAULT)
  if(MSVC)
    set(CMAKE_INSTALL_PREFIX_DEFAULT ${CMAKE_PROJECT_NAME})
  else()
    set(CMAKE_INSTALL_PREFIX_DEFAULT ${CMAKE_PROJECT_NAME}-gcc)
  endif()
  if(64BIT)
    set(CMAKE_INSTALL_PREFIX_DEFAULT ${CMAKE_INSTALL_PREFIX_DEFAULT}64)
  endif()
  set(CMAKE_INSTALL_PREFIX "c:/${CMAKE_INSTALL_PREFIX_DEFAULT}" CACHE PATH
    "Directory into which to install mozjpeg (default: c:/${CMAKE_INSTALL_PREFIX_DEFAULT})"
    FORCE)
endif()

message(STATUS "Install directory = ${CMAKE_INSTALL_PREFIX}")

configure_file(win/jconfig.h.in jconfig.h)
configure_file(win/jconfigint.h.in jconfigint.h)

include_directories("${CMAKE_CURRENT_BINARY_DIR}" "${CMAKE_SOURCE_DIR}")

if(WITH_JAVA)
  find_package(Java)
  find_package(JNI)
  if(DEFINED JAVACFLAGS)
    message(STATUS "Java compiler flags = ${JAVACFLAGS}")
  endif()
endif()


#
# Targets
#

set(JPEG_SOURCES jcapimin.c jcapistd.c jccoefct.c jccolor.c jcdctmgr.c jcext.c
  jchuff.c jcinit.c jcmainct.c jcmarker.c jcmaster.c jcomapi.c jcparam.c
  jcphuff.c jcprepct.c jcsample.c jctrans.c jdapimin.c jdapistd.c jdatadst.c
  jdatasrc.c jdcoefct.c jdcolor.c jddctmgr.c jdhuff.c jdinput.c jdmainct.c
  jdmarker.c jdmaster.c jdmerge.c jdphuff.c jdpostct.c jdsample.c jdtrans.c
  jerror.c jfdctflt.c jfdctfst.c jfdctint.c jidctflt.c jidctfst.c jidctint.c
  jidctred.c jquant1.c jquant2.c jutils.c jmemmgr.c jmemnobs.c)

if(WITH_ARITH_ENC OR WITH_ARITH_DEC)
  set(JPEG_SOURCES ${JPEG_SOURCES} jaricom.c)
endif()

if(WITH_ARITH_ENC)
  set(JPEG_SOURCES ${JPEG_SOURCES} jcarith.c)
endif()

if(WITH_ARITH_DEC)
  set(JPEG_SOURCES ${JPEG_SOURCES} jdarith.c)
endif()

if(WITH_SIMD)
  add_definitions(-DWITH_SIMD)
  add_subdirectory(simd)
  if(SIMD_X86_64)
    set(JPEG_SOURCES ${JPEG_SOURCES} simd/jsimd_x86_64.c)
  else()
    set(JPEG_SOURCES ${JPEG_SOURCES} simd/jsimd_i386.c)
  endif()
  # This tells CMake that the "source" files haven't been generated yet
  set_source_files_properties(${SIMD_OBJS} PROPERTIES GENERATED 1)
else()
  set(JPEG_SOURCES ${JPEG_SOURCES} jsimd_none.c)
  message(STATUS "Not using SIMD acceleration")
endif()

if(WITH_JAVA)
  add_subdirectory(java)
  set(ENABLE_SHARED TRUE)
endif()

if(ENABLE_SHARED)
  add_subdirectory(sharedlib)
endif()

if(ENABLE_STATIC OR WITH_TURBOJPEG)
  add_library(jpeg-static STATIC ${JPEG_SOURCES} ${SIMD_OBJS})
  if(NOT MSVC)
    set_target_properties(jpeg-static PROPERTIES OUTPUT_NAME jpeg)
  endif()
  if(WITH_SIMD)
    add_dependencies(jpeg-static simd)
  endif()
endif()

if(WITH_TURBOJPEG)
  set(TURBOJPEG_SOURCES turbojpeg.c transupp.c jdatadst-tj.c jdatasrc-tj.c)
  if(WITH_JAVA)
    set(TURBOJPEG_SOURCES ${TURBOJPEG_SOURCES} turbojpeg-jni.c)
    include_directories(${JAVA_INCLUDE_PATH} ${JAVA_INCLUDE_PATH2})
  endif()

  if(ENABLE_SHARED)
    add_library(turbojpeg SHARED ${TURBOJPEG_SOURCES})
    set_target_properties(turbojpeg PROPERTIES DEFINE_SYMBOL DLLDEFINE)
    if(MINGW)
      set_target_properties(turbojpeg PROPERTIES LINK_FLAGS -Wl,--kill-at)
    endif()
    target_link_libraries(turbojpeg jpeg-static)
    set_target_properties(turbojpeg PROPERTIES LINK_INTERFACE_LIBRARIES "")

    add_executable(tjunittest tjunittest.c tjutil.c)
    target_link_libraries(tjunittest turbojpeg)

    add_executable(tjbench tjbench.c bmp.c tjutil.c rdbmp.c rdppm.c wrbmp.c
      wrppm.c)
    target_link_libraries(tjbench turbojpeg jpeg-static)
    set_property(TARGET tjbench PROPERTY COMPILE_FLAGS
      "-DBMP_SUPPORTED -DPPM_SUPPORTED")
  endif()

  if(ENABLE_STATIC)
    add_library(turbojpeg-static STATIC ${JPEG_SOURCES} ${SIMD_OBJS}
      turbojpeg.c transupp.c jdatadst-tj.c jdatasrc-tj.c)
    if(NOT MSVC)
      set_target_properties(turbojpeg-static PROPERTIES OUTPUT_NAME turbojpeg)
    endif()
    if(WITH_SIMD)
      add_dependencies(turbojpeg-static simd)
    endif()

    add_executable(tjunittest-static tjunittest.c tjutil.c)
    target_link_libraries(tjunittest-static turbojpeg-static)

    add_executable(tjbench-static tjbench.c bmp.c tjutil.c rdbmp.c rdppm.c
      wrbmp.c wrppm.c)
    target_link_libraries(tjbench-static turbojpeg-static jpeg-static)
    set_property(TARGET tjbench-static PROPERTY COMPILE_FLAGS
      "-DBMP_SUPPORTED -DPPM_SUPPORTED")
  endif()
endif()

if(WITH_12BIT)
  set(COMPILE_FLAGS "-DGIF_SUPPORTED -DPPM_SUPPORTED -DUSE_SETMODE")
else()
  set(COMPILE_FLAGS "-DBMP_SUPPORTED -DGIF_SUPPORTED -DPPM_SUPPORTED -DTARGA_SUPPORTED -DUSE_SETMODE")
  set(CJPEG_BMP_SOURCES rdbmp.c rdtarga.c)
  set(DJPEG_BMP_SOURCES wrbmp.c wrtarga.c)
endif()

if(ENABLE_STATIC)
  add_executable(cjpeg-static cjpeg.c cdjpeg.c rdgif.c rdppm.c rdswitch.c
    ${CJPEG_BMP_SOURCES})
  set_property(TARGET cjpeg-static PROPERTY COMPILE_FLAGS ${COMPILE_FLAGS})
  target_link_libraries(cjpeg-static jpeg-static)

  add_executable(djpeg-static djpeg.c cdjpeg.c rdcolmap.c rdswitch.c wrgif.c
    wrppm.c ${DJPEG_BMP_SOURCES})
  set_property(TARGET djpeg-static PROPERTY COMPILE_FLAGS ${COMPILE_FLAGS})
  target_link_libraries(djpeg-static jpeg-static)

  add_executable(jpegtran-static jpegtran.c cdjpeg.c rdswitch.c transupp.c)
  target_link_libraries(jpegtran-static jpeg-static)
  set_property(TARGET jpegtran-static PROPERTY COMPILE_FLAGS "-DUSE_SETMODE")
endif()

add_executable(rdjpgcom rdjpgcom.c)

add_executable(wrjpgcom wrjpgcom.c)


#
# Tests
#

if(MSVC_IDE)
  set(OBJDIR "\${CTEST_CONFIGURATION_TYPE}/")
else()
  set(OBJDIR "")
endif()

enable_testing()

if(WITH_12BIT)
  set(TESTORIG testorig12.jpg)
  set(MD5_JPEG_RGB_ISLOW 9620f424569594bb9242b48498ad801f)
  set(MD5_PPM_RGB_ISLOW f3301d2219783b8b3d942b7239fa50c0)
  set(MD5_JPEG_422_IFAST_OPT 7322e3bd2f127f7de4b40d4480ce60e4)
  set(MD5_PPM_422_IFAST 79807fa552899e66a04708f533e16950)
  set(MD5_PPM_422M_IFAST 07737bfe8a7c1c87aaa393a0098d16b0)
  set(MD5_JPEG_420_IFAST_Q100_PROG a1da220b5604081863a504297ed59e55)
  set(MD5_PPM_420_Q100_IFAST 1b3730122709f53d007255e8dfd3305e)
  set(MD5_PPM_420M_Q100_IFAST 980a1a3c5bf9510022869d30b7d26566)
  set(MD5_JPEG_GRAY_ISLOW 235c90707b16e2e069f37c888b2636d9)
  set(MD5_PPM_GRAY_ISLOW 7213c10af507ad467da5578ca5ee1fca)
  set(MD5_PPM_GRAY_ISLOW_RGB e96ee81c30a6ed422d466338bd3de65d)
  set(MD5_JPEG_420S_IFAST_OPT 7af8e60be4d9c227ec63ac9b6630855e)
  set(MD5_JPEG_3x2_FLOAT_PROG a8c17daf77b457725ec929e215b603f8)
  set(MD5_PPM_3x2_FLOAT 42876ab9e5c2f76a87d08db5fbd57956)
  set(MD5_PPM_420M_ISLOW_2_1 4ca6be2a6f326ff9eaab63e70a8259c0)
  set(MD5_PPM_420M_ISLOW_15_8 12aa9f9534c1b3d7ba047322226365eb)
  set(MD5_PPM_420M_ISLOW_13_8 f7e22817c7b25e1393e4ec101e9d4e96)
  set(MD5_PPM_420M_ISLOW_11_8 800a16f9f4dc9b293197bfe11be10a82)
  set(MD5_PPM_420M_ISLOW_9_8 06b7a92a9bc69f4dc36ec40f1937d55c)
  set(MD5_PPM_420M_ISLOW_7_8 3ec444a14a4ab4eab88ffc49c48eca43)
  set(MD5_PPM_420M_ISLOW_3_4 3e726b7ea872445b19437d1c1d4f0d93)
  set(MD5_PPM_420M_ISLOW_5_8 a8a771abdc94301d20ffac119b2caccd)
  set(MD5_PPM_420M_ISLOW_1_2 b419124dd5568b085787234866102866)
  set(MD5_PPM_420M_ISLOW_3_8 343d19015531b7bbe746124127244fa8)
  set(MD5_PPM_420M_ISLOW_1_4 35fd59d866e44659edfa3c18db2a3edb)
  set(MD5_PPM_420M_ISLOW_1_8 ccaed48ac0aedefda5d4abe4013f4ad7)
  set(MD5_JPEG_CROP cdb35ff4b4519392690ea040c56ea99c)
else()
  set(TESTORIG testorig.jpg)
  set(MD5_JPEG_RGB_ISLOW 768e970dd57b340ff1b83c9d3d47c77b)
  set(MD5_PPM_RGB_ISLOW 00a257f5393fef8821f2b88ac7421291)
  set(MD5_BMP_RGB_ISLOW_565 f07d2e75073e4bb10f6c6f4d36e2e3be)
  set(MD5_BMP_RGB_ISLOW_565D 4cfa0928ef3e6bb626d7728c924cfda4)
  set(MD5_JPEG_422_IFAST_OPT 2540287b79d913f91665e660303ab2c8)
  set(MD5_PPM_422_IFAST 35bd6b3f833bad23de82acea847129fa)
  set(MD5_PPM_422M_IFAST 8dbc65323d62cca7c91ba02dd1cfa81d)
  set(MD5_BMP_422M_IFAST_565 3294bd4d9a1f2b3d08ea6020d0db7065)
  set(MD5_BMP_422M_IFAST_565D da98c9c7b6039511be4a79a878a9abc1)
  set(MD5_JPEG_420_IFAST_Q100_PROG 990cbe0329c882420a2094da7e5adade)
  set(MD5_PPM_420_Q100_IFAST 5a732542015c278ff43635e473a8a294)
  set(MD5_PPM_420M_Q100_IFAST ff692ee9323a3b424894862557c092f1)
  set(MD5_JPEG_GRAY_ISLOW 72b51f894b8f4a10b3ee3066770aa38d)
  set(MD5_PPM_GRAY_ISLOW 8d3596c56eace32f205deccc229aa5ed)
  set(MD5_PPM_GRAY_ISLOW_RGB 116424ac07b79e5e801f00508eab48ec)
  set(MD5_BMP_GRAY_ISLOW_565 12f78118e56a2f48b966f792fedf23cc)
  set(MD5_BMP_GRAY_ISLOW_565D bdbbd616441a24354c98553df5dc82db)
  set(MD5_JPEG_420S_IFAST_OPT 388708217ac46273ca33086b22827ed8)
  if(WITH_SIMD)
    set(MD5_JPEG_3x2_FLOAT_PROG 343e3f8caf8af5986ebaf0bdc13b5c71)
    set(MD5_PPM_3x2_FLOAT 1a75f36e5904d6fc3a85a43da9ad89bb)
  else()
    set(MD5_JPEG_3x2_FLOAT_PROG 9bca803d2042bd1eb03819e2bf92b3e5)
    set(MD5_PPM_3x2_FLOAT f6bfab038438ed8f5522fbd33595dcdc)
  endif()
  set(MD5_JPEG_420_ISLOW_ARI e986fb0a637a8d833d96e8a6d6d84ea1)
  set(MD5_JPEG_444_ISLOW_PROGARI 0a8f1c8f66e113c3cf635df0a475a617)
  set(MD5_PPM_420M_IFAST_ARI 72b59a99bcf1de24c5b27d151bde2437)
  set(MD5_JPEG_420_ISLOW 9a68f56bc76e466aa7e52f415d0f4a5f)
  set(MD5_PPM_420M_ISLOW_2_1 9f9de8c0612f8d06869b960b05abf9c9)
  set(MD5_PPM_420M_ISLOW_15_8 b6875bc070720b899566cc06459b63b7)
  set(MD5_PPM_420M_ISLOW_13_8 bc3452573c8152f6ae552939ee19f82f)
  set(MD5_PPM_420M_ISLOW_11_8 d8cc73c0aaacd4556569b59437ba00a5)
  set(MD5_PPM_420M_ISLOW_9_8 d25e61bc7eac0002f5b393aa223747b6)
  set(MD5_PPM_420M_ISLOW_7_8 ddb564b7c74a09494016d6cd7502a946)
  set(MD5_PPM_420M_ISLOW_3_4 8ed8e68808c3fbc4ea764fc9d2968646)
  set(MD5_PPM_420M_ISLOW_5_8 a3363274999da2366a024efae6d16c9b)
  set(MD5_PPM_420M_ISLOW_1_2 e692a315cea26b988c8e8b29a5dbcd81)
  set(MD5_PPM_420M_ISLOW_3_8 79eca9175652ced755155c90e785a996)
  set(MD5_PPM_420M_ISLOW_1_4 79cd778f8bf1a117690052cacdd54eca)
  set(MD5_PPM_420M_ISLOW_1_8 391b3d4aca640c8567d6f8745eb2142f)
  set(MD5_BMP_420_ISLOW_256 4980185e3776e89bd931736e1cddeee6)
  set(MD5_BMP_420_ISLOW_565 bf9d13e16c4923b92e1faa604d7922cb)
  set(MD5_BMP_420_ISLOW_565D 6bde71526acc44bcff76f696df8638d2)
  set(MD5_BMP_420M_ISLOW_565 8dc0185245353cfa32ad97027342216f)
  set(MD5_BMP_420M_ISLOW_565D d1be3a3339166255e76fa50a0d70d73e)
  set(MD5_JPEG_CROP b4197f377e621c4e9b1d20471432610d)
endif()

if(WITH_JAVA)
  add_test(TJUnitTest
    ${JAVA_RUNTIME} -cp java/${OBJDIR}turbojpeg.jar
      -Djava.library.path=${CMAKE_CURRENT_BINARY_DIR}/${OBJDIR}
      TJUnitTest)
  add_test(TJUnitTest-yuv
    ${JAVA_RUNTIME} -cp java/${OBJDIR}turbojpeg.jar
      -Djava.library.path=${CMAKE_CURRENT_BINARY_DIR}/${OBJDIR}
      TJUnitTest -yuv)
  add_test(TJUnitTest-yuv-nopad
    ${JAVA_RUNTIME} -cp java/${OBJDIR}turbojpeg.jar
      -Djava.library.path=${CMAKE_CURRENT_BINARY_DIR}/${OBJDIR}
      TJUnitTest -yuv -noyuvpad)
  add_test(TJUnitTest-bi
    ${JAVA_RUNTIME} -cp java/${OBJDIR}turbojpeg.jar
      -Djava.library.path=${CMAKE_CURRENT_BINARY_DIR}/${OBJDIR}
      TJUnitTest -bi)
  add_test(TJUnitTest-bi-yuv
    ${JAVA_RUNTIME} -cp java/${OBJDIR}turbojpeg.jar
      -Djava.library.path=${CMAKE_CURRENT_BINARY_DIR}/${OBJDIR}
      TJUnitTest -bi -yuv)
  add_test(TJUnitTest-bi-yuv-nopad
    ${JAVA_RUNTIME} -cp java/${OBJDIR}turbojpeg.jar
      -Djava.library.path=${CMAKE_CURRENT_BINARY_DIR}/${OBJDIR}
      TJUnitTest -bi -yuv -noyuvpad)
endif()

set(TEST_LIBTYPES "")
if(ENABLE_SHARED)
  set(TEST_LIBTYPES ${TEST_LIBTYPES} shared)
endif()
if(ENABLE_STATIC)
  set(TEST_LIBTYPES ${TEST_LIBTYPES} static)
endif()

foreach(libtype ${TEST_LIBTYPES})
  if(libtype STREQUAL "shared")
    set(dir sharedlib/)
  else()
    set(dir "")
    set(suffix -static)
  endif()
  if(WITH_TURBOJPEG)
    add_test(tjunittest${suffix} tjunittest${suffix})
    add_test(tjunittest${suffix}-alloc tjunittest${suffix} -alloc)
    add_test(tjunittest${suffix}-yuv tjunittest${suffix} -yuv)
    add_test(tjunittest${suffix}-yuv-alloc tjunittest${suffix} -yuv -alloc)
    add_test(tjunittest${suffix}-yuv-nopad tjunittest${suffix} -yuv -noyuvpad)
  endif()

  # These tests are carefully chosen to provide full coverage of as many of the
  # underlying algorithms as possible (including all of the SIMD-accelerated
  # ones.)

  # CC: null  SAMP: fullsize  FDCT: islow  ENT: huff
  add_test(cjpeg${suffix}-rgb-islow
    ${dir}cjpeg${suffix} -revert -rgb -dct int -outfile testout_rgb_islow.jpg
      ${CMAKE_SOURCE_DIR}/testimages/testorig.ppm)
  add_test(cjpeg${suffix}-rgb-islow-cmp
    ${CMAKE_COMMAND} -DMD5=${MD5_JPEG_RGB_ISLOW} -DFILE=testout_rgb_islow.jpg
      -P ${CMAKE_SOURCE_DIR}/cmakescripts/md5cmp.cmake)
  # CC: null  SAMP: fullsize  IDCT: islow  ENT: huff
  add_test(djpeg${suffix}-rgb-islow
    ${dir}djpeg${suffix} -dct int -ppm -outfile testout_rgb_islow.ppm
      testout_rgb_islow.jpg)
  add_test(djpeg${suffix}-rgb-islow-cmp
    ${CMAKE_COMMAND} -DMD5=${MD5_PPM_RGB_ISLOW} -DFILE=testout_rgb_islow.ppm
      -P ${CMAKE_SOURCE_DIR}/cmakescripts/md5cmp.cmake)
  if(NOT WITH_12BIT)
    # CC: RGB->RGB565  SAMP: fullsize  IDCT: islow  ENT: huff
    add_test(djpeg${suffix}-rgb-islow-565
      ${dir}djpeg${suffix} -dct int -rgb565 -dither none -bmp
        -outfile testout_rgb_islow_565.bmp testout_rgb_islow.jpg)
    add_test(djpeg${suffix}-rgb-islow-565-cmp
      ${CMAKE_COMMAND} -DMD5=${MD5_BMP_RGB_ISLOW_565}
        -DFILE=testout_rgb_islow_565.bmp
        -P ${CMAKE_SOURCE_DIR}/cmakescripts/md5cmp.cmake)
    # CC: RGB->RGB565 (dithered)  SAMP: fullsize  IDCT: islow  ENT: huff
    add_test(djpeg${suffix}-rgb-islow-565D
      ${dir}djpeg${suffix} -dct int -rgb565 -bmp
        -outfile testout_rgb_islow_565D.bmp testout_rgb_islow.jpg)
    add_test(djpeg${suffix}-rgb-islow-565D-cmp
      ${CMAKE_COMMAND} -DMD5=${MD5_BMP_RGB_ISLOW_565D}
        -DFILE=testout_rgb_islow_565D.bmp
        -P ${CMAKE_SOURCE_DIR}/cmakescripts/md5cmp.cmake)
  endif()

  # CC: RGB->YCC  SAMP: fullsize/h2v1  FDCT: ifast  ENT: 2-pass huff
  add_test(cjpeg${suffix}-422-ifast-opt
    ${dir}cjpeg${suffix} -revert -sample 2x1 -dct fast -opt
      -outfile testout_422_ifast_opt.jpg
      ${CMAKE_SOURCE_DIR}/testimages/testorig.ppm)
  add_test(cjpeg${suffix}-422-ifast-opt-cmp
    ${CMAKE_COMMAND} -DMD5=${MD5_JPEG_422_IFAST_OPT}
      -DFILE=testout_422_ifast_opt.jpg
      -P ${CMAKE_SOURCE_DIR}/cmakescripts/md5cmp.cmake)
  # CC: YCC->RGB  SAMP: fullsize/h2v1 fancy  IDCT: ifast  ENT: huff
  add_test(djpeg${suffix}-422-ifast
    ${dir}djpeg${suffix} -dct fast -outfile testout_422_ifast.ppm
      testout_422_ifast_opt.jpg)
  add_test(djpeg${suffix}-422-ifast-cmp
    ${CMAKE_COMMAND} -DMD5=${MD5_PPM_422_IFAST} -DFILE=testout_422_ifast.ppm
      -P ${CMAKE_SOURCE_DIR}/cmakescripts/md5cmp.cmake)
  # CC: YCC->RGB  SAMP: h2v1 merged  IDCT: ifast  ENT: huff
  add_test(djpeg${suffix}-422m-ifast
    ${dir}djpeg${suffix} -dct fast -nosmooth -outfile testout_422m_ifast.ppm
      testout_422_ifast_opt.jpg)
  add_test(djpeg${suffix}-422m-ifast-cmp
    ${CMAKE_COMMAND} -DMD5=${MD5_PPM_422M_IFAST} -DFILE=testout_422m_ifast.ppm
      -P ${CMAKE_SOURCE_DIR}/cmakescripts/md5cmp.cmake)
  if(NOT WITH_12BIT)
    # CC: YCC->RGB565  SAMP: h2v1 merged  IDCT: ifast  ENT: huff
    add_test(djpeg${suffix}-422m-ifast-565
      ${dir}djpeg${suffix} -dct int -nosmooth -rgb565 -dither none -bmp
        -outfile testout_422m_ifast_565.bmp testout_422_ifast_opt.jpg)
    add_test(djpeg${suffix}-422m-ifast-565-cmp
      ${CMAKE_COMMAND} -DMD5=${MD5_BMP_422M_IFAST_565}
        -DFILE=testout_422m_ifast_565.bmp
        -P ${CMAKE_SOURCE_DIR}/cmakescripts/md5cmp.cmake)
    # CC: YCC->RGB565 (dithered)  SAMP: h2v1 merged  IDCT: ifast  ENT: huff
    add_test(djpeg${suffix}-422m-ifast-565D
      ${dir}djpeg${suffix} -dct int -nosmooth -rgb565 -bmp
        -outfile testout_422m_ifast_565D.bmp testout_422_ifast_opt.jpg)
    add_test(djpeg${suffix}-422m-ifast-565D-cmp
      ${CMAKE_COMMAND} -DMD5=${MD5_BMP_422M_IFAST_565D}
        -DFILE=testout_422m_ifast_565D.bmp
        -P ${CMAKE_SOURCE_DIR}/cmakescripts/md5cmp.cmake)
  endif()

  # CC: RGB->YCC  SAMP: fullsize/h2v2  FDCT: ifast  ENT: prog huff
  add_test(cjpeg${suffix}-420-q100-ifast-prog
    ${dir}cjpeg${suffix} -revert -sample 2x2 -quality 100 -dct fast -prog
      -outfile testout_420_q100_ifast_prog.jpg
      ${CMAKE_SOURCE_DIR}/testimages/testorig.ppm)
  add_test(cjpeg${suffix}-420-q100-ifast-prog-cmp
    ${CMAKE_COMMAND} -DMD5=${MD5_JPEG_420_IFAST_Q100_PROG}
      -DFILE=testout_420_q100_ifast_prog.jpg
      -P ${CMAKE_SOURCE_DIR}/cmakescripts/md5cmp.cmake)
  # CC: YCC->RGB  SAMP: fullsize/h2v2 fancy  IDCT: ifast  ENT: prog huff
  add_test(djpeg${suffix}-420-q100-ifast-prog
    ${dir}djpeg${suffix} -dct fast -outfile testout_420_q100_ifast.ppm
      testout_420_q100_ifast_prog.jpg)
  add_test(djpeg${suffix}-420-q100-ifast-prog-cmp
    ${CMAKE_COMMAND} -DMD5=${MD5_PPM_420_Q100_IFAST}
      -DFILE=testout_420_q100_ifast.ppm
      -P ${CMAKE_SOURCE_DIR}/cmakescripts/md5cmp.cmake)
  # CC: YCC->RGB  SAMP: h2v2 merged  IDCT: ifast  ENT: prog huff
  add_test(djpeg${suffix}-420m-q100-ifast-prog
    ${dir}djpeg${suffix} -dct fast -nosmooth
      -outfile testout_420m_q100_ifast.ppm testout_420_q100_ifast_prog.jpg)
  add_test(djpeg${suffix}-420m-q100-ifast-prog-cmp
    ${CMAKE_COMMAND} -DMD5=${MD5_PPM_420M_Q100_IFAST}
      -DFILE=testout_420m_q100_ifast.ppm
      -P ${CMAKE_SOURCE_DIR}/cmakescripts/md5cmp.cmake)

  # CC: RGB->Gray  SAMP: fullsize  FDCT: islow  ENT: huff
  add_test(cjpeg${suffix}-gray-islow
    ${dir}cjpeg${suffix} -revert -gray -dct int -outfile testout_gray_islow.jpg
      ${CMAKE_SOURCE_DIR}/testimages/testorig.ppm)
  add_test(cjpeg${suffix}-gray-islow-cmp
    ${CMAKE_COMMAND} -DMD5=${MD5_JPEG_GRAY_ISLOW}
      -DFILE=testout_gray_islow.jpg
      -P ${CMAKE_SOURCE_DIR}/cmakescripts/md5cmp.cmake)
  # CC: Gray->Gray  SAMP: fullsize  IDCT: islow  ENT: huff
  add_test(djpeg${suffix}-gray-islow
    ${dir}djpeg${suffix} -dct int -outfile testout_gray_islow.ppm
      testout_gray_islow.jpg)
  add_test(djpeg${suffix}-gray-islow-cmp
    ${CMAKE_COMMAND} -DMD5=${MD5_PPM_GRAY_ISLOW}
      -DFILE=testout_gray_islow.ppm
      -P ${CMAKE_SOURCE_DIR}/cmakescripts/md5cmp.cmake)
  # CC: Gray->RGB  SAMP: fullsize  IDCT: islow  ENT: huff
  add_test(djpeg${suffix}-gray-islow-rgb
    ${dir}djpeg${suffix} -dct int -rgb -outfile testout_gray_islow_rgb.ppm
      testout_gray_islow.jpg)
  add_test(djpeg${suffix}-gray-islow-rgb-cmp
    ${CMAKE_COMMAND} -DMD5=${MD5_PPM_GRAY_ISLOW_RGB}
      -DFILE=testout_gray_islow_rgb.ppm
      -P ${CMAKE_SOURCE_DIR}/cmakescripts/md5cmp.cmake)
  if(NOT WITH_12BIT)
    # CC: Gray->RGB565  SAMP: fullsize  IDCT: islow  ENT: huff
    add_test(djpeg${suffix}-gray-islow-565
      ${dir}djpeg${suffix} -dct int -rgb565 -dither none -bmp
        -outfile testout_gray_islow_565.bmp testout_gray_islow.jpg)
    add_test(djpeg${suffix}-gray-islow-565-cmp
      ${CMAKE_COMMAND} -DMD5=${MD5_BMP_GRAY_ISLOW_565}
        -DFILE=testout_gray_islow_565.bmp
        -P ${CMAKE_SOURCE_DIR}/cmakescripts/md5cmp.cmake)
    # CC: Gray->RGB565 (dithered)  SAMP: fullsize  IDCT: islow  ENT: huff
    add_test(djpeg${suffix}-gray-islow-565D
      ${dir}djpeg${suffix} -dct int -rgb565 -bmp
        -outfile testout_gray_islow_565D.bmp testout_gray_islow.jpg)
    add_test(djpeg${suffix}-gray-islow-565D-cmp
      ${CMAKE_COMMAND} -DMD5=${MD5_BMP_GRAY_ISLOW_565D}
        -DFILE=testout_gray_islow_565D.bmp
        -P ${CMAKE_SOURCE_DIR}/cmakescripts/md5cmp.cmake)
  endif()

  # CC: RGB->YCC  SAMP: fullsize smooth/h2v2 smooth  FDCT: islow
  # ENT: 2-pass huff
  add_test(cjpeg${suffix}-420s-ifast-opt
    ${dir}cjpeg${suffix} -sample 2x2 -smooth 1 -dct int -opt -outfile
      testout_420s_ifast_opt.jpg ${CMAKE_SOURCE_DIR}/testimages/testorig.ppm)
  add_test(cjpeg${suffix}-420s-ifast-opt-cmp
    ${CMAKE_COMMAND} -DMD5=${MD5_JPEG_420S_IFAST_OPT}
      -DFILE=testout_420s_ifast_opt.jpg
      -P ${CMAKE_SOURCE_DIR}/cmakescripts/md5cmp.cmake)

  # CC: RGB->YCC  SAMP: fullsize/int  FDCT: float  ENT: prog huff
  add_test(cjpeg${suffix}-3x2-float-prog
    ${dir}cjpeg${suffix} -revert -sample 3x2 -dct float -prog
      -outfile testout_3x2_float_prog.jpg
      ${CMAKE_SOURCE_DIR}/testimages/testorig.ppm)
  add_test(cjpeg${suffix}-3x2-float-prog-cmp
    ${CMAKE_COMMAND} -DMD5=${MD5_JPEG_3x2_FLOAT_PROG}
      -DFILE=testout_3x2_float_prog.jpg
      -P ${CMAKE_SOURCE_DIR}/cmakescripts/md5cmp.cmake)
  # CC: YCC->RGB  SAMP: fullsize/int  IDCT: float  ENT: prog huff
  add_test(djpeg${suffix}-3x2-float-prog
    ${dir}djpeg${suffix} -dct float -outfile testout_3x2_float.ppm
      testout_3x2_float_prog.jpg)
  add_test(djpeg${suffix}-3x2-float-prog-cmp
    ${CMAKE_COMMAND} -DMD5=${MD5_PPM_3x2_FLOAT} -DFILE=testout_3x2_float.ppm
      -P ${CMAKE_SOURCE_DIR}/cmakescripts/md5cmp.cmake)

  if(WITH_ARITH_ENC)
    # CC: YCC->RGB  SAMP: fullsize/h2v2  FDCT: islow  ENT: arith
    add_test(cjpeg${suffix}-420-islow-ari
      ${dir}cjpeg${suffix} -revert -dct int -arithmetic
        -outfile testout_420_islow_ari.jpg
        ${CMAKE_SOURCE_DIR}/testimages/testorig.ppm)
    add_test(cjpeg${suffix}-420-islow-ari-cmp
      ${CMAKE_COMMAND} -DMD5=${MD5_JPEG_420_ISLOW_ARI}
        -DFILE=testout_420_islow_ari.jpg
        -P ${CMAKE_SOURCE_DIR}/cmakescripts/md5cmp.cmake)
    add_test(jpegtran${suffix}-420-islow-ari
      ${dir}jpegtran${suffix} -revert -arithmetic
        -outfile testout_420_islow_ari.jpg
        ${CMAKE_SOURCE_DIR}/testimages/testimgint.jpg)
    add_test(jpegtran${suffix}-420-islow-ari-cmp
      ${CMAKE_COMMAND} -DMD5=${MD5_JPEG_420_ISLOW_ARI}
        -DFILE=testout_420_islow_ari.jpg
        -P ${CMAKE_SOURCE_DIR}/cmakescripts/md5cmp.cmake)
    # CC: YCC->RGB  SAMP: fullsize  FDCT: islow  ENT: prog arith
    add_test(cjpeg${suffix}-444-islow-progari
      ${dir}cjpeg${suffix} -revert -sample 1x1 -dct int -progressive -arithmetic
        -outfile testout_444_islow_progari.jpg
        ${CMAKE_SOURCE_DIR}/testimages/testorig.ppm)
    add_test(cjpeg${suffix}-444-islow-progari-cmp
      ${CMAKE_COMMAND} -DMD5=${MD5_JPEG_444_ISLOW_PROGARI}
        -DFILE=testout_444_islow_progari.jpg
        -P ${CMAKE_SOURCE_DIR}/cmakescripts/md5cmp.cmake)
  endif()
  if(WITH_ARITH_DEC)
    # CC: RGB->YCC  SAMP: h2v2 merged  IDCT: ifast  ENT: arith
    add_test(djpeg${suffix}-420m-ifast-ari
      ${dir}djpeg${suffix} -fast -ppm -outfile testout_420m_ifast_ari.ppm
        ${CMAKE_SOURCE_DIR}/testimages/testimgari.jpg)
    add_test(djpeg${suffix}-420m-ifast-ari-cmp
      ${CMAKE_COMMAND} -DMD5=${MD5_PPM_420M_IFAST_ARI}
        -DFILE=testout_420m_ifast_ari.ppm
        -P ${CMAKE_SOURCE_DIR}/cmakescripts/md5cmp.cmake)
    add_test(jpegtran${suffix}-420-islow
      ${dir}jpegtran${suffix} -revert -outfile testout_420_islow.jpg
        ${CMAKE_SOURCE_DIR}/testimages/testimgari.jpg)
    add_test(jpegtran${suffix}-420-islow-cmp
      ${CMAKE_COMMAND} -DMD5=${MD5_JPEG_420_ISLOW}
        -DFILE=testout_420_islow.jpg
        -P ${CMAKE_SOURCE_DIR}/cmakescripts/md5cmp.cmake)
  endif()

  # 2/1--   CC: YCC->RGB  SAMP: h2v2 merged  IDCT: 16x16 islow  ENT: huff
  # 15/8--  CC: YCC->RGB  SAMP: h2v2 merged  IDCT: 15x15 islow  ENT: huff
  # 13/8--  CC: YCC->RGB  SAMP: h2v2 merged  IDCT: 13x13 islow  ENT: huff
  # 11/8--  CC: YCC->RGB  SAMP: h2v2 merged  IDCT: 11x11 islow  ENT: huff
  # 9/8--   CC: YCC->RGB  SAMP: h2v2 merged  IDCT: 9x9 islow  ENT: huff
  # 7/8--   CC: YCC->RGB  SAMP: h2v2 merged  IDCT: 7x7 islow/14x14 islow
  #         ENT: huff
  # 3/4--   CC: YCC->RGB  SAMP: h2v2 merged  IDCT: 6x6 islow/12x12 islow
  #         ENT: huff
  # 5/8--   CC: YCC->RGB  SAMP: h2v2 merged  IDCT: 5x5 islow/10x10 islow
  #         ENT: huff
  # 1/2--   CC: YCC->RGB  SAMP: h2v2 merged  IDCT: 4x4 islow/8x8 islow
  #         ENT: huff
  # 3/8--   CC: YCC->RGB  SAMP: h2v2 merged  IDCT: 3x3 islow/6x6 islow
  #         ENT: huff
  # 1/4--   CC: YCC->RGB  SAMP: h2v2 merged  IDCT: 2x2 islow/4x4 islow
  #         ENT: huff
  # 1/8--   CC: YCC->RGB  SAMP: h2v2 merged  IDCT: 1x1 islow/2x2 islow
  #         ENT: huff
  foreach(scale 2_1 15_8 13_8 11_8 9_8 7_8 3_4 5_8 1_2 3_8 1_4 1_8)
    string(REGEX REPLACE "_" "/" scalearg ${scale})
    add_test(djpeg${suffix}-420m-islow-${scale}
      ${dir}djpeg${suffix} -dct int -scale ${scalearg} -nosmooth -ppm
        -outfile testout_420m_islow_${scale}.ppm
        ${CMAKE_SOURCE_DIR}/testimages/${TESTORIG})
    add_test(djpeg${suffix}-420m-islow-${scale}-cmp
      ${CMAKE_COMMAND} -DMD5=${MD5_PPM_420M_ISLOW_${scale}}
        -DFILE=testout_420m_islow_${scale}.ppm
        -P ${CMAKE_SOURCE_DIR}/cmakescripts/md5cmp.cmake)
  endforeach()

  if(NOT WITH_12BIT)
    # CC: YCC->RGB (dithered)  SAMP: h2v2 fancy  IDCT: islow  ENT: huff
    add_test(djpeg${suffix}-420-islow-256
      ${dir}djpeg${suffix} -dct int -colors 256 -bmp
        -outfile testout_420_islow_256.bmp
        ${CMAKE_SOURCE_DIR}/testimages/${TESTORIG})
    add_test(djpeg${suffix}-420-islow-256-cmp
      ${CMAKE_COMMAND} -DMD5=${MD5_BMP_420_ISLOW_256}
        -DFILE=testout_420_islow_256.bmp
        -P ${CMAKE_SOURCE_DIR}/cmakescripts/md5cmp.cmake)
    # CC: YCC->RGB565  SAMP: h2v2 fancy  IDCT: islow  ENT: huff
    add_test(djpeg${suffix}-420-islow-565
      ${dir}djpeg${suffix} -dct int -rgb565 -dither none -bmp
        -outfile testout_420_islow_565.bmp
        ${CMAKE_SOURCE_DIR}/testimages/${TESTORIG})
    add_test(djpeg${suffix}-420-islow-565-cmp
      ${CMAKE_COMMAND} -DMD5=${MD5_BMP_420_ISLOW_565}
        -DFILE=testout_420_islow_565.bmp
        -P ${CMAKE_SOURCE_DIR}/cmakescripts/md5cmp.cmake)
    # CC: YCC->RGB565 (dithered)  SAMP: h2v2 fancy  IDCT: islow  ENT: huff
    add_test(djpeg${suffix}-420-islow-565D
      ${dir}djpeg${suffix} -dct int -rgb565 -bmp
        -outfile testout_420_islow_565D.bmp
        ${CMAKE_SOURCE_DIR}/testimages/${TESTORIG})
    add_test(djpeg${suffix}-420-islow-565D-cmp
      ${CMAKE_COMMAND} -DMD5=${MD5_BMP_420_ISLOW_565D}
        -DFILE=testout_420_islow_565D.bmp
        -P ${CMAKE_SOURCE_DIR}/cmakescripts/md5cmp.cmake)
    # CC: YCC->RGB565  SAMP: h2v2 merged  IDCT: islow  ENT: huff
    add_test(djpeg${suffix}-420m-islow-565
      ${dir}djpeg${suffix} -dct int -nosmooth -rgb565 -dither none -bmp
        -outfile testout_420m_islow_565.bmp
        ${CMAKE_SOURCE_DIR}/testimages/${TESTORIG})
    add_test(djpeg${suffix}-420m-islow-565-cmp
      ${CMAKE_COMMAND} -DMD5=${MD5_BMP_420M_ISLOW_565}
        -DFILE=testout_420m_islow_565.bmp
        -P ${CMAKE_SOURCE_DIR}/cmakescripts/md5cmp.cmake)
    # CC: YCC->RGB565 (dithered)  SAMP: h2v2 merged  IDCT: islow  ENT: huff
    add_test(djpeg${suffix}-420m-islow-565D
      ${dir}djpeg${suffix} -dct int -nosmooth -rgb565 -bmp
        -outfile testout_420m_islow_565D.bmp
        ${CMAKE_SOURCE_DIR}/testimages/${TESTORIG})
    add_test(djpeg${suffix}-420m-islow-565D-cmp
      ${CMAKE_COMMAND} -DMD5=${MD5_BMP_420M_ISLOW_565D}
        -DFILE=testout_420m_islow_565D.bmp
        -P ${CMAKE_SOURCE_DIR}/cmakescripts/md5cmp.cmake)
  endif()
  add_test(jpegtran${suffix}-crop
    ${dir}jpegtran${suffix} -revert -crop 120x90+20+50 -transpose -perfect
      -outfile testout_crop.jpg ${CMAKE_SOURCE_DIR}/testimages/${TESTORIG})
  add_test(jpegtran${suffix}-crop-cmp
    ${CMAKE_COMMAND} -DMD5=${MD5_JPEG_CROP} -DFILE=testout_crop.jpg
      -P ${CMAKE_SOURCE_DIR}/cmakescripts/md5cmp.cmake)

endforeach()

add_custom_target(testclean COMMAND ${CMAKE_COMMAND} -P
  ${CMAKE_SOURCE_DIR}/cmakescripts/testclean.cmake)


#
# Installer
#

if(MSVC)
  set(INST_PLATFORM "Visual C++")
  set(INST_NAME ${CMAKE_PROJECT_NAME}-${VERSION}-vc)
  set(INST_REG_NAME ${CMAKE_PROJECT_NAME})
elseif(MINGW)
  set(INST_PLATFORM GCC)
  set(INST_NAME ${CMAKE_PROJECT_NAME}-${VERSION}-gcc)
  set(INST_REG_NAME ${CMAKE_PROJECT_NAME}-gcc)
  set(INST_DEFS -DGCC)
endif()

if(64BIT)
  set(INST_PLATFORM "${INST_PLATFORM} 64-bit")
  set(INST_NAME ${INST_NAME}64)
  set(INST_REG_NAME "${INST_DIR}64")
  set(INST_DEFS ${INST_DEFS} -DWIN64)
endif()

if(WITH_JAVA)
  set(INST_DEFS ${INST_DEFS} -DJAVA)
endif()

if(MSVC_IDE)
  set(INST_DEFS ${INST_DEFS} "-DBUILDDIR=${CMAKE_CFG_INTDIR}\\")
else()
  set(INST_DEFS ${INST_DEFS} "-DBUILDDIR=")
endif()

STRING(REGEX REPLACE "/" "\\\\" INST_DIR "${CMAKE_INSTALL_PREFIX}")

configure_file(release/mozjpeg.nsi.in mozjpeg.nsi @ONLY)

if(WITH_JAVA)
  set(JAVA_DEPEND java)
endif()
add_custom_target(installer
  makensis -nocd ${INST_DEFS} mozjpeg.nsi
  DEPENDS jpeg jpeg-static turbojpeg turbojpeg-static rdjpgcom wrjpgcom
    cjpeg djpeg jpegtran tjbench ${JAVA_DEPEND}
  SOURCES mozjpeg.nsi)

if(WITH_TURBOJPEG)
  if(ENABLE_SHARED)
    install(TARGETS turbojpeg tjbench
      ARCHIVE DESTINATION lib
      LIBRARY DESTINATION lib
      RUNTIME DESTINATION bin)
  endif()
  if(ENABLE_STATIC)
    install(TARGETS turbojpeg-static ARCHIVE DESTINATION lib)
    if(NOT ENABLE_SHARED)
      install(PROGRAMS ${CMAKE_CURRENT_BINARY_DIR}/tjbench-static.exe
        DESTINATION bin RENAME tjbench.exe)
    endif()
  endif()
  install(FILES ${CMAKE_SOURCE_DIR}/turbojpeg.h DESTINATION include)
endif()

if(ENABLE_STATIC)
  install(TARGETS jpeg-static ARCHIVE DESTINATION lib)
  if(NOT ENABLE_SHARED)
    install(PROGRAMS ${CMAKE_CURRENT_BINARY_DIR}/cjpeg-static.exe
      DESTINATION bin RENAME cjpeg.exe)
    install(PROGRAMS ${CMAKE_CURRENT_BINARY_DIR}/djpeg-static.exe
      DESTINATION bin RENAME djpeg.exe)
    install(PROGRAMS ${CMAKE_CURRENT_BINARY_DIR}/jpegtran-static.exe
      DESTINATION bin RENAME jpegtran.exe)
  endif()
endif()
<<<<<<< HEAD
=======

install(TARGETS rdjpgcom wrjpgcom RUNTIME DESTINATION bin)
>>>>>>> eb7962a0

install(TARGETS rdjpgcom wrjpgcom RUNTIME DESTINATION bin)

install(FILES ${CMAKE_SOURCE_DIR}/README ${CMAKE_SOURCE_DIR}/README-mozilla.txt
  ${CMAKE_SOURCE_DIR}/example.c ${CMAKE_SOURCE_DIR}/libjpeg.txt
  ${CMAKE_SOURCE_DIR}/structure.txt ${CMAKE_SOURCE_DIR}/usage.txt
  ${CMAKE_SOURCE_DIR}/wizard.txt
  DESTINATION doc)

install(FILES ${CMAKE_BINARY_DIR}/jconfig.h ${CMAKE_SOURCE_DIR}/jerror.h
  ${CMAKE_SOURCE_DIR}/jmorecfg.h ${CMAKE_SOURCE_DIR}/jpeglib.h
  DESTINATION include)<|MERGE_RESOLUTION|>--- conflicted
+++ resolved
@@ -8,20 +8,10 @@
   cmake_policy(SET CMP0022 OLD)
 endif()
 
-<<<<<<< HEAD
 project(mozjpeg C)
 set(VERSION 3.1)
 
-if(CYGWIN OR NOT CMAKE_HOST_SYSTEM_NAME STREQUAL "Windows")
-  execute_process(COMMAND "date" "+%Y%m%d" OUTPUT_VARIABLE BUILD)
-  string(REGEX REPLACE "\n" "" BUILD "${BUILD}")
-elseif(WIN32)
-=======
-project(libjpeg-turbo C)
-set(VERSION 1.4.3)
-
 if(WIN32)
->>>>>>> eb7962a0
   execute_process(COMMAND "wmic.exe" "os" "get" "LocalDateTime" OUTPUT_VARIABLE
     BUILD)
   string(REGEX REPLACE "[^0-9]" "" BUILD "${BUILD}")
@@ -850,11 +840,6 @@
       DESTINATION bin RENAME jpegtran.exe)
   endif()
 endif()
-<<<<<<< HEAD
-=======
-
-install(TARGETS rdjpgcom wrjpgcom RUNTIME DESTINATION bin)
->>>>>>> eb7962a0
 
 install(TARGETS rdjpgcom wrjpgcom RUNTIME DESTINATION bin)
 
