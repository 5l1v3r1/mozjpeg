cmake_minimum_required(VERSION 2.8.12)

if(CMAKE_EXECUTABLE_SUFFIX)
  set(CMAKE_EXECUTABLE_SUFFIX_TMP ${CMAKE_EXECUTABLE_SUFFIX})
endif()

<<<<<<< HEAD
project(mozjpeg C)
set(VERSION 4.0.0)
=======
project(libjpeg-turbo C)
set(VERSION 2.0.4)
>>>>>>> 70327296
string(REPLACE "." ";" VERSION_TRIPLET ${VERSION})
list(GET VERSION_TRIPLET 0 VERSION_MAJOR)
list(GET VERSION_TRIPLET 1 VERSION_MINOR)
list(GET VERSION_TRIPLET 2 VERSION_REVISION)
function(pad_number NUMBER OUTPUT_LEN)
  string(LENGTH "${${NUMBER}}" INPUT_LEN)
  if(INPUT_LEN LESS OUTPUT_LEN)
    math(EXPR ZEROES "${OUTPUT_LEN} - ${INPUT_LEN} - 1")
    set(NUM ${${NUMBER}})
    foreach(C RANGE ${ZEROES})
      set(NUM "0${NUM}")
    endforeach()
    set(${NUMBER} ${NUM} PARENT_SCOPE)
  endif()
endfunction()
pad_number(VERSION_MINOR 3)
pad_number(VERSION_REVISION 3)
set(LIBJPEG_TURBO_VERSION_NUMBER ${VERSION_MAJOR}${VERSION_MINOR}${VERSION_REVISION})

string(TIMESTAMP DEFAULT_BUILD "%Y%m%d")
set(BUILD ${DEFAULT_BUILD} CACHE STRING "Build string (default: ${DEFAULT_BUILD})")

# NOTE: On Windows, this does nothing except when using MinGW or Cygwin.
# CMAKE_BUILD_TYPE has no meaning in Visual Studio, and it always defaults to
# Debug when using NMake.
if(NOT CMAKE_BUILD_TYPE)
  set(CMAKE_BUILD_TYPE Release)
endif()
message(STATUS "CMAKE_BUILD_TYPE = ${CMAKE_BUILD_TYPE}")

message(STATUS "VERSION = ${VERSION}, BUILD = ${BUILD}")

# Detect CPU type and whether we're building 64-bit or 32-bit code
math(EXPR BITS "${CMAKE_SIZEOF_VOID_P} * 8")
string(TOLOWER ${CMAKE_SYSTEM_PROCESSOR} CMAKE_SYSTEM_PROCESSOR_LC)
if(CMAKE_SYSTEM_PROCESSOR_LC MATCHES "x86_64" OR
  CMAKE_SYSTEM_PROCESSOR_LC MATCHES "amd64" OR
  CMAKE_SYSTEM_PROCESSOR_LC MATCHES "i[0-9]86" OR
  CMAKE_SYSTEM_PROCESSOR_LC MATCHES "x86" OR
  CMAKE_SYSTEM_PROCESSOR_LC MATCHES "ia32")
  if(BITS EQUAL 64)
    set(CPU_TYPE x86_64)
  else()
    set(CPU_TYPE i386)
  endif()
  if(NOT CMAKE_SYSTEM_PROCESSOR STREQUAL ${CPU_TYPE})
    set(CMAKE_SYSTEM_PROCESSOR ${CPU_TYPE})
  endif()
elseif(CMAKE_SYSTEM_PROCESSOR_LC STREQUAL "aarch64" OR
  CMAKE_SYSTEM_PROCESSOR_LC MATCHES "arm*64*")
  set(CPU_TYPE arm64)
elseif(CMAKE_SYSTEM_PROCESSOR_LC MATCHES "arm*")
  set(CPU_TYPE arm)
elseif(CMAKE_SYSTEM_PROCESSOR_LC MATCHES "ppc*" OR
  CMAKE_SYSTEM_PROCESSOR_LC MATCHES "powerpc*")
  set(CPU_TYPE powerpc)
else()
  set(CPU_TYPE ${CMAKE_SYSTEM_PROCESSOR_LC})
endif()
message(STATUS "${BITS}-bit build (${CPU_TYPE})")


###############################################################################
# INSTALL DIRECTORIES
###############################################################################

if(WIN32)
  if(MSVC)
    set(CMAKE_INSTALL_DEFAULT_PREFIX "c:/${CMAKE_PROJECT_NAME}")
  else()
    set(CMAKE_INSTALL_DEFAULT_PREFIX "c:/${CMAKE_PROJECT_NAME}-gcc")
  endif()
  if(BITS EQUAL 64)
    set(CMAKE_INSTALL_DEFAULT_PREFIX "${CMAKE_INSTALL_DEFAULT_PREFIX}64")
  endif()
else()
  set(CMAKE_INSTALL_DEFAULT_PREFIX /opt/${CMAKE_PROJECT_NAME})
endif()
if(CMAKE_INSTALL_PREFIX_INITIALIZED_TO_DEFAULT)
  set(CMAKE_INSTALL_PREFIX "${CMAKE_INSTALL_DEFAULT_PREFIX}" CACHE PATH
    "Directory into which to install ${CMAKE_PROJECT_NAME} (default: ${CMAKE_INSTALL_DEFAULT_PREFIX})"
    FORCE)
endif()
message(STATUS "CMAKE_INSTALL_PREFIX = ${CMAKE_INSTALL_PREFIX}")

# When the prefix is /opt/${CMAKE_PROJECT_NAME}, we assume that an "official"
# build is being created, and thus we install things into specific locations.

if(CMAKE_INSTALL_PREFIX STREQUAL "${CMAKE_INSTALL_DEFAULT_PREFIX}")
  set(CMAKE_INSTALL_DEFAULT_DATAROOTDIR "")
  set(CMAKE_INSTALL_DEFAULT_DOCDIR "<CMAKE_INSTALL_DATAROOTDIR>/doc")
  set(CMAKE_INSTALL_DEFAULT_JAVADIR "<CMAKE_INSTALL_DATAROOTDIR>/classes")
  if(UNIX AND NOT APPLE)
    if(BITS EQUAL 64)
      set(CMAKE_INSTALL_DEFAULT_LIBDIR "lib64")
    else()
      set(CMAKE_INSTALL_DEFAULT_LIBDIR "lib32")
    endif()
  endif()
endif()

include(cmakescripts/GNUInstallDirs.cmake)

macro(report_directory var)
  if(CMAKE_INSTALL_${var} STREQUAL CMAKE_INSTALL_FULL_${var})
    message(STATUS "CMAKE_INSTALL_${var} = ${CMAKE_INSTALL_${var}}")
  else()
    message(STATUS "CMAKE_INSTALL_${var} = ${CMAKE_INSTALL_${var}} (${CMAKE_INSTALL_FULL_${var}})")
  endif()
  mark_as_advanced(CLEAR CMAKE_INSTALL_${var})
endmacro()

set(DIRLIST "BINDIR;DATAROOTDIR;DOCDIR;INCLUDEDIR;LIBDIR")
if(UNIX)
  list(APPEND DIRLIST "MANDIR")
endif()
foreach(dir ${DIRLIST})
  report_directory(${dir})
endforeach()


###############################################################################
# CONFIGURATION OPTIONS
###############################################################################

macro(boolean_number var)
  if(${var})
    set(${var} 1)
  else()
    set(${var} 0)
  endif()
endmacro()

option(ENABLE_SHARED "Build shared libraries" TRUE)
boolean_number(ENABLE_SHARED)
option(ENABLE_STATIC "Build static libraries" TRUE)
boolean_number(ENABLE_STATIC)
option(REQUIRE_SIMD "Generate a fatal error if SIMD extensions are not available for this platform (default is to fall back to a non-SIMD build)" FALSE)
boolean_number(REQUIRE_SIMD)
option(PNG_SUPPORTED "Enable PNG support (requires libpng)" TRUE)
boolean_number(PNG_SUPPORTED)
option(WITH_12BIT "Encode/decode JPEG images with 12-bit samples (implies WITH_ARITH_DEC=0 WITH_ARITH_ENC=0 WITH_JAVA=0 WITH_SIMD=0 WITH_TURBOJPEG=0 )" FALSE)
boolean_number(WITH_12BIT)
option(WITH_ARITH_DEC "Include arithmetic decoding support when emulating the libjpeg v6b API/ABI" FALSE)
boolean_number(WITH_ARITH_DEC)
option(WITH_ARITH_ENC "Include arithmetic encoding support when emulating the libjpeg v6b API/ABI" FALSE)
boolean_number(WITH_ARITH_ENC)
option(WITH_JAVA "Build Java wrapper for the TurboJPEG API library (implies ENABLE_SHARED=1)" FALSE)
boolean_number(WITH_JAVA)
option(WITH_JPEG7 "Emulate libjpeg v7 API/ABI (this makes ${CMAKE_PROJECT_NAME} backward-incompatible with libjpeg v6b)" FALSE)
boolean_number(WITH_JPEG7)
option(WITH_JPEG8 "Emulate libjpeg v8 API/ABI (this makes ${CMAKE_PROJECT_NAME} backward-incompatible with libjpeg v6b)" FALSE)
boolean_number(WITH_JPEG8)
option(WITH_MEM_SRCDST "Include in-memory source/destination manager functions when emulating the libjpeg v6b or v7 API/ABI" TRUE)
boolean_number(WITH_MEM_SRCDST)
option(WITH_SIMD "Include SIMD extensions, if available for this platform" TRUE)
boolean_number(WITH_SIMD)
option(WITH_TURBOJPEG "Include the TurboJPEG API library and associated test programs" TRUE)
boolean_number(WITH_TURBOJPEG)

macro(report_option var desc)
  if(${var})
    message(STATUS "${desc} enabled (${var} = ${${var}})")
  else()
    message(STATUS "${desc} disabled (${var} = ${${var}})")
  endif()
endmacro()

if(WITH_JAVA)
  set(ENABLE_SHARED 1)
endif()

# Explicitly setting CMAKE_POSITION_INDEPENDENT_CODE=FALSE disables PIC for all
# targets, which will cause the shared library builds to fail.  Thus, if shared
# libraries are enabled and CMAKE_POSITION_INDEPENDENT_CODE is explicitly set
# to FALSE, we need to unset it, thus restoring the default behavior
# (automatically using PIC for shared library targets.)
if(DEFINED CMAKE_POSITION_INDEPENDENT_CODE AND
  NOT CMAKE_POSITION_INDEPENDENT_CODE AND ENABLE_SHARED)
  unset(CMAKE_POSITION_INDEPENDENT_CODE CACHE)
endif()

report_option(ENABLE_SHARED "Shared libraries")
report_option(ENABLE_STATIC "Static libraries")

if(ENABLE_SHARED)
  set(CMAKE_INSTALL_RPATH ${CMAKE_INSTALL_FULL_LIBDIR})
endif()

if(WITH_12BIT)
  set(WITH_ARITH_DEC 0)
  set(WITH_ARITH_ENC 0)
  set(WITH_JAVA 0)
  set(WITH_SIMD 0)
  set(WITH_TURBOJPEG 0)
  set(BITS_IN_JSAMPLE 12)
else()
  set(BITS_IN_JSAMPLE 8)
endif()
report_option(WITH_12BIT "12-bit JPEG support")

if(WITH_JPEG8 OR WITH_JPEG7)
  set(WITH_ARITH_ENC 1)
  set(WITH_ARITH_DEC 1)
endif()
if(WITH_JPEG8)
  set(WITH_MEM_SRCDST 0)
endif()

if(WITH_ARITH_DEC)
  set(D_ARITH_CODING_SUPPORTED 1)
endif()
if(NOT WITH_12BIT)
  report_option(WITH_ARITH_DEC "Arithmetic decoding support")
endif()

if(WITH_ARITH_ENC)
  set(C_ARITH_CODING_SUPPORTED 1)
endif()
if(NOT WITH_12BIT)
  report_option(WITH_ARITH_ENC "Arithmetic encoding support")
endif()

if(NOT WITH_12BIT)
  report_option(WITH_TURBOJPEG "TurboJPEG API library")
  report_option(WITH_JAVA "TurboJPEG Java wrapper")
endif()

if(WITH_MEM_SRCDST)
  set(MEM_SRCDST_SUPPORTED 1)
  set(MEM_SRCDST_FUNCTIONS "global:  jpeg_mem_dest;  jpeg_mem_src;")
endif()
if(NOT WITH_JPEG8)
  report_option(WITH_MEM_SRCDST "In-memory source/destination managers")
endif()

set(SO_AGE 2)
if(WITH_MEM_SRCDST)
  set(SO_AGE 3)
endif()

if(WITH_JPEG8)
  set(JPEG_LIB_VERSION 80)
elseif(WITH_JPEG7)
  set(JPEG_LIB_VERSION 70)
else()
  set(JPEG_LIB_VERSION 62)
endif()

math(EXPR JPEG_LIB_VERSION_DIV10 "${JPEG_LIB_VERSION} / 10")
math(EXPR JPEG_LIB_VERSION_MOD10 "${JPEG_LIB_VERSION} % 10")
if(JPEG_LIB_VERSION STREQUAL "62")
  set(DEFAULT_SO_MAJOR_VERSION ${JPEG_LIB_VERSION})
else()
  set(DEFAULT_SO_MAJOR_VERSION ${JPEG_LIB_VERSION_DIV10})
endif()
if(JPEG_LIB_VERSION STREQUAL "80")
  set(DEFAULT_SO_MINOR_VERSION 2)
else()
  set(DEFAULT_SO_MINOR_VERSION 0)
endif()

# This causes SO_MAJOR_VERSION/SO_MINOR_VERSION to reset to defaults if
# WITH_JPEG7 or WITH_JPEG8 has changed.
if((DEFINED WITH_JPEG7_INT AND NOT WITH_JPEG7 EQUAL WITH_JPEG7_INT) OR
  (DEFINED WITH_JPEG8_INT AND NOT WITH_JPEG8 EQUAL WITH_JPEG8_INT))
  set(FORCE_SO_VERSION "FORCE")
endif()
set(WITH_JPEG7_INT ${WITH_JPEG7} CACHE INTERNAL "")
set(WITH_JPEG8_INT ${WITH_JPEG8} CACHE INTERNAL "")

set(SO_MAJOR_VERSION ${DEFAULT_SO_MAJOR_VERSION} CACHE STRING
  "Major version of the libjpeg API shared library (default: ${DEFAULT_SO_MAJOR_VERSION})"
  ${FORCE_SO_VERSION})
set(SO_MINOR_VERSION ${DEFAULT_SO_MINOR_VERSION} CACHE STRING
  "Minor version of the libjpeg API shared library (default: ${DEFAULT_SO_MINOR_VERSION})"
  ${FORCE_SO_VERSION})

set(JPEG_LIB_VERSION_DECIMAL "${JPEG_LIB_VERSION_DIV10}.${JPEG_LIB_VERSION_MOD10}")
message(STATUS "Emulating libjpeg API/ABI v${JPEG_LIB_VERSION_DECIMAL} (WITH_JPEG7 = ${WITH_JPEG7}, WITH_JPEG8 = ${WITH_JPEG8})")
message(STATUS "libjpeg API shared library version = ${SO_MAJOR_VERSION}.${SO_AGE}.${SO_MINOR_VERSION}")

# Because the TurboJPEG API library uses versioned symbols and changes the
# names of functions whenever they are modified in a backward-incompatible
# manner, it is always backward-ABI-compatible with itself, so the major and
# minor SO versions don't change.  However, we increase the middle number (the
# SO "age") whenever functions are added to the API.
set(TURBOJPEG_SO_MAJOR_VERSION 0)
set(TURBOJPEG_SO_VERSION 0.2.0)


###############################################################################
# COMPILER SETTINGS
###############################################################################

if(MSVC)
  option(WITH_CRT_DLL
    "Link all ${CMAKE_PROJECT_NAME} libraries and executables with the C run-time DLL (msvcr*.dll) instead of the static C run-time library (libcmt*.lib.)  The default is to use the C run-time DLL only with the libraries and executables that need it."
    FALSE)
  if(NOT WITH_CRT_DLL)
    # Use the static C library for all build types
    foreach(var CMAKE_C_FLAGS CMAKE_C_FLAGS_DEBUG CMAKE_C_FLAGS_RELEASE
      CMAKE_C_FLAGS_MINSIZEREL CMAKE_C_FLAGS_RELWITHDEBINFO)
      if(${var} MATCHES "/MD")
        string(REGEX REPLACE "/MD" "/MT" ${var} "${${var}}")
      endif()
    endforeach()
  endif()
  set(CMAKE_C_FLAGS "${CMAKE_C_FLAGS} /W3 /wd4996")
endif()

if(CMAKE_COMPILER_IS_GNUCC OR CMAKE_C_COMPILER_ID STREQUAL "Clang")
  # Use the maximum optimization level for release builds
  foreach(var CMAKE_C_FLAGS_RELEASE CMAKE_C_FLAGS_RELWITHDEBINFO)
    if(${var} MATCHES "-O2")
      string(REGEX REPLACE "-O2" "-O3" ${var} "${${var}}")
    endif()
  endforeach()
endif()

if(CMAKE_SYSTEM_NAME STREQUAL "SunOS")
  if(CMAKE_C_COMPILER_ID MATCHES "SunPro")
    # Use the maximum optimization level for release builds
    foreach(var CMAKE_C_FLAGS_RELEASE CMAKE_C_FLAGS_RELWITHDEBINFO)
      if(${var} MATCHES "-xO3")
        string(REGEX REPLACE "-xO3" "-xO5" ${var} "${${var}}")
      endif()
      if(${var} MATCHES "-xO2")
        string(REGEX REPLACE "-xO2" "-xO5" ${var} "${${var}}")
  endif()
    endforeach()
  endif()
endif()

string(TOUPPER ${CMAKE_BUILD_TYPE} CMAKE_BUILD_TYPE_UC)

set(EFFECTIVE_C_FLAGS "${CMAKE_C_FLAGS} ${CMAKE_C_FLAGS_${CMAKE_BUILD_TYPE_UC}}")
message(STATUS "Compiler flags = ${EFFECTIVE_C_FLAGS}")

set(EFFECTIVE_LD_FLAGS "${CMAKE_EXE_LINKER_FLAGS} ${CMAKE_EXE_LINKER_FLAGS_${CMAKE_BUILD_TYPE_UC}}")
message(STATUS "Linker flags = ${EFFECTIVE_LD_FLAGS}")

include(CheckCSourceCompiles)
include(CheckIncludeFiles)
include(CheckTypeSize)

check_type_size("size_t" SIZE_T)
check_type_size("unsigned long" UNSIGNED_LONG)

if(SIZE_T EQUAL UNSIGNED_LONG)
  check_c_source_compiles("int main(int argc, char **argv) { unsigned long a = argc;  return __builtin_ctzl(a); }"
    HAVE_BUILTIN_CTZL)
endif()
if(MSVC)
  check_include_files("intrin.h" HAVE_INTRIN_H)
endif()

if(UNIX)
  # Check for headers
  check_include_files(locale.h HAVE_LOCALE_H)
  check_include_files(stddef.h HAVE_STDDEF_H)
  check_include_files(stdlib.h HAVE_STDLIB_H)
  check_include_files(sys/types.h NEED_SYS_TYPES_H)

  # Check for functions
  include(CheckSymbolExists)
  check_symbol_exists(memset string.h HAVE_MEMSET)
  check_symbol_exists(memcpy string.h HAVE_MEMCPY)
  if(NOT HAVE_MEMSET AND NOT HAVE_MEMCPY)
    set(NEED_BSD_STRINGS 1)
  endif()

  # Check for types
  check_type_size("unsigned char" UNSIGNED_CHAR)
  check_type_size("unsigned short" UNSIGNED_SHORT)

  # Check for compiler features
  check_c_source_compiles("int main(void) { typedef struct undefined_structure *undef_struct_ptr;  undef_struct_ptr ptr = 0;  return ptr != 0; }"
    INCOMPLETE_TYPES)
  if(INCOMPLETE_TYPES)
    message(STATUS "Compiler supports pointers to undefined structures.")
  else()
    set(INCOMPLETE_TYPES_BROKEN 1)
    message(STATUS "Compiler does not support pointers to undefined structures.")
  endif()

  if(CMAKE_CROSSCOMPILING)
    set(RIGHT_SHIFT_IS_UNSIGNED 0)
  else()
    include(CheckCSourceRuns)
    check_c_source_runs("
      #include <stdio.h>
      #include <stdlib.h>
      int is_shifting_signed (long arg) {
        long res = arg >> 4;
        if (res == -0x7F7E80CL)
          return 1; /* right shift is signed */
        /* see if unsigned-shift hack will fix it. */
        /* we can't just test exact value since it depends on width of long... */
        res |= (~0L) << (32-4);
        if (res == -0x7F7E80CL)
          return 0; /* right shift is unsigned */
        printf(\"Right shift isn't acting as I expect it to.\\\\n\");
        printf(\"I fear the JPEG software will not work at all.\\\\n\\\\n\");
        return 0; /* try it with unsigned anyway */
      }
      int main (void) {
        exit(is_shifting_signed(-0x7F7E80B1L));
      }" RIGHT_SHIFT_IS_UNSIGNED)
  endif()

  if(CMAKE_CROSSCOMPILING)
    set(__CHAR_UNSIGNED__ 0)
  else()
    check_c_source_runs("int main(void) { return ((char) -1 < 0); }"
      __CHAR_UNSIGNED__)
  endif()
endif()

if(MSVC)
  set(INLINE_OPTIONS "__inline;inline")
else()
  set(INLINE_OPTIONS "__inline__;inline")
endif()
option(FORCE_INLINE "Force function inlining" TRUE)
boolean_number(FORCE_INLINE)
if(FORCE_INLINE)
  if(MSVC)
    list(INSERT INLINE_OPTIONS 0 "__forceinline")
  else()
    list(INSERT INLINE_OPTIONS 0 "inline __attribute__((always_inline))")
    list(INSERT INLINE_OPTIONS 0 "__inline__ __attribute__((always_inline))")
  endif()
endif()
foreach(inline ${INLINE_OPTIONS})
  check_c_source_compiles("${inline} static int foo(void) { return 0; } int main(void) { return foo(); }"
    INLINE_WORKS)
  if(INLINE_WORKS)
    set(INLINE ${inline})
    break()
  endif()
endforeach()
if(NOT INLINE_WORKS)
  message(FATAL_ERROR "Could not determine how to inline functions.")
endif()
message(STATUS "INLINE = ${INLINE} (FORCE_INLINE = ${FORCE_INLINE})")

if(UNIX AND NOT APPLE)
  file(WRITE ${CMAKE_CURRENT_BINARY_DIR}/conftest.map "VERS_1 { global: *; };")
  set(CMAKE_REQUIRED_FLAGS
    "-Wl,--version-script,${CMAKE_CURRENT_BINARY_DIR}/conftest.map")
  check_c_source_compiles("int main(void) { return 0; }" HAVE_VERSION_SCRIPT)
  set(CMAKE_REQUIRED_FLAGS)
  file(REMOVE ${CMAKE_CURRENT_BINARY_DIR}/conftest.map)
  if(HAVE_VERSION_SCRIPT)
    message(STATUS "Linker supports GNU-style version scripts")
    set(MAPFLAG "-Wl,--version-script,")
    set(TJMAPFLAG "-Wl,--version-script,")
  else()
    message(STATUS "Linker does not support GNU-style version scripts")
    if(CMAKE_SYSTEM_NAME STREQUAL "SunOS")
      # The Solaris linker doesn't like our version script for the libjpeg API
      # library, but the version script for the TurboJPEG API library should
      # still work.
      file(WRITE ${CMAKE_CURRENT_BINARY_DIR}/conftest.map
        "VERS_1 { global: foo;  local: *; }; VERS_2 { global: foo2; } VERS_1;")
      set(CMAKE_REQUIRED_FLAGS "-Wl,-M,${CMAKE_CURRENT_BINARY_DIR}/conftest.map -shared")
      check_c_source_compiles("int foo() { return 0; } int foo2() { return 2; }"
        HAVE_MAPFILE)
      set(CMAKE_REQUIRED_FLAGS)
      file(REMOVE ${CMAKE_CURRENT_BINARY_DIR}/conftest.map)
      if(HAVE_MAPFILE)
        message(STATUS "Linker supports mapfiles")
        set(TJMAPFLAG "-Wl,-M,")
      else()
        message(STATUS "Linker does not support mapfiles")
      endif()
    endif()
  endif()
endif()

# Generate files
if(WIN32)
  configure_file(win/jconfig.h.in jconfig.h)
else()
  configure_file(jconfig.h.in jconfig.h)
endif()
configure_file(jconfigint.h.in jconfigint.h)
if(UNIX)
  configure_file(libjpeg.map.in libjpeg.map)
endif()

# Include directories and compiler definitions
include_directories(${CMAKE_CURRENT_BINARY_DIR} ${CMAKE_CURRENT_SOURCE_DIR})


###############################################################################
# TARGETS
###############################################################################

if(CMAKE_EXECUTABLE_SUFFIX_TMP)
  set(CMAKE_EXECUTABLE_SUFFIX ${CMAKE_EXECUTABLE_SUFFIX_TMP})
endif()
message(STATUS "CMAKE_EXECUTABLE_SUFFIX = ${CMAKE_EXECUTABLE_SUFFIX}")

set(JPEG_SOURCES jcapimin.c jcapistd.c jccoefct.c jccolor.c jcdctmgr.c jchuff.c jcext.c
  jcicc.c jcinit.c jcmainct.c jcmarker.c jcmaster.c jcomapi.c jcparam.c
  jcphuff.c jcprepct.c jcsample.c jctrans.c jdapimin.c jdapistd.c jdatadst.c
  jdatasrc.c jdcoefct.c jdcolor.c jddctmgr.c jdhuff.c jdicc.c jdinput.c
  jdmainct.c jdmarker.c jdmaster.c jdmerge.c jdphuff.c jdpostct.c jdsample.c
  jdtrans.c jerror.c jfdctflt.c jfdctfst.c jfdctint.c jidctflt.c jidctfst.c
  jidctint.c jidctred.c jquant1.c jquant2.c jutils.c jmemmgr.c jmemnobs.c)

if(WITH_ARITH_ENC OR WITH_ARITH_DEC)
  set(JPEG_SOURCES ${JPEG_SOURCES} jaricom.c)
endif()

if(WITH_ARITH_ENC)
  set(JPEG_SOURCES ${JPEG_SOURCES} jcarith.c)
endif()

if(WITH_ARITH_DEC)
  set(JPEG_SOURCES ${JPEG_SOURCES} jdarith.c)
endif()

if(WITH_SIMD)
  add_subdirectory(simd)
elseif(NOT WITH_12BIT)
  message(STATUS "SIMD extensions: None (WITH_SIMD = ${WITH_SIMD})")
endif()
if(WITH_SIMD)
  message(STATUS "SIMD extensions: ${CPU_TYPE} (WITH_SIMD = ${WITH_SIMD})")
  if(MSVC_IDE OR XCODE)
    set_source_files_properties(${SIMD_OBJS} PROPERTIES GENERATED 1)
  endif()
else()
  add_library(simd OBJECT jsimd_none.c)
endif()

if(WITH_JAVA)
  add_subdirectory(java)
endif()

if(ENABLE_SHARED)
  add_subdirectory(sharedlib)
endif()

if(ENABLE_STATIC)
  add_library(jpeg-static STATIC ${JPEG_SOURCES} $<TARGET_OBJECTS:simd>
    ${SIMD_OBJS})
  if(NOT MSVC)
    set_target_properties(jpeg-static PROPERTIES OUTPUT_NAME jpeg)
  endif()
endif()

if(WITH_TURBOJPEG)
  if(ENABLE_SHARED)
    set(TURBOJPEG_SOURCES ${JPEG_SOURCES} $<TARGET_OBJECTS:simd> ${SIMD_OBJS}
      turbojpeg.c transupp.c jdatadst-tj.c jdatasrc-tj.c rdbmp.c rdppm.c
      wrbmp.c wrppm.c)
    set(TJMAPFILE ${CMAKE_CURRENT_SOURCE_DIR}/turbojpeg-mapfile)
  if(WITH_JAVA)
    set(TURBOJPEG_SOURCES ${TURBOJPEG_SOURCES} turbojpeg-jni.c)
    include_directories(${JAVA_INCLUDE_PATH} ${JAVA_INCLUDE_PATH2})
      set(TJMAPFILE ${CMAKE_CURRENT_SOURCE_DIR}/turbojpeg-mapfile.jni)
  endif()
    add_library(turbojpeg SHARED ${TURBOJPEG_SOURCES})
    set_property(TARGET turbojpeg PROPERTY COMPILE_FLAGS
      "-DBMP_SUPPORTED -DPPM_SUPPORTED")
    if(WIN32)
    set_target_properties(turbojpeg PROPERTIES DEFINE_SYMBOL DLLDEFINE)
    endif()
    if(MINGW)
      set_target_properties(turbojpeg PROPERTIES LINK_FLAGS -Wl,--kill-at)
    endif()
    if(APPLE AND (NOT CMAKE_OSX_DEPLOYMENT_TARGET OR
                  CMAKE_OSX_DEPLOYMENT_TARGET VERSION_GREATER 10.4))
      if(NOT CMAKE_SHARED_LIBRARY_RUNTIME_C_FLAG)
        set(CMAKE_SHARED_LIBRARY_RUNTIME_C_FLAG "-Wl,-rpath,")
      endif()
      set_target_properties(turbojpeg PROPERTIES MACOSX_RPATH 1)
    endif()
    set_target_properties(turbojpeg PROPERTIES
      SOVERSION ${TURBOJPEG_SO_MAJOR_VERSION} VERSION ${TURBOJPEG_SO_VERSION})
    if(TJMAPFLAG)
      set_target_properties(turbojpeg PROPERTIES
        LINK_FLAGS "${TJMAPFLAG}${TJMAPFILE}")
    endif()

    add_executable(tjunittest tjunittest.c tjutil.c md5/md5.c md5/md5hl.c)
    target_link_libraries(tjunittest turbojpeg)
    if(UNIX)
      target_link_libraries(tjunittest m)
    endif()

    add_executable(tjbench tjbench.c tjutil.c)
    target_link_libraries(tjbench turbojpeg)
    if(UNIX)
      target_link_libraries(tjbench m)
    endif()

    add_executable(tjexample tjexample.c)
    target_link_libraries(tjexample turbojpeg)
    if(UNIX)
      target_link_libraries(tjexample m)
    endif()
  endif()

  if(ENABLE_STATIC)
    add_library(turbojpeg-static STATIC ${JPEG_SOURCES} $<TARGET_OBJECTS:simd>
      ${SIMD_OBJS} turbojpeg.c transupp.c jdatadst-tj.c jdatasrc-tj.c rdbmp.c
      rdppm.c wrbmp.c wrppm.c)
    set_property(TARGET turbojpeg-static PROPERTY COMPILE_FLAGS
      "-DBMP_SUPPORTED -DPPM_SUPPORTED")
    if(NOT MSVC)
      set_target_properties(turbojpeg-static PROPERTIES OUTPUT_NAME turbojpeg)
    endif()

    add_executable(tjunittest-static tjunittest.c tjutil.c md5/md5.c
      md5/md5hl.c)
    target_link_libraries(tjunittest-static turbojpeg-static)
    if(UNIX)
      target_link_libraries(tjunittest-static m)
    endif()

    add_executable(tjbench-static tjbench.c tjutil.c)
    target_link_libraries(tjbench-static turbojpeg-static)
    if(UNIX)
      target_link_libraries(tjbench-static m)
    endif()
  endif()
endif()

if(WIN32)
  set(USE_SETMODE "-DUSE_SETMODE")
endif()
if(WITH_12BIT)
  set(COMPILE_FLAGS "-DGIF_SUPPORTED -DPPM_SUPPORTED ${USE_SETMODE}")
else()
  set(COMPILE_FLAGS "-DBMP_SUPPORTED -DGIF_SUPPORTED -DPPM_SUPPORTED -DTARGA_SUPPORTED ${USE_SETMODE}")
  set(CJPEG_BMP_SOURCES rdbmp.c rdtarga.c)
  set(DJPEG_BMP_SOURCES wrbmp.c wrtarga.c)

  if(PNG_SUPPORTED)
    report_option(PNG_SUPPORTED "PNG reading support")
    set(COMPILE_FLAGS "${COMPILE_FLAGS} -DPNG_SUPPORTED")
    set(CJPEG_BMP_SOURCES ${CJPEG_BMP_SOURCES} rdpng.c)
  endif()
endif()

if(ENABLE_STATIC)
  add_executable(cjpeg-static cjpeg.c cdjpeg.c rdgif.c rdppm.c rdjpeg.c rdswitch.c
    ${CJPEG_BMP_SOURCES})
  set_property(TARGET cjpeg-static PROPERTY COMPILE_FLAGS ${COMPILE_FLAGS})
  target_link_libraries(cjpeg-static jpeg-static)
  if(UNIX)
    target_link_libraries(cjpeg-static m)
  endif()

  if(PNG_SUPPORTED)
    set(CMAKE_FIND_LIBRARY_SUFFIXES ${CMAKE_STATIC_LIBRARY_SUFFIX})
    find_package(PNG 1.6 REQUIRED)
    find_package(ZLIB REQUIRED)
    target_include_directories(cjpeg-static PUBLIC ${PNG_INCLUDE_DIR} ${ZLIB_INCLUDE_DIR})
    target_link_libraries(cjpeg-static ${PNG_LIBRARY} ${ZLIB_LIBRARY})
  endif()

  add_executable(djpeg-static djpeg.c cdjpeg.c rdcolmap.c rdswitch.c wrgif.c
    wrppm.c ${DJPEG_BMP_SOURCES})
  set_property(TARGET djpeg-static PROPERTY COMPILE_FLAGS ${COMPILE_FLAGS})
  target_link_libraries(djpeg-static jpeg-static)
  if(UNIX)
    target_link_libraries(djpeg-static m)
  endif()

  add_executable(jpegtran-static jpegtran.c cdjpeg.c rdswitch.c transupp.c)
  target_link_libraries(jpegtran-static jpeg-static)
  if(UNIX)
    target_link_libraries(jpegtran-static m)
  endif()

  set_property(TARGET jpegtran-static PROPERTY COMPILE_FLAGS "${USE_SETMODE}")
endif()

add_executable(rdjpgcom rdjpgcom.c)

add_executable(wrjpgcom wrjpgcom.c)


###############################################################################
# TESTS
###############################################################################

add_subdirectory(md5)

if(MSVC_IDE OR XCODE)
  set(OBJDIR "\${CTEST_CONFIGURATION_TYPE}/")
else()
  set(OBJDIR "")
endif()

enable_testing()

if(WITH_12BIT)
  set(TESTORIG testorig12.jpg)
  set(MD5_JPEG_RGB_ISLOW 9d7369207c520d37f2c1cbfcb82b2964)
  set(MD5_JPEG_RGB_ISLOW2 a00bd20d8ae49684640ef7177d2e0b64)
  set(MD5_PPM_RGB_ISLOW f3301d2219783b8b3d942b7239fa50c0)
  set(MD5_JPEG_422_IFAST_OPT 7322e3bd2f127f7de4b40d4480ce60e4)
  set(MD5_PPM_422_IFAST 79807fa552899e66a04708f533e16950)
  set(MD5_PPM_422M_IFAST 07737bfe8a7c1c87aaa393a0098d16b0)
  set(MD5_JPEG_420_IFAST_Q100_PROG 008ab68d6ddbba04a8f01deee4e0f9f8)
  set(MD5_PPM_420_Q100_IFAST 1b3730122709f53d007255e8dfd3305e)
  set(MD5_PPM_420M_Q100_IFAST 980a1a3c5bf9510022869d30b7d26566)
  set(MD5_JPEG_GRAY_ISLOW 235c90707b16e2e069f37c888b2636d9)
  set(MD5_PPM_GRAY_ISLOW 7213c10af507ad467da5578ca5ee1fca)
  set(MD5_PPM_GRAY_ISLOW_RGB e96ee81c30a6ed422d466338bd3de65d)
  set(MD5_JPEG_420S_IFAST_OPT 7af8e60be4d9c227ec63ac9b6630855e)

  set(MD5_JPEG_3x2_FLOAT_PROG_SSE a8c17daf77b457725ec929e215b603f8)
  set(MD5_PPM_3x2_FLOAT_SSE 42876ab9e5c2f76a87d08db5fbd57956)
  set(MD5_JPEG_3x2_FLOAT_PROG_32BIT a8c17daf77b457725ec929e215b603f8)
  set(MD5_PPM_3x2_FLOAT_32BIT ${MD5_PPM_3x2_FLOAT_SSE})
  set(MD5_JPEG_3x2_FLOAT_PROG_64BIT ${MD5_JPEG_3x2_FLOAT_PROG_32BIT})
  set(MD5_PPM_3x2_FLOAT_64BIT ${MD5_PPM_3x2_FLOAT_SSE})
  set(MD5_JPEG_3x2_FLOAT_PROG_387 bc6dbbefac2872f6b9d6c4a0ae60c3c0)
  set(MD5_PPM_3x2_FLOAT_387 bcc5723c61560463ac60f772e742d092)
  set(MD5_JPEG_3x2_FLOAT_PROG_MSVC e27840755870fa849872e58aa0cd1400)
  set(MD5_PPM_3x2_FLOAT_MSVC 6c2880b83bb1aa41dfe330e7a9768690)

  set(MD5_JPEG_3x2_IFAST_PROG 1396cc2b7185cfe943d408c9d305339e)
  set(MD5_PPM_3x2_IFAST 3975985ef6eeb0a2cdc58daa651ccc00)
  set(MD5_PPM_420M_ISLOW_2_1 4ca6be2a6f326ff9eaab63e70a8259c0)
  set(MD5_PPM_420M_ISLOW_15_8 12aa9f9534c1b3d7ba047322226365eb)
  set(MD5_PPM_420M_ISLOW_13_8 f7e22817c7b25e1393e4ec101e9d4e96)
  set(MD5_PPM_420M_ISLOW_11_8 800a16f9f4dc9b293197bfe11be10a82)
  set(MD5_PPM_420M_ISLOW_9_8 06b7a92a9bc69f4dc36ec40f1937d55c)
  set(MD5_PPM_420M_ISLOW_7_8 3ec444a14a4ab4eab88ffc49c48eca43)
  set(MD5_PPM_420M_ISLOW_3_4 3e726b7ea872445b19437d1c1d4f0d93)
  set(MD5_PPM_420M_ISLOW_5_8 a8a771abdc94301d20ffac119b2caccd)
  set(MD5_PPM_420M_ISLOW_1_2 b419124dd5568b085787234866102866)
  set(MD5_PPM_420M_ISLOW_3_8 343d19015531b7bbe746124127244fa8)
  set(MD5_PPM_420M_ISLOW_1_4 35fd59d866e44659edfa3c18db2a3edb)
  set(MD5_PPM_420M_ISLOW_1_8 ccaed48ac0aedefda5d4abe4013f4ad7)
  set(MD5_PPM_420_ISLOW_SKIP15_31 86664cd9dc956536409e44e244d20a97)
  set(MD5_PPM_420_ISLOW_PROG_CROP62x62_71_71 452a21656115a163029cfba5c04fa76a)
  set(MD5_PPM_444_ISLOW_SKIP1_6 ef63901f71ef7a75cd78253fc0914f84)
  set(MD5_PPM_444_ISLOW_PROG_CROP98x98_13_13 15b173fb5872d9575572fbcc1b05956f)
  set(MD5_JPEG_CROP cdb35ff4b4519392690ea040c56ea99c)
else()
  set(TESTORIG testorig.jpg)
  set(MD5_JPEG_RGB_ISLOW 1d44a406f61da743b5fd31c0a9abdca3)
  set(MD5_JPEG_RGB_ISLOW2 31d121e57b6c2934c890a7fc7763bcd4)
  set(MD5_PPM_RGB_ISLOW 00a257f5393fef8821f2b88ac7421291)
  set(MD5_BMP_RGB_ISLOW_565 f07d2e75073e4bb10f6c6f4d36e2e3be)
  set(MD5_BMP_RGB_ISLOW_565D 4cfa0928ef3e6bb626d7728c924cfda4)
  set(MD5_JPEG_422_IFAST_OPT 2540287b79d913f91665e660303ab2c8)
  set(MD5_PPM_422_IFAST 35bd6b3f833bad23de82acea847129fa)
  set(MD5_PPM_422M_IFAST 8dbc65323d62cca7c91ba02dd1cfa81d)
  set(MD5_BMP_422M_IFAST_565 3294bd4d9a1f2b3d08ea6020d0db7065)
  set(MD5_BMP_422M_IFAST_565D da98c9c7b6039511be4a79a878a9abc1)
  set(MD5_JPEG_420_IFAST_Q100_PROG e59bb462016a8d9a748c330a3474bb55)
  set(MD5_PPM_420_Q100_IFAST 5a732542015c278ff43635e473a8a294)
  set(MD5_PPM_420M_Q100_IFAST ff692ee9323a3b424894862557c092f1)
  set(MD5_JPEG_GRAY_ISLOW 72b51f894b8f4a10b3ee3066770aa38d)
  set(MD5_PPM_GRAY_ISLOW 8d3596c56eace32f205deccc229aa5ed)
  set(MD5_PPM_GRAY_ISLOW_RGB 116424ac07b79e5e801f00508eab48ec)
  set(MD5_BMP_GRAY_ISLOW_565 12f78118e56a2f48b966f792fedf23cc)
  set(MD5_BMP_GRAY_ISLOW_565D bdbbd616441a24354c98553df5dc82db)
  set(MD5_JPEG_420S_IFAST_OPT 388708217ac46273ca33086b22827ed8)

  set(MD5_JPEG_3x2_FLOAT_PROG_SSE 343e3f8caf8af5986ebaf0bdc13b5c71)
  set(MD5_PPM_3x2_FLOAT_SSE 1a75f36e5904d6fc3a85a43da9ad89bb)
  set(MD5_JPEG_3x2_FLOAT_PROG_32BIT 9bca803d2042bd1eb03819e2bf92b3e5)
  set(MD5_PPM_3x2_FLOAT_32BIT f6bfab038438ed8f5522fbd33595dcdc)
  set(MD5_JPEG_3x2_FLOAT_PROG_64BIT ${MD5_JPEG_3x2_FLOAT_PROG_32BIT})
  set(MD5_PPM_3x2_FLOAT_64BIT 0e917a34193ef976b679a6b069b1be26)
  set(MD5_JPEG_3x2_FLOAT_PROG_387 1657664a410e0822c924b54f6f65e6e9)
  set(MD5_PPM_3x2_FLOAT_387 cb0a1f027f3d2917c902b5640214e025)
  set(MD5_JPEG_3x2_FLOAT_PROG_MSVC 7999ce9cd0ee9b6c7043b7351ab7639d)
  set(MD5_PPM_3x2_FLOAT_MSVC 28cdc448a6b75e97892f0e0f8d4b21f3)

  set(MD5_JPEG_3x2_IFAST_PROG 1ee5d2c1a77f2da495f993c8c7cceca5)
  set(MD5_PPM_3x2_IFAST fd283664b3b49127984af0a7f118fccd)
  set(MD5_JPEG_420_ISLOW_ARI e986fb0a637a8d833d96e8a6d6d84ea1)
  set(MD5_JPEG_444_ISLOW_PROGARI 0a8f1c8f66e113c3cf635df0a475a617)
  set(MD5_PPM_420M_IFAST_ARI 72b59a99bcf1de24c5b27d151bde2437)
  set(MD5_JPEG_420_ISLOW 9a68f56bc76e466aa7e52f415d0f4a5f)
  set(MD5_PPM_420M_ISLOW_2_1 9f9de8c0612f8d06869b960b05abf9c9)
  set(MD5_PPM_420M_ISLOW_15_8 b6875bc070720b899566cc06459b63b7)
  set(MD5_PPM_420M_ISLOW_13_8 bc3452573c8152f6ae552939ee19f82f)
  set(MD5_PPM_420M_ISLOW_11_8 d8cc73c0aaacd4556569b59437ba00a5)
  set(MD5_PPM_420M_ISLOW_9_8 d25e61bc7eac0002f5b393aa223747b6)
  set(MD5_PPM_420M_ISLOW_7_8 ddb564b7c74a09494016d6cd7502a946)
  set(MD5_PPM_420M_ISLOW_3_4 8ed8e68808c3fbc4ea764fc9d2968646)
  set(MD5_PPM_420M_ISLOW_5_8 a3363274999da2366a024efae6d16c9b)
  set(MD5_PPM_420M_ISLOW_1_2 e692a315cea26b988c8e8b29a5dbcd81)
  set(MD5_PPM_420M_ISLOW_3_8 79eca9175652ced755155c90e785a996)
  set(MD5_PPM_420M_ISLOW_1_4 79cd778f8bf1a117690052cacdd54eca)
  set(MD5_PPM_420M_ISLOW_1_8 391b3d4aca640c8567d6f8745eb2142f)
  set(MD5_BMP_420_ISLOW_256 4980185e3776e89bd931736e1cddeee6)
  set(MD5_BMP_420_ISLOW_565 bf9d13e16c4923b92e1faa604d7922cb)
  set(MD5_BMP_420_ISLOW_565D 6bde71526acc44bcff76f696df8638d2)
  set(MD5_BMP_420M_ISLOW_565 8dc0185245353cfa32ad97027342216f)
  set(MD5_BMP_420M_ISLOW_565D ce034037d212bc403330df6f915c161b)
  set(MD5_PPM_420_ISLOW_SKIP15_31 c4c65c1e43d7275cd50328a61e6534f0)
  set(MD5_PPM_420_ISLOW_ARI_SKIP16_139 087c6b123db16ac00cb88c5b590bb74a)
  set(MD5_PPM_420_ISLOW_PROG_CROP62x62_71_71 26eb36ccc7d1f0cb80cdabb0ac8b5d99)
  set(MD5_PPM_420_ISLOW_ARI_CROP53x53_4_4 886c6775af22370257122f8b16207e6d)
  set(MD5_PPM_444_ISLOW_SKIP1_6 5606f86874cf26b8fcee1117a0a436a6)
  set(MD5_PPM_444_ISLOW_PROG_CROP98x98_13_13 db87dc7ce26bcdc7a6b56239ce2b9d6c)
  set(MD5_PPM_444_ISLOW_ARI_CROP37x37_0_0 cb57b32bd6d03e35432362f7bf184b6d)
  set(MD5_JPEG_CROP b4197f377e621c4e9b1d20471432610d)
endif()

if(WITH_JAVA)
  add_test(TJUnitTest
    ${Java_JAVA_EXECUTABLE} ${JAVAARGS} -cp java/turbojpeg.jar
      -Djava.library.path=${CMAKE_CURRENT_BINARY_DIR}/${OBJDIR}
      TJUnitTest)
  add_test(TJUnitTest-yuv
    ${Java_JAVA_EXECUTABLE} ${JAVAARGS} -cp java/turbojpeg.jar
      -Djava.library.path=${CMAKE_CURRENT_BINARY_DIR}/${OBJDIR}
      TJUnitTest -yuv)
  add_test(TJUnitTest-yuv-nopad
    ${Java_JAVA_EXECUTABLE} ${JAVAARGS} -cp java/turbojpeg.jar
      -Djava.library.path=${CMAKE_CURRENT_BINARY_DIR}/${OBJDIR}
      TJUnitTest -yuv -noyuvpad)
  add_test(TJUnitTest-bi
    ${Java_JAVA_EXECUTABLE} ${JAVAARGS} -cp java/turbojpeg.jar
      -Djava.library.path=${CMAKE_CURRENT_BINARY_DIR}/${OBJDIR}
      TJUnitTest -bi)
  add_test(TJUnitTest-bi-yuv
    ${Java_JAVA_EXECUTABLE} ${JAVAARGS} -cp java/turbojpeg.jar
      -Djava.library.path=${CMAKE_CURRENT_BINARY_DIR}/${OBJDIR}
      TJUnitTest -bi -yuv)
  add_test(TJUnitTest-bi-yuv-nopad
    ${Java_JAVA_EXECUTABLE} ${JAVAARGS} -cp java/turbojpeg.jar
      -Djava.library.path=${CMAKE_CURRENT_BINARY_DIR}/${OBJDIR}
      TJUnitTest -bi -yuv -noyuvpad)
endif()

set(TEST_LIBTYPES "")
if(ENABLE_SHARED)
  set(TEST_LIBTYPES ${TEST_LIBTYPES} shared)
endif()
if(ENABLE_STATIC)
  set(TEST_LIBTYPES ${TEST_LIBTYPES} static)
endif()

set(TESTIMAGES ${CMAKE_CURRENT_SOURCE_DIR}/testimages)
set(MD5CMP ${CMAKE_CURRENT_BINARY_DIR}/md5/md5cmp)
if(CMAKE_CROSSCOMPILING)
  file(RELATIVE_PATH TESTIMAGES ${CMAKE_CURRENT_BINARY_DIR} ${TESTIMAGES})
  file(RELATIVE_PATH MD5CMP ${CMAKE_CURRENT_BINARY_DIR} ${MD5CMP})
endif()

# The output of the floating point DCT/IDCT algorithms differs depending on the
# type of floating point math used, so the FLOATTEST CMake variable must be
# set in order to tell the testing system which floating point results it
# should expect:
#
# sse = validate against the expected results from the libjpeg-turbo SSE SIMD
#       extensions
# 32bit = validate against the expected results from the C code when running on
#         a 32-bit FPU (or when SSE is being used for floating point math,
#         which is generally the default with x86-64 compilers)
# 64bit = validate against the expected results from the C code when running
#         on a 64-bit FPU
# 387 = validate against the expected results from the C code when the 387 FPU
#       is being used for floating point math (which is generally the default
#       with x86 compilers)
# msvc = validate against the expected results from the C code when compiled
#        with a 32-bit version of Visual C++

if(CPU_TYPE STREQUAL "x86_64" OR CPU_TYPE STREQUAL "i386")
  if(WITH_SIMD)
    set(DEFAULT_FLOATTEST sse)
  elseif(CPU_TYPE STREQUAL "x86_64")
    set(DEFAULT_FLOATTEST 32bit)
  elseif(CPU_TYPE STREQUAL "i386" AND MSVC)
    set(DEFAULT_FLOATTEST msvc)
  endif()
else()
  if(BITS EQUAL 64)
    set(DEFAULT_FLOATTEST 64bit)
  elseif(BITS EQUAL 32)
    set(DEFAULT_FLOATTEST 32bit)
  endif()
endif()

# This causes FLOATTEST to reset to the default value if WITH_SIMD has
# changed.
if(DEFINED WITH_SIMD_INT AND NOT WITH_SIMD EQUAL WITH_SIMD_INT)
  set(FORCE_FLOATTEST "FORCE")
endif()
set(WITH_SIMD_INT ${WITH_SIMD} CACHE INTERNAL "")
set(FLOATTEST ${DEFAULT_FLOATTEST} CACHE STRING
  "The type of floating point math used by the floating point DCT/IDCT algorithms.  This tells the testing system which numerical results it should expect from those tests.  [sse = libjpeg-turbo x86/x86-64 SIMD extensions, 32bit = generic 32-bit FPU or SSE, 64bit = generic 64-bit FPU, 387 = 387 FPU, msvc = 32-bit Visual Studio] (default = ${DEFAULT_FLOATTEST})"
  ${FORCE_FLOATTEST})
message(STATUS "FLOATTEST = ${FLOATTEST}")

if(FLOATTEST)
  string(TOUPPER ${FLOATTEST} FLOATTEST_UC)
  string(TOLOWER ${FLOATTEST} FLOATTEST)
  if(NOT FLOATTEST STREQUAL "sse" AND NOT FLOATTEST STREQUAL "32bit" AND
    NOT FLOATTEST STREQUAL "64bit" AND NOT FLOATTEST STREQUAL "387" AND
    NOT FLOATTEST STREQUAL "msvc")
    message(FATAL_ERROR "\"${FLOATTEST}\" is not a valid value for FLOATTEST.")
  endif()
endif()

foreach(libtype ${TEST_LIBTYPES})
  if(libtype STREQUAL "static")
    set(suffix -static)
  endif()
  if(WITH_TURBOJPEG)
    add_test(tjunittest-${libtype} tjunittest${suffix})
    add_test(tjunittest-${libtype}-alloc tjunittest${suffix} -alloc)
    add_test(tjunittest-${libtype}-yuv tjunittest${suffix} -yuv)
    add_test(tjunittest-${libtype}-yuv-alloc tjunittest${suffix} -yuv -alloc)
    add_test(tjunittest-${libtype}-yuv-nopad tjunittest${suffix} -yuv -noyuvpad)
    add_test(tjunittest-${libtype}-bmp tjunittest${suffix} -bmp)

    set(MD5_PPM_GRAY_TILE 89d3ca21213d9d864b50b4e4e7de4ca6)
    set(MD5_PPM_420_8x8_TILE 847fceab15c5b7b911cb986cf0f71de3)
    set(MD5_PPM_420_16x16_TILE ca45552a93687e078f7137cc4126a7b0)
    set(MD5_PPM_420_32x32_TILE d8676f1d6b68df358353bba9844f4a00)
    set(MD5_PPM_420_64x64_TILE 4e4c1a3d7ea4bace4f868bcbe83b7050)
    set(MD5_PPM_420_128x128_TILE f24c3429c52265832beab9df72a0ceae)
    set(MD5_PPM_420M_8x8_TILE bc25320e1f4c31ce2e610e43e9fd173c)
    set(MD5_PPM_420M_TILE 75ffdf14602258c5c189522af57fa605)
    set(MD5_PPM_422_8x8_TILE d83dacd9fc73b0a6f10c09acad64eb1e)
    set(MD5_PPM_422_16x16_TILE 35077fb610d72dd743b1eb0cbcfe10fb)
    set(MD5_PPM_422_32x32_TILE e6902ed8a449ecc0f0d6f2bf945f65f7)
    set(MD5_PPM_422_64x64_TILE 2b4502a8f316cedbde1da7bce3d2231e)
    set(MD5_PPM_422_128x128_TILE f0b5617d578f5e13c8eee215d64d4877)
    set(MD5_PPM_422M_8x8_TILE 828941d7f41cd6283abd6beffb7fd51d)
    set(MD5_PPM_422M_TILE e877ae1324c4a280b95376f7f018172f)
    set(MD5_PPM_444_TILE 7964e41e67cfb8d0a587c0aa4798f9c3)

    # Test compressing from/decompressing to an arbitrary subregion of a larger
    # image buffer
    add_test(tjbench-${libtype}-tile-cp
      ${CMAKE_COMMAND} -E copy_if_different ${TESTIMAGES}/testorig.ppm
        testout_tile.ppm)
    add_test(tjbench-${libtype}-tile
      tjbench${suffix} testout_tile.ppm 95 -rgb -quiet -tile -benchtime 0.01
        -warmup 0)
    set_tests_properties(tjbench-${libtype}-tile
      PROPERTIES DEPENDS tjbench-${libtype}-tile-cp)

    foreach(tile 8 16 32 64 128)
      add_test(tjbench-${libtype}-tile-gray-${tile}x${tile}-cmp
        ${MD5CMP} ${MD5_PPM_GRAY_TILE}
          testout_tile_GRAY_Q95_${tile}x${tile}.ppm)
      foreach(subsamp 420 422)
        add_test(tjbench-${libtype}-tile-${subsamp}-${tile}x${tile}-cmp
          ${MD5CMP} ${MD5_PPM_${subsamp}_${tile}x${tile}_TILE}
            testout_tile_${subsamp}_Q95_${tile}x${tile}.ppm)
      endforeach()
      add_test(tjbench-${libtype}-tile-444-${tile}x${tile}-cmp
        ${MD5CMP} ${MD5_PPM_444_TILE}
          testout_tile_444_Q95_${tile}x${tile}.ppm)
      foreach(subsamp gray 420 422 444)
        set_tests_properties(tjbench-${libtype}-tile-${subsamp}-${tile}x${tile}-cmp
          PROPERTIES DEPENDS tjbench-${libtype}-tile)
      endforeach()
    endforeach()

    add_test(tjbench-${libtype}-tilem-cp
      ${CMAKE_COMMAND} -E copy_if_different ${TESTIMAGES}/testorig.ppm
        testout_tilem.ppm)
    add_test(tjbench-${libtype}-tilem
      tjbench${suffix} testout_tilem.ppm 95 -rgb -fastupsample -quiet -tile
        -benchtime 0.01 -warmup 0)
    set_tests_properties(tjbench-${libtype}-tilem
      PROPERTIES DEPENDS tjbench-${libtype}-tilem-cp)

    add_test(tjbench-${libtype}-tile-420m-8x8-cmp
      ${MD5CMP} ${MD5_PPM_420M_8x8_TILE} testout_tilem_420_Q95_8x8.ppm)
    add_test(tjbench-${libtype}-tile-422m-8x8-cmp
      ${MD5CMP} ${MD5_PPM_422M_8x8_TILE} testout_tilem_422_Q95_8x8.ppm)
    foreach(tile 16 32 64 128)
      foreach(subsamp 420 422)
        add_test(tjbench-${libtype}-tile-${subsamp}m-${tile}x${tile}-cmp
          ${MD5CMP} ${MD5_PPM_${subsamp}M_TILE}
            testout_tilem_${subsamp}_Q95_${tile}x${tile}.ppm)
      endforeach()
    endforeach()
    foreach(tile 8 16 32 64 128)
      foreach(subsamp 420 422)
        set_tests_properties(tjbench-${libtype}-tile-${subsamp}m-${tile}x${tile}-cmp
          PROPERTIES DEPENDS tjbench-${libtype}-tilem)
      endforeach()
    endforeach()
  endif()

  # These tests are carefully crafted to provide full coverage of as many of
  # the underlying algorithms as possible (including all of the
  # SIMD-accelerated ones.)

  macro(add_bittest PROG NAME ARGS OUTFILE INFILE MD5SUM)
    add_test(${PROG}-${libtype}-${NAME}
      ${PROG}${suffix} ${ARGS} -outfile ${OUTFILE} ${INFILE})
    add_test(${PROG}-${libtype}-${NAME}-cmp
      ${MD5CMP} ${MD5SUM} ${OUTFILE})
    set_tests_properties(${PROG}-${libtype}-${NAME}-cmp PROPERTIES
      DEPENDS ${PROG}-${libtype}-${NAME})
    if(${ARGC} GREATER 6)
      set(DEPENDS ${ARGN})
      set_tests_properties(${PROG}-${libtype}-${NAME} PROPERTIES
        DEPENDS ${DEPENDS})
    endif()
  endmacro()

  # CC: null  SAMP: fullsize  FDCT: islow  ENT: huff
  add_bittest(cjpeg rgb-islow "-rgb;-dct;int;-icc;${TESTIMAGES}/test1.icc"
    testout_rgb_islow.jpg ${TESTIMAGES}/testorig.ppm
    ${MD5_JPEG_RGB_ISLOW})

  # CC: null  SAMP: fullsize  IDCT: islow  ENT: huff
  add_bittest(djpeg rgb-islow "-dct;int;-ppm;-icc;testout_rgb_islow.icc"
    testout_rgb_islow.ppm testout_rgb_islow.jpg
    ${MD5_PPM_RGB_ISLOW} cjpeg-${libtype}-rgb-islow)

  add_test(djpeg-${libtype}-rgb-islow-icc-cmp
    ${MD5CMP} b06a39d730129122e85c1363ed1bbc9e testout_rgb_islow.icc)
  set_tests_properties(djpeg-${libtype}-rgb-islow-icc-cmp PROPERTIES
    DEPENDS djpeg-${libtype}-rgb-islow)

  add_bittest(jpegtran icc "-copy;all;-icc;${TESTIMAGES}/test2.icc"
    testout_rgb_islow2.jpg testout_rgb_islow.jpg ${MD5_JPEG_RGB_ISLOW2})

  if(NOT WITH_12BIT)
    # CC: RGB->RGB565  SAMP: fullsize  IDCT: islow  ENT: huff
    add_bittest(djpeg rgb-islow-565 "-dct;int;-rgb565;-dither;none;-bmp"
      testout_rgb_islow_565.bmp testout_rgb_islow.jpg
      ${MD5_BMP_RGB_ISLOW_565} cjpeg-${libtype}-rgb-islow)

    # CC: RGB->RGB565 (dithered)  SAMP: fullsize  IDCT: islow  ENT: huff
    add_bittest(djpeg rgb-islow-565D "-dct;int;-rgb565;-bmp"
      testout_rgb_islow_565D.bmp testout_rgb_islow.jpg
      ${MD5_BMP_RGB_ISLOW_565D} cjpeg-${libtype}-rgb-islow)
  endif()

  # CC: RGB->YCC  SAMP: fullsize/h2v1  FDCT: ifast  ENT: 2-pass huff
  add_bittest(cjpeg 422-ifast-opt "-sample;2x1;-dct;fast;-opt"
    testout_422_ifast_opt.jpg ${TESTIMAGES}/testorig.ppm
    ${MD5_JPEG_422_IFAST_OPT})

  # CC: YCC->RGB  SAMP: fullsize/h2v1 fancy  IDCT: ifast  ENT: huff
  add_bittest(djpeg 422-ifast "-dct;fast"
    testout_422_ifast.ppm testout_422_ifast_opt.jpg
    ${MD5_PPM_422_IFAST} cjpeg-${libtype}-422-ifast-opt)

  # CC: YCC->RGB  SAMP: h2v1 merged  IDCT: ifast  ENT: huff
  add_bittest(djpeg 422m-ifast "-dct;fast;-nosmooth"
    testout_422m_ifast.ppm testout_422_ifast_opt.jpg
    ${MD5_PPM_422M_IFAST} cjpeg-${libtype}-422-ifast-opt)

  if(NOT WITH_12BIT)
    # CC: YCC->RGB565  SAMP: h2v1 merged  IDCT: ifast  ENT: huff
    add_bittest(djpeg 422m-ifast-565
      "-dct;int;-nosmooth;-rgb565;-dither;none;-bmp"
      testout_422m_ifast_565.bmp testout_422_ifast_opt.jpg
      ${MD5_BMP_422M_IFAST_565} cjpeg-${libtype}-422-ifast-opt)

    # CC: YCC->RGB565 (dithered)  SAMP: h2v1 merged  IDCT: ifast  ENT: huff
    add_bittest(djpeg 422m-ifast-565D "-dct;int;-nosmooth;-rgb565;-bmp"
      testout_422m_ifast_565D.bmp testout_422_ifast_opt.jpg
      ${MD5_BMP_422M_IFAST_565D} cjpeg-${libtype}-422-ifast-opt)
  endif()

  # CC: RGB->YCC  SAMP: fullsize/h2v2  FDCT: ifast  ENT: prog huff
  add_bittest(cjpeg 420-q100-ifast-prog
    "-sample;2x2;-quality;100;-dct;fast;-scans;${TESTIMAGES}/test.scan"
    testout_420_q100_ifast_prog.jpg ${TESTIMAGES}/testorig.ppm
    ${MD5_JPEG_420_IFAST_Q100_PROG})

  # CC: YCC->RGB  SAMP: fullsize/h2v2 fancy  IDCT: ifast  ENT: prog huff
  add_bittest(djpeg 420-q100-ifast-prog "-dct;fast"
    testout_420_q100_ifast.ppm testout_420_q100_ifast_prog.jpg
    ${MD5_PPM_420_Q100_IFAST} cjpeg-${libtype}-420-q100-ifast-prog)

  # CC: YCC->RGB  SAMP: h2v2 merged  IDCT: ifast  ENT: prog huff
  add_bittest(djpeg 420m-q100-ifast-prog "-dct;fast;-nosmooth"
    testout_420m_q100_ifast.ppm testout_420_q100_ifast_prog.jpg
    ${MD5_PPM_420M_Q100_IFAST} cjpeg-${libtype}-420-q100-ifast-prog)

  # CC: RGB->Gray  SAMP: fullsize  FDCT: islow  ENT: huff
  add_bittest(cjpeg gray-islow "-gray;-dct;int"
    testout_gray_islow.jpg ${TESTIMAGES}/testorig.ppm
    ${MD5_JPEG_GRAY_ISLOW})

  # CC: Gray->Gray  SAMP: fullsize  IDCT: islow  ENT: huff
  add_bittest(djpeg gray-islow "-dct;int"
    testout_gray_islow.ppm testout_gray_islow.jpg
    ${MD5_PPM_GRAY_ISLOW} cjpeg-${libtype}-gray-islow)

  # CC: Gray->RGB  SAMP: fullsize  IDCT: islow  ENT: huff
  add_bittest(djpeg gray-islow-rgb "-dct;int;-rgb"
    testout_gray_islow_rgb.ppm testout_gray_islow.jpg
    ${MD5_PPM_GRAY_ISLOW_RGB} cjpeg-${libtype}-gray-islow)

  if(NOT WITH_12BIT)
    # CC: Gray->RGB565  SAMP: fullsize  IDCT: islow  ENT: huff
    add_bittest(djpeg gray-islow-565 "-dct;int;-rgb565;-dither;none;-bmp"
      testout_gray_islow_565.bmp testout_gray_islow.jpg
      ${MD5_BMP_GRAY_ISLOW_565} cjpeg-${libtype}-gray-islow)

    # CC: Gray->RGB565 (dithered)  SAMP: fullsize  IDCT: islow  ENT: huff
    add_bittest(djpeg gray-islow-565D "-dct;int;-rgb565;-bmp"
      testout_gray_islow_565D.bmp testout_gray_islow.jpg
      ${MD5_BMP_GRAY_ISLOW_565D} cjpeg-${libtype}-gray-islow)
  endif()

  # CC: RGB->YCC  SAMP: fullsize smooth/h2v2 smooth  FDCT: islow
  # ENT: 2-pass huff
  add_bittest(cjpeg 420s-ifast-opt "-sample;2x2;-smooth;1;-dct;int;-opt"
    testout_420s_ifast_opt.jpg ${TESTIMAGES}/testorig.ppm
    ${MD5_JPEG_420S_IFAST_OPT})

  if(FLOATTEST)
  # CC: RGB->YCC  SAMP: fullsize/int  FDCT: float  ENT: prog huff
    add_bittest(cjpeg 3x2-float-prog "-sample;3x2;-dct;float;-prog"
      testout_3x2_float_prog.jpg ${TESTIMAGES}/testorig.ppm
      ${MD5_JPEG_3x2_FLOAT_PROG_${FLOATTEST_UC}})

  # CC: YCC->RGB  SAMP: fullsize/int  IDCT: float  ENT: prog huff
    add_bittest(djpeg 3x2-float-prog "-dct;float"
      testout_3x2_float.ppm testout_3x2_float_prog.jpg
      ${MD5_PPM_3x2_FLOAT_${FLOATTEST_UC}} cjpeg-${libtype}-3x2-float-prog)
  endif()

    # CC: RGB->YCC  SAMP: fullsize/int  FDCT: ifast  ENT: prog huff
  add_bittest(cjpeg 3x2-ifast-prog "-sample;3x2;-dct;fast;-prog"
    testout_3x2_ifast_prog.jpg ${TESTIMAGES}/testorig.ppm
    ${MD5_JPEG_3x2_IFAST_PROG})

  # CC: YCC->RGB  SAMP: fullsize/int  IDCT: ifast  ENT: prog huff
  add_bittest(djpeg 3x2-ifast-prog "-dct;fast"
    testout_3x2_ifast.ppm testout_3x2_ifast_prog.jpg
    ${MD5_PPM_3x2_IFAST} cjpeg-${libtype}-3x2-ifast-prog)

  if(WITH_ARITH_ENC)
    # CC: YCC->RGB  SAMP: fullsize/h2v2  FDCT: islow  ENT: arith
    add_bittest(cjpeg 420-islow-ari "-dct;int;-arithmetic"
      testout_420_islow_ari.jpg ${TESTIMAGES}/testorig.ppm
      ${MD5_JPEG_420_ISLOW_ARI})

    add_bittest(jpegtran 420-islow-ari "-arithmetic"
      testout_420_islow_ari2.jpg ${TESTIMAGES}/testimgint.jpg
      ${MD5_JPEG_420_ISLOW_ARI})

    # CC: YCC->RGB  SAMP: fullsize  FDCT: islow  ENT: prog arith
    add_bittest(cjpeg 444-islow-progari
      "-sample;1x1;-dct;int;-prog;-arithmetic"
      testout_444_islow_progari.jpg ${TESTIMAGES}/testorig.ppm
      ${MD5_JPEG_444_ISLOW_PROGARI})
  endif()

  if(WITH_ARITH_DEC)
    # CC: RGB->YCC  SAMP: h2v2 merged  IDCT: ifast  ENT: arith
    add_bittest(djpeg 420m-ifast-ari "-fast;-ppm"
      testout_420m_ifast_ari.ppm ${TESTIMAGES}/testimgari.jpg
      ${MD5_PPM_420M_IFAST_ARI})

    add_bittest(jpegtran 420-islow ""
      testout_420_islow.jpg ${TESTIMAGES}/testimgari.jpg
      ${MD5_JPEG_420_ISLOW})
  endif()

  # 2/1--   CC: YCC->RGB  SAMP: h2v2 merged  IDCT: 16x16 islow  ENT: huff
  # 15/8--  CC: YCC->RGB  SAMP: h2v2 merged  IDCT: 15x15 islow  ENT: huff
  # 13/8--  CC: YCC->RGB  SAMP: h2v2 merged  IDCT: 13x13 islow  ENT: huff
  # 11/8--  CC: YCC->RGB  SAMP: h2v2 merged  IDCT: 11x11 islow  ENT: huff
  # 9/8--   CC: YCC->RGB  SAMP: h2v2 merged  IDCT: 9x9 islow  ENT: huff
  # 7/8--   CC: YCC->RGB  SAMP: h2v2 merged  IDCT: 7x7 islow/14x14 islow
  #         ENT: huff
  # 3/4--   CC: YCC->RGB  SAMP: h2v2 merged  IDCT: 6x6 islow/12x12 islow
  #         ENT: huff
  # 5/8--   CC: YCC->RGB  SAMP: h2v2 merged  IDCT: 5x5 islow/10x10 islow
  #         ENT: huff
  # 1/2--   CC: YCC->RGB  SAMP: h2v2 merged  IDCT: 4x4 islow/8x8 islow
  #         ENT: huff
  # 3/8--   CC: YCC->RGB  SAMP: h2v2 merged  IDCT: 3x3 islow/6x6 islow
  #         ENT: huff
  # 1/4--   CC: YCC->RGB  SAMP: h2v2 merged  IDCT: 2x2 islow/4x4 islow
  #         ENT: huff
  # 1/8--   CC: YCC->RGB  SAMP: h2v2 merged  IDCT: 1x1 islow/2x2 islow
  #         ENT: huff
  foreach(scale 2_1 15_8 13_8 11_8 9_8 7_8 3_4 5_8 1_2 3_8 1_4 1_8)
    string(REGEX REPLACE "_" "/" scalearg ${scale})
    add_bittest(djpeg 420m-islow-${scale}
      "-dct;int;-scale;${scalearg};-nosmooth;-ppm"
      testout_420m_islow_${scale}.ppm ${TESTIMAGES}/${TESTORIG}
      ${MD5_PPM_420M_ISLOW_${scale}})
  endforeach()

  if(NOT WITH_12BIT)
    # CC: YCC->RGB (dithered)  SAMP: h2v2 fancy  IDCT: islow  ENT: huff
    add_bittest(djpeg 420-islow-256 "-dct;int;-colors;256;-bmp"
      testout_420_islow_256.bmp ${TESTIMAGES}/${TESTORIG}
      ${MD5_BMP_420_ISLOW_256})

    # CC: YCC->RGB565  SAMP: h2v2 fancy  IDCT: islow  ENT: huff
    add_bittest(djpeg 420-islow-565 "-dct;int;-rgb565;-dither;none;-bmp"
      testout_420_islow_565.bmp ${TESTIMAGES}/${TESTORIG}
      ${MD5_BMP_420_ISLOW_565})

    # CC: YCC->RGB565 (dithered)  SAMP: h2v2 fancy  IDCT: islow  ENT: huff
    add_bittest(djpeg 420-islow-565D "-dct;int;-rgb565;-bmp"
      testout_420_islow_565D.bmp ${TESTIMAGES}/${TESTORIG}
      ${MD5_BMP_420_ISLOW_565D})

    # CC: YCC->RGB565  SAMP: h2v2 merged  IDCT: islow  ENT: huff
    add_bittest(djpeg 420m-islow-565
      "-dct;int;-nosmooth;-rgb565;-dither;none;-bmp"
      testout_420m_islow_565.bmp ${TESTIMAGES}/${TESTORIG}
      ${MD5_BMP_420M_ISLOW_565})

    # CC: YCC->RGB565 (dithered)  SAMP: h2v2 merged  IDCT: islow  ENT: huff
    add_bittest(djpeg 420m-islow-565D "-dct;int;-nosmooth;-rgb565;-bmp"
      testout_420m_islow_565D.bmp ${TESTIMAGES}/${TESTORIG}
      ${MD5_BMP_420M_ISLOW_565D})
  endif()

  # Partial decode tests.  These tests are designed to cover all of the
  # possible code paths in jpeg_skip_scanlines().

  # Context rows: Yes  Intra-iMCU row: Yes  iMCU row prefetch: No   ENT: huff
  add_bittest(djpeg 420-islow-skip15_31 "-dct;int;-skip;15,31;-ppm"
    testout_420_islow_skip15,31.ppm ${TESTIMAGES}/${TESTORIG}
    ${MD5_PPM_420_ISLOW_SKIP15_31})

  # Context rows: Yes  Intra-iMCU row: No   iMCU row prefetch: Yes  ENT: arith
  if(WITH_ARITH_DEC)
    add_bittest(djpeg 420-islow-ari-skip16_139 "-dct;int;-skip;16,139;-ppm"
      testout_420_islow_ari_skip16,139.ppm ${TESTIMAGES}/testimgari.jpg
      ${MD5_PPM_420_ISLOW_ARI_SKIP16_139})
  endif()

  # Context rows: Yes  Intra-iMCU row: No   iMCU row prefetch: No   ENT: prog huff
  add_test(cjpeg-${libtype}-420-islow-prog
    cjpeg${suffix} -dct int -prog
      -outfile testout_420_islow_prog.jpg ${TESTIMAGES}/testorig.ppm)
  add_bittest(djpeg 420-islow-prog-crop62x62_71_71
    "-dct;int;-crop;62x62+71+71;-ppm"
    testout_420_islow_prog_crop62x62,71,71.ppm testout_420_islow_prog.jpg
    ${MD5_PPM_420_ISLOW_PROG_CROP62x62_71_71} cjpeg-${libtype}-420-islow-prog)

  # Context rows: Yes  Intra-iMCU row: No   iMCU row prefetch: No   ENT: arith
  if(WITH_ARITH_DEC)
    add_bittest(djpeg 420-islow-ari-crop53x53_4_4
      "-dct;int;-crop;53x53+4+4;-ppm"
      testout_420_islow_ari_crop53x53,4,4.ppm ${TESTIMAGES}/testimgari.jpg
      ${MD5_PPM_420_ISLOW_ARI_CROP53x53_4_4})
  endif()

  # Context rows: No   Intra-iMCU row: Yes  ENT: huff
  add_test(cjpeg-${libtype}-444-islow
    cjpeg${suffix} -dct int -sample 1x1
      -outfile testout_444_islow.jpg ${TESTIMAGES}/testorig.ppm)
  add_bittest(djpeg 444-islow-skip1_6 "-dct;int;-skip;1,6;-ppm"
    testout_444_islow_skip1,6.ppm testout_444_islow.jpg
    ${MD5_PPM_444_ISLOW_SKIP1_6} cjpeg-${libtype}-444-islow)

  # Context rows: No   Intra-iMCU row: No   ENT: prog huff
  add_test(cjpeg-${libtype}-444-islow-prog
    cjpeg${suffix} -dct int -prog -sample 1x1
      -outfile testout_444_islow_prog.jpg ${TESTIMAGES}/testorig.ppm)
  add_bittest(djpeg 444-islow-prog-crop98x98_13_13
    "-dct;int;-crop;98x98+13+13;-ppm"
    testout_444_islow_prog_crop98x98,13,13.ppm testout_444_islow_prog.jpg
    ${MD5_PPM_444_ISLOW_PROG_CROP98x98_13_13} cjpeg-${libtype}-444-islow-prog)

  # Context rows: No   Intra-iMCU row: No   ENT: arith
  if(WITH_ARITH_ENC)
    add_test(cjpeg-${libtype}-444-islow-ari
      cjpeg${suffix} -dct int -arithmetic -sample 1x1
        -outfile testout_444_islow_ari.jpg ${TESTIMAGES}/testorig.ppm)
    if(WITH_ARITH_DEC)
      add_bittest(djpeg 444-islow-ari-crop37x37_0_0
        "-dct;int;-crop;37x37+0+0;-ppm"
        testout_444_islow_ari_crop37x37,0,0.ppm testout_444_islow_ari.jpg
        ${MD5_PPM_444_ISLOW_ARI_CROP37x37_0_0} cjpeg-${libtype}-444-islow-ari)
    endif()
  endif()

  add_bittest(jpegtran crop "-crop;120x90+20+50;-transpose;-perfect"
    testout_crop.jpg ${TESTIMAGES}/${TESTORIG}
    ${MD5_JPEG_CROP})

endforeach()

add_custom_target(testclean COMMAND ${CMAKE_COMMAND} -P
  ${CMAKE_CURRENT_SOURCE_DIR}/cmakescripts/testclean.cmake)

if(WITH_TURBOJPEG)
  configure_file(tjbenchtest.in tjbenchtest @ONLY)
  configure_file(tjexampletest.in tjexampletest @ONLY)
  if(WIN32)
    set(BASH bash)
  endif()
  if(WITH_JAVA)
    configure_file(tjbenchtest.java.in tjbenchtest.java @ONLY)
    configure_file(tjexampletest.java.in tjexampletest.java @ONLY)
    add_custom_target(tjtest
      COMMAND echo tjbenchtest
      COMMAND ${BASH} ${CMAKE_CURRENT_BINARY_DIR}/tjbenchtest
      COMMAND echo tjbenchtest -alloc
      COMMAND ${BASH} ${CMAKE_CURRENT_BINARY_DIR}/tjbenchtest -alloc
      COMMAND echo tjbenchtest -yuv
      COMMAND ${BASH} ${CMAKE_CURRENT_BINARY_DIR}/tjbenchtest -yuv
      COMMAND echo tjbenchtest -yuv -alloc
      COMMAND ${BASH} ${CMAKE_CURRENT_BINARY_DIR}/tjbenchtest -yuv -alloc
      COMMAND echo tjbenchtest -progressive
      COMMAND ${BASH} ${CMAKE_CURRENT_BINARY_DIR}/tjbenchtest -progressive
      COMMAND echo tjbenchtest -progressive -yuv
      COMMAND ${BASH} ${CMAKE_CURRENT_BINARY_DIR}/tjbenchtest -progressive -yuv
      COMMAND echo tjexampletest
      COMMAND ${BASH} ${CMAKE_CURRENT_BINARY_DIR}/tjexampletest
      COMMAND echo tjbenchtest.java
      COMMAND ${BASH} ${CMAKE_CURRENT_BINARY_DIR}/tjbenchtest.java
      COMMAND echo tjbenchtest.java -yuv
      COMMAND ${BASH} ${CMAKE_CURRENT_BINARY_DIR}/tjbenchtest.java -yuv
      COMMAND echo tjbenchtest.java -progressive
      COMMAND ${BASH} ${CMAKE_CURRENT_BINARY_DIR}/tjbenchtest.java -progressive
      COMMAND echo tjexampletest.java -progressive -yuv
      COMMAND ${BASH} ${CMAKE_CURRENT_BINARY_DIR}/tjbenchtest.java
        -progressive -yuv
      COMMAND echo tjexampletest.java
      COMMAND ${BASH} ${CMAKE_CURRENT_BINARY_DIR}/tjexampletest.java
      DEPENDS ${CMAKE_CURRENT_BINARY_DIR}/tjbenchtest
        ${CMAKE_CURRENT_BINARY_DIR}/tjbenchtest.java
        ${CMAKE_CURRENT_BINARY_DIR}/tjexampletest)
  else()
    add_custom_target(tjtest
      COMMAND echo tjbenchtest
      COMMAND ${BASH} ${CMAKE_CURRENT_BINARY_DIR}/tjbenchtest
      COMMAND echo tjbenchtest -alloc
      COMMAND ${BASH} ${CMAKE_CURRENT_BINARY_DIR}/tjbenchtest -alloc
      COMMAND echo tjbenchtest -yuv
      COMMAND ${BASH} ${CMAKE_CURRENT_BINARY_DIR}/tjbenchtest -yuv
      COMMAND echo tjbenchtest -yuv -alloc
      COMMAND ${BASH} ${CMAKE_CURRENT_BINARY_DIR}/tjbenchtest -yuv -alloc
      COMMAND echo tjbenchtest -progressive
      COMMAND ${BASH} ${CMAKE_CURRENT_BINARY_DIR}/tjbenchtest -progressive
      COMMAND echo tjbenchtest -progressive -yuv
      COMMAND ${BASH} ${CMAKE_CURRENT_BINARY_DIR}/tjbenchtest -progressive -yuv
      COMMAND echo tjexampletest
      COMMAND ${BASH} ${CMAKE_CURRENT_BINARY_DIR}/tjexampletest
      DEPENDS ${CMAKE_CURRENT_BINARY_DIR}/tjbenchtest)
  endif()
endif()


###############################################################################
# INSTALLATION
###############################################################################

set(EXE ${CMAKE_EXECUTABLE_SUFFIX})

if(WITH_TURBOJPEG)
  if(ENABLE_SHARED)
    install(TARGETS turbojpeg tjbench
      ARCHIVE DESTINATION ${CMAKE_INSTALL_LIBDIR}
      LIBRARY DESTINATION ${CMAKE_INSTALL_LIBDIR}
      RUNTIME DESTINATION ${CMAKE_INSTALL_BINDIR})
    if(NOT CMAKE_VERSION VERSION_LESS "3.1" AND MSVC AND
      CMAKE_C_LINKER_SUPPORTS_PDB)
      install(FILES "$<TARGET_PDB_FILE:turbojpeg>"
        DESTINATION ${CMAKE_INSTALL_BINDIR} OPTIONAL)
    endif()
  endif()
  if(ENABLE_STATIC)
    install(TARGETS turbojpeg-static ARCHIVE
      DESTINATION ${CMAKE_INSTALL_LIBDIR})
    if(NOT ENABLE_SHARED)
      if(MSVC_IDE OR XCODE)
        set(DIR "${CMAKE_CURRENT_BINARY_DIR}/\${CMAKE_INSTALL_CONFIG_NAME}")
      else()
        set(DIR ${CMAKE_CURRENT_BINARY_DIR})
      endif()
      install(PROGRAMS ${DIR}/tjbench-static${EXE}
        DESTINATION ${CMAKE_INSTALL_BINDIR} RENAME tjbench${EXE})
    endif()
  endif()
  install(FILES ${CMAKE_CURRENT_SOURCE_DIR}/turbojpeg.h
    DESTINATION ${CMAKE_INSTALL_INCLUDEDIR})
endif()

if(ENABLE_STATIC)
  install(TARGETS jpeg-static ARCHIVE DESTINATION ${CMAKE_INSTALL_LIBDIR})
  if(NOT ENABLE_SHARED)
    if(MSVC_IDE OR XCODE)
      set(DIR "${CMAKE_CURRENT_BINARY_DIR}/\${CMAKE_INSTALL_CONFIG_NAME}")
    else()
      set(DIR ${CMAKE_CURRENT_BINARY_DIR})
    endif()
    install(PROGRAMS ${DIR}/cjpeg-static${EXE}
      DESTINATION ${CMAKE_INSTALL_BINDIR} RENAME cjpeg${EXE})
    install(PROGRAMS ${DIR}/djpeg-static${EXE}
      DESTINATION ${CMAKE_INSTALL_BINDIR} RENAME djpeg${EXE})
    install(PROGRAMS ${DIR}/jpegtran-static${EXE}
      DESTINATION ${CMAKE_INSTALL_BINDIR} RENAME jpegtran${EXE})
  endif()
endif()

install(TARGETS rdjpgcom wrjpgcom RUNTIME DESTINATION ${CMAKE_INSTALL_BINDIR})

install(FILES ${CMAKE_CURRENT_SOURCE_DIR}/README.ijg
  ${CMAKE_CURRENT_SOURCE_DIR}/README.md ${CMAKE_CURRENT_SOURCE_DIR}/example.txt
  ${CMAKE_CURRENT_SOURCE_DIR}/tjexample.c
  ${CMAKE_CURRENT_SOURCE_DIR}/libjpeg.txt
  ${CMAKE_CURRENT_SOURCE_DIR}/structure.txt
  ${CMAKE_CURRENT_SOURCE_DIR}/usage.txt ${CMAKE_CURRENT_SOURCE_DIR}/wizard.txt
  ${CMAKE_CURRENT_SOURCE_DIR}/LICENSE.md DESTINATION ${CMAKE_INSTALL_DOCDIR})
if(WITH_JAVA)
  install(FILES ${CMAKE_CURRENT_SOURCE_DIR}/java/TJExample.java
    DESTINATION ${CMAKE_INSTALL_DOCDIR})
endif()

if(UNIX OR MINGW)
  install(FILES ${CMAKE_CURRENT_SOURCE_DIR}/cjpeg.1
    ${CMAKE_CURRENT_SOURCE_DIR}/djpeg.1 ${CMAKE_CURRENT_SOURCE_DIR}/jpegtran.1
    ${CMAKE_CURRENT_SOURCE_DIR}/rdjpgcom.1
    ${CMAKE_CURRENT_SOURCE_DIR}/wrjpgcom.1
    DESTINATION ${CMAKE_INSTALL_MANDIR}/man1)
endif()
install(FILES ${CMAKE_CURRENT_BINARY_DIR}/pkgscripts/libjpeg.pc
  ${CMAKE_CURRENT_BINARY_DIR}/pkgscripts/libturbojpeg.pc
  DESTINATION ${CMAKE_INSTALL_LIBDIR}/pkgconfig)

install(FILES ${CMAKE_CURRENT_BINARY_DIR}/jconfig.h
  ${CMAKE_CURRENT_SOURCE_DIR}/jerror.h ${CMAKE_CURRENT_SOURCE_DIR}/jmorecfg.h
  ${CMAKE_CURRENT_SOURCE_DIR}/jpeglib.h
  DESTINATION ${CMAKE_INSTALL_INCLUDEDIR})

include(cmakescripts/BuildPackages.cmake)

configure_file("${CMAKE_CURRENT_SOURCE_DIR}/cmakescripts/cmake_uninstall.cmake.in"
  "cmake_uninstall.cmake" IMMEDIATE @ONLY)

add_custom_target(uninstall COMMAND ${CMAKE_COMMAND} -P cmake_uninstall.cmake)<|MERGE_RESOLUTION|>--- conflicted
+++ resolved
@@ -4,13 +4,8 @@
   set(CMAKE_EXECUTABLE_SUFFIX_TMP ${CMAKE_EXECUTABLE_SUFFIX})
 endif()
 
-<<<<<<< HEAD
 project(mozjpeg C)
 set(VERSION 4.0.0)
-=======
-project(libjpeg-turbo C)
-set(VERSION 2.0.4)
->>>>>>> 70327296
 string(REPLACE "." ";" VERSION_TRIPLET ${VERSION})
 list(GET VERSION_TRIPLET 0 VERSION_MAJOR)
 list(GET VERSION_TRIPLET 1 VERSION_MINOR)
@@ -340,7 +335,7 @@
       endif()
       if(${var} MATCHES "-xO2")
         string(REGEX REPLACE "-xO2" "-xO5" ${var} "${${var}}")
-  endif()
+      endif()
     endforeach()
   endif()
 endif()
@@ -572,16 +567,16 @@
       turbojpeg.c transupp.c jdatadst-tj.c jdatasrc-tj.c rdbmp.c rdppm.c
       wrbmp.c wrppm.c)
     set(TJMAPFILE ${CMAKE_CURRENT_SOURCE_DIR}/turbojpeg-mapfile)
-  if(WITH_JAVA)
-    set(TURBOJPEG_SOURCES ${TURBOJPEG_SOURCES} turbojpeg-jni.c)
-    include_directories(${JAVA_INCLUDE_PATH} ${JAVA_INCLUDE_PATH2})
+    if(WITH_JAVA)
+      set(TURBOJPEG_SOURCES ${TURBOJPEG_SOURCES} turbojpeg-jni.c)
+      include_directories(${JAVA_INCLUDE_PATH} ${JAVA_INCLUDE_PATH2})
       set(TJMAPFILE ${CMAKE_CURRENT_SOURCE_DIR}/turbojpeg-mapfile.jni)
-  endif()
+    endif()
     add_library(turbojpeg SHARED ${TURBOJPEG_SOURCES})
     set_property(TARGET turbojpeg PROPERTY COMPILE_FLAGS
       "-DBMP_SUPPORTED -DPPM_SUPPORTED")
     if(WIN32)
-    set_target_properties(turbojpeg PROPERTIES DEFINE_SYMBOL DLLDEFINE)
+      set_target_properties(turbojpeg PROPERTIES DEFINE_SYMBOL DLLDEFINE)
     endif()
     if(MINGW)
       set_target_properties(turbojpeg PROPERTIES LINK_FLAGS -Wl,--kill-at)
@@ -616,7 +611,7 @@
     target_link_libraries(tjexample turbojpeg)
     if(UNIX)
       target_link_libraries(tjexample m)
-    endif()
+  endif()
   endif()
 
   if(ENABLE_STATIC)
@@ -1135,12 +1130,12 @@
     ${MD5_JPEG_420S_IFAST_OPT})
 
   if(FLOATTEST)
-  # CC: RGB->YCC  SAMP: fullsize/int  FDCT: float  ENT: prog huff
+    # CC: RGB->YCC  SAMP: fullsize/int  FDCT: float  ENT: prog huff
     add_bittest(cjpeg 3x2-float-prog "-sample;3x2;-dct;float;-prog"
       testout_3x2_float_prog.jpg ${TESTIMAGES}/testorig.ppm
       ${MD5_JPEG_3x2_FLOAT_PROG_${FLOATTEST_UC}})
 
-  # CC: YCC->RGB  SAMP: fullsize/int  IDCT: float  ENT: prog huff
+    # CC: YCC->RGB  SAMP: fullsize/int  IDCT: float  ENT: prog huff
     add_bittest(djpeg 3x2-float-prog "-dct;float"
       testout_3x2_float.ppm testout_3x2_float_prog.jpg
       ${MD5_PPM_3x2_FLOAT_${FLOATTEST_UC}} cjpeg-${libtype}-3x2-float-prog)
@@ -1443,8 +1438,8 @@
     DESTINATION ${CMAKE_INSTALL_MANDIR}/man1)
 endif()
 install(FILES ${CMAKE_CURRENT_BINARY_DIR}/pkgscripts/libjpeg.pc
-  ${CMAKE_CURRENT_BINARY_DIR}/pkgscripts/libturbojpeg.pc
-  DESTINATION ${CMAKE_INSTALL_LIBDIR}/pkgconfig)
+    ${CMAKE_CURRENT_BINARY_DIR}/pkgscripts/libturbojpeg.pc
+    DESTINATION ${CMAKE_INSTALL_LIBDIR}/pkgconfig)
 
 install(FILES ${CMAKE_CURRENT_BINARY_DIR}/jconfig.h
   ${CMAKE_CURRENT_SOURCE_DIR}/jerror.h ${CMAKE_CURRENT_SOURCE_DIR}/jmorecfg.h
