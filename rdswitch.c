--- conflicted
+++ resolved
@@ -9,15 +9,15 @@
  *
  * This file contains routines to process some of cjpeg's more complicated
  * command-line switches.  Switches processed here are:
- *      -qtables file           Read quantization tables from text file
- *      -scans file             Read scan script from text file
- *      -quality N[,N,...]      Set quality ratings
- *      -qslots N[,N,...]       Set component quantization table selectors
- *      -sample HxV[,HxV,...]   Set component sampling factors
- */
-
-#include "cdjpeg.h"             /* Common decls for cjpeg/djpeg applications */
-#include <ctype.h>              /* to declare isdigit(), isspace() */
+ *	-qtables file		Read quantization tables from text file
+ *	-scans file		Read scan script from text file
+ *	-quality N[,N,...]	Set quality ratings
+ *	-qslots N[,N,...]	Set component quantization table selectors
+ *	-sample HxV[,HxV,...]	Set component sampling factors
+ */
+
+#include "cdjpeg.h"		/* Common decls for cjpeg/djpeg applications */
+#include <ctype.h>		/* to declare isdigit(), isspace() */
 
 
 LOCAL(int)
@@ -26,7 +26,7 @@
 /* A comment/newline sequence is returned as a newline */
 {
   register int ch;
-
+  
   ch = getc(file);
   if (ch == '#') {
     do {
@@ -44,7 +44,7 @@
 {
   register int ch;
   register long val;
-
+  
   /* Skip any leading whitespace, detect EOF */
   do {
     ch = text_getc(file);
@@ -53,7 +53,7 @@
       return FALSE;
     }
   } while (isspace(ch));
-
+  
   if (! isdigit(ch)) {
     *termchar = ch;
     return FALSE;
@@ -108,15 +108,15 @@
     table[0] = (unsigned int) val;
     for (i = 1; i < DCTSIZE2; i++) {
       if (! read_text_integer(fp, &val, &termchar)) {
-        fprintf(stderr, "Invalid table data in file %s\n", filename);
-        fclose(fp);
-        return FALSE;
+	fprintf(stderr, "Invalid table data in file %s\n", filename);
+	fclose(fp);
+	return FALSE;
       }
       table[i] = (unsigned int) val;
     }
 #if JPEG_LIB_VERSION >= 70
     jpeg_add_quant_table(cinfo, tblno, table, cinfo->q_scale_factor[tblno],
-                         force_baseline);
+			 force_baseline);
 #else
     jpeg_add_quant_table(cinfo, tblno, table, q_scale_factor[tblno],
                          force_baseline);
@@ -150,7 +150,7 @@
   ch = *termchar;
   while (ch != EOF && isspace(ch))
     ch = text_getc(file);
-  if (isdigit(ch)) {            /* oops, put it back */
+  if (isdigit(ch)) {		/* oops, put it back */
     if (ungetc(ch, file) == EOF)
       return FALSE;
     ch = ' ';
@@ -188,7 +188,7 @@
   int scanno, ncomps, termchar;
   long val;
   jpeg_scan_info * scanptr;
-#define MAX_SCANS  100          /* quite arbitrary limit */
+#define MAX_SCANS  100		/* quite arbitrary limit */
   jpeg_scan_info scans[MAX_SCANS];
 
   if ((fp = fopen(filename, "r")) == NULL) {
@@ -208,29 +208,29 @@
     ncomps = 1;
     while (termchar == ' ') {
       if (ncomps >= MAX_COMPS_IN_SCAN) {
-        fprintf(stderr, "Too many components in one scan in file %s\n",
-                filename);
-        fclose(fp);
-        return FALSE;
+	fprintf(stderr, "Too many components in one scan in file %s\n",
+		filename);
+	fclose(fp);
+	return FALSE;
       }
       if (! read_scan_integer(fp, &val, &termchar))
-        goto bogus;
+	goto bogus;
       scanptr->component_index[ncomps] = (int) val;
       ncomps++;
     }
     scanptr->comps_in_scan = ncomps;
     if (termchar == ':') {
       if (! read_scan_integer(fp, &val, &termchar) || termchar != ' ')
-        goto bogus;
+	goto bogus;
       scanptr->Ss = (int) val;
       if (! read_scan_integer(fp, &val, &termchar) || termchar != ' ')
-        goto bogus;
+	goto bogus;
       scanptr->Se = (int) val;
       if (! read_scan_integer(fp, &val, &termchar) || termchar != ' ')
-        goto bogus;
+	goto bogus;
       scanptr->Ah = (int) val;
       if (! read_scan_integer(fp, &val, &termchar))
-        goto bogus;
+	goto bogus;
       scanptr->Al = (int) val;
     } else {
       /* set non-progressive parameters */
@@ -320,11 +320,11 @@
     jpeg_add_quant_table(cinfo, 1, flat_quant_tbl,
                          q_scale_factor[1], force_baseline);
   } else {
-  jpeg_add_quant_table(cinfo, 0, std_luminance_quant_tbl,
-                       q_scale_factor[0], force_baseline);
-  jpeg_add_quant_table(cinfo, 1, std_chrominance_quant_tbl,
-                       q_scale_factor[1], force_baseline);
-}
+    jpeg_add_quant_table(cinfo, 0, std_luminance_quant_tbl,
+                         q_scale_factor[0], force_baseline);
+    jpeg_add_quant_table(cinfo, 1, std_chrominance_quant_tbl,
+                         q_scale_factor[1], force_baseline);
+  }
 }
 #endif
 
@@ -336,22 +336,14 @@
  * If there are more q-table slots than parameters, the last value is replicated.
  */
 {
-<<<<<<< HEAD
-  int val = 75;                 /* default value */
-=======
   float val = 75.f;             /* default value */
->>>>>>> c0756e61
   int tblno;
   char ch;
 
   for (tblno = 0; tblno < NUM_QUANT_TBLS; tblno++) {
     if (*arg) {
       ch = ',';                 /* if not set by sscanf, will be ',' */
-<<<<<<< HEAD
-      if (sscanf(arg, "%d%c", &val, &ch) < 1)
-=======
       if (sscanf(arg, "%f%c", &val, &ch) < 1)
->>>>>>> c0756e61
         return FALSE;
       if (ch != ',')            /* syntax check */
         return FALSE;
@@ -362,7 +354,7 @@
       q_scale_factor[tblno] = jpeg_float_quality_scaling(val);
 #endif
       while (*arg && *arg++ != ',') /* advance to next segment of arg string */
-        ;
+	;
     } else {
       /* reached end of parameter, set remaining factors to last value */
 #if JPEG_LIB_VERSION >= 70
@@ -384,25 +376,25 @@
  * If there are more components than parameters, the last value is replicated.
  */
 {
-  int val = 0;                  /* default table # */
+  int val = 0;			/* default table # */
   int ci;
   char ch;
 
   for (ci = 0; ci < MAX_COMPONENTS; ci++) {
     if (*arg) {
-      ch = ',';                 /* if not set by sscanf, will be ',' */
+      ch = ',';			/* if not set by sscanf, will be ',' */
       if (sscanf(arg, "%d%c", &val, &ch) < 1)
-        return FALSE;
-      if (ch != ',')            /* syntax check */
-        return FALSE;
+	return FALSE;
+      if (ch != ',')		/* syntax check */
+	return FALSE;
       if (val < 0 || val >= NUM_QUANT_TBLS) {
-        fprintf(stderr, "JPEG quantization tables are numbered 0..%d\n",
-                NUM_QUANT_TBLS-1);
-        return FALSE;
+	fprintf(stderr, "JPEG quantization tables are numbered 0..%d\n",
+		NUM_QUANT_TBLS-1);
+	return FALSE;
       }
       cinfo->comp_info[ci].quant_tbl_no = val;
       while (*arg && *arg++ != ',') /* advance to next segment of arg string */
-        ;
+	;
     } else {
       /* reached end of parameter, set remaining components to last table */
       cinfo->comp_info[ci].quant_tbl_no = val;
@@ -424,19 +416,19 @@
 
   for (ci = 0; ci < MAX_COMPONENTS; ci++) {
     if (*arg) {
-      ch2 = ',';                /* if not set by sscanf, will be ',' */
+      ch2 = ',';		/* if not set by sscanf, will be ',' */
       if (sscanf(arg, "%d%c%d%c", &val1, &ch1, &val2, &ch2) < 3)
-        return FALSE;
+	return FALSE;
       if ((ch1 != 'x' && ch1 != 'X') || ch2 != ',') /* syntax check */
-        return FALSE;
+	return FALSE;
       if (val1 <= 0 || val1 > 4 || val2 <= 0 || val2 > 4) {
-        fprintf(stderr, "JPEG sampling factors must be 1..4\n");
-        return FALSE;
+	fprintf(stderr, "JPEG sampling factors must be 1..4\n");
+	return FALSE;
       }
       cinfo->comp_info[ci].h_samp_factor = val1;
       cinfo->comp_info[ci].v_samp_factor = val2;
       while (*arg && *arg++ != ',') /* advance to next segment of arg string */
-        ;
+	;
     } else {
       /* reached end of parameter, set remaining components to 1x1 sampling */
       cinfo->comp_info[ci].h_samp_factor = 1;
