/*
 * rdswitch.c
 *
 * This file was part of the Independent JPEG Group's software:
 * Copyright (C) 1991-1996, Thomas G. Lane.
 * libjpeg-turbo Modifications:
 * Copyright (C) 2010, D. R. Commander.
 * For conditions of distribution and use, see the accompanying README file.
 *
 * This file contains routines to process some of cjpeg's more complicated
 * command-line switches.  Switches processed here are:
 *	-qtables file		Read quantization tables from text file
 *	-scans file		Read scan script from text file
 *	-quality N[,N,...]	Set quality ratings
 *	-qslots N[,N,...]	Set component quantization table selectors
 *	-sample HxV[,HxV,...]	Set component sampling factors
 */

#include "cdjpeg.h"		/* Common decls for cjpeg/djpeg applications */
#include <ctype.h>		/* to declare isdigit(), isspace() */


LOCAL(int)
text_getc (FILE * file)
/* Read next char, skipping over any comments (# to end of line) */
/* A comment/newline sequence is returned as a newline */
{
  register int ch;
  
  ch = getc(file);
  if (ch == '#') {
    do {
      ch = getc(file);
    } while (ch != '\n' && ch != EOF);
  }
  return ch;
}


LOCAL(boolean)
read_text_integer (FILE * file, long * result, int * termchar)
/* Read an unsigned decimal integer from a file, store it in result */
/* Reads one trailing character after the integer; returns it in termchar */
{
  register int ch;
  register long val;
  
  /* Skip any leading whitespace, detect EOF */
  do {
    ch = text_getc(file);
    if (ch == EOF) {
      *termchar = ch;
      return FALSE;
    }
  } while (isspace(ch));
  
  if (! isdigit(ch)) {
    *termchar = ch;
    return FALSE;
  }

  val = ch - '0';
  while ((ch = text_getc(file)) != EOF) {
    if (! isdigit(ch))
      break;
    val *= 10;
    val += ch - '0';
  }
  *result = val;
  *termchar = ch;
  return TRUE;
}


#if JPEG_LIB_VERSION < 70
static int q_scale_factor[NUM_QUANT_TBLS] = {100, 100, 100, 100};
#endif

GLOBAL(boolean)
read_quant_tables (j_compress_ptr cinfo, char * filename, boolean force_baseline)
/* Read a set of quantization tables from the specified file.
 * The file is plain ASCII text: decimal numbers with whitespace between.
 * Comments preceded by '#' may be included in the file.
 * There may be one to NUM_QUANT_TBLS tables in the file, each of 64 values.
 * The tables are implicitly numbered 0,1,etc.
 * NOTE: does not affect the qslots mapping, which will default to selecting
 * table 0 for luminance (or primary) components, 1 for chrominance components.
 * You must use -qslots if you want a different component->table mapping.
 */
{
  FILE * fp;
  int tblno, i, termchar;
  long val;
  unsigned int table[DCTSIZE2];

  if ((fp = fopen(filename, "r")) == NULL) {
    fprintf(stderr, "Can't open table file %s\n", filename);
    return FALSE;
  }
  tblno = 0;

  while (read_text_integer(fp, &val, &termchar)) { /* read 1st element of table */
    if (tblno >= NUM_QUANT_TBLS) {
      fprintf(stderr, "Too many tables in file %s\n", filename);
      fclose(fp);
      return FALSE;
    }
    table[0] = (unsigned int) val;
    for (i = 1; i < DCTSIZE2; i++) {
      if (! read_text_integer(fp, &val, &termchar)) {
	fprintf(stderr, "Invalid table data in file %s\n", filename);
	fclose(fp);
	return FALSE;
      }
      table[i] = (unsigned int) val;
    }
#if JPEG_LIB_VERSION >= 70
    jpeg_add_quant_table(cinfo, tblno, table, cinfo->q_scale_factor[tblno],
			 force_baseline);
#else
    jpeg_add_quant_table(cinfo, tblno, table, q_scale_factor[tblno],
                         force_baseline);
#endif
    tblno++;
  }

  if (termchar != EOF) {
    fprintf(stderr, "Non-numeric data in file %s\n", filename);
    fclose(fp);
    return FALSE;
  }

  fclose(fp);
  return TRUE;
}


#ifdef C_MULTISCAN_FILES_SUPPORTED

LOCAL(boolean)
read_scan_integer (FILE * file, long * result, int * termchar)
/* Variant of read_text_integer that always looks for a non-space termchar;
 * this simplifies parsing of punctuation in scan scripts.
 */
{
  register int ch;

  if (! read_text_integer(file, result, termchar))
    return FALSE;
  ch = *termchar;
  while (ch != EOF && isspace(ch))
    ch = text_getc(file);
  if (isdigit(ch)) {		/* oops, put it back */
    if (ungetc(ch, file) == EOF)
      return FALSE;
    ch = ' ';
  } else {
    /* Any separators other than ';' and ':' are ignored;
     * this allows user to insert commas, etc, if desired.
     */
    if (ch != EOF && ch != ';' && ch != ':')
      ch = ' ';
  }
  *termchar = ch;
  return TRUE;
}


GLOBAL(boolean)
read_scan_script (j_compress_ptr cinfo, char * filename)
/* Read a scan script from the specified text file.
 * Each entry in the file defines one scan to be emitted.
 * Entries are separated by semicolons ';'.
 * An entry contains one to four component indexes,
 * optionally followed by a colon ':' and four progressive-JPEG parameters.
 * The component indexes denote which component(s) are to be transmitted
 * in the current scan.  The first component has index 0.
 * Sequential JPEG is used if the progressive-JPEG parameters are omitted.
 * The file is free format text: any whitespace may appear between numbers
 * and the ':' and ';' punctuation marks.  Also, other punctuation (such
 * as commas or dashes) can be placed between numbers if desired.
 * Comments preceded by '#' may be included in the file.
 * Note: we do very little validity checking here;
 * jcmaster.c will validate the script parameters.
 */
{
  FILE * fp;
  int scanno, ncomps, termchar;
  long val;
  jpeg_scan_info * scanptr;
#define MAX_SCANS  100		/* quite arbitrary limit */
  jpeg_scan_info scans[MAX_SCANS];

  if ((fp = fopen(filename, "r")) == NULL) {
    fprintf(stderr, "Can't open scan definition file %s\n", filename);
    return FALSE;
  }
  scanptr = scans;
  scanno = 0;

  while (read_scan_integer(fp, &val, &termchar)) {
    if (scanno >= MAX_SCANS) {
      fprintf(stderr, "Too many scans defined in file %s\n", filename);
      fclose(fp);
      return FALSE;
    }
    scanptr->component_index[0] = (int) val;
    ncomps = 1;
    while (termchar == ' ') {
      if (ncomps >= MAX_COMPS_IN_SCAN) {
	fprintf(stderr, "Too many components in one scan in file %s\n",
		filename);
	fclose(fp);
	return FALSE;
      }
      if (! read_scan_integer(fp, &val, &termchar))
	goto bogus;
      scanptr->component_index[ncomps] = (int) val;
      ncomps++;
    }
    scanptr->comps_in_scan = ncomps;
    if (termchar == ':') {
      if (! read_scan_integer(fp, &val, &termchar) || termchar != ' ')
	goto bogus;
      scanptr->Ss = (int) val;
      if (! read_scan_integer(fp, &val, &termchar) || termchar != ' ')
	goto bogus;
      scanptr->Se = (int) val;
      if (! read_scan_integer(fp, &val, &termchar) || termchar != ' ')
	goto bogus;
      scanptr->Ah = (int) val;
      if (! read_scan_integer(fp, &val, &termchar))
	goto bogus;
      scanptr->Al = (int) val;
    } else {
      /* set non-progressive parameters */
      scanptr->Ss = 0;
      scanptr->Se = DCTSIZE2-1;
      scanptr->Ah = 0;
      scanptr->Al = 0;
    }
    if (termchar != ';' && termchar != EOF) {
bogus:
      fprintf(stderr, "Invalid scan entry format in file %s\n", filename);
      fclose(fp);
      return FALSE;
    }
    scanptr++, scanno++;
  }

  if (termchar != EOF) {
    fprintf(stderr, "Non-numeric data in file %s\n", filename);
    fclose(fp);
    return FALSE;
  }

  if (scanno > 0) {
    /* Stash completed scan list in cinfo structure.
     * NOTE: for cjpeg's use, JPOOL_IMAGE is the right lifetime for this data,
     * but if you want to compress multiple images you'd want JPOOL_PERMANENT.
     */
    scanptr = (jpeg_scan_info *)
      (*cinfo->mem->alloc_small) ((j_common_ptr) cinfo, JPOOL_IMAGE,
                                  scanno * sizeof(jpeg_scan_info));
    MEMCOPY(scanptr, scans, scanno * sizeof(jpeg_scan_info));
    cinfo->scan_info = scanptr;
    cinfo->num_scans = scanno;
  }

  fclose(fp);
  return TRUE;
}

#endif /* C_MULTISCAN_FILES_SUPPORTED */


#if JPEG_LIB_VERSION < 70
/* These are the sample quantization tables given in JPEG spec section K.1.
 * The spec says that the values given produce "good" quality, and
 * when divided by 2, "very good" quality.
 */
static const unsigned int std_luminance_quant_tbl[6][DCTSIZE2] = {
  {
    16,  11,  10,  16,  24,  40,  51,  61,
    12,  12,  14,  19,  26,  58,  60,  55,
    14,  13,  16,  24,  40,  57,  69,  56,
    14,  17,  22,  29,  51,  87,  80,  62,
    18,  22,  37,  56,  68, 109, 103,  77,
    24,  35,  55,  64,  81, 104, 113,  92,
    49,  64,  78,  87, 103, 121, 120, 101,
    72,  92,  95,  98, 112, 100, 103,  99
  },
  {
    16,  16,  16,  16,  16,  16,  16,  16,
    16,  16,  16,  16,  16,  16,  16,  16,
    16,  16,  16,  16,  16,  16,  16,  16,
    16,  16,  16,  16,  16,  16,  16,  16,
    16,  16,  16,  16,  16,  16,  16,  16,
    16,  16,  16,  16,  16,  16,  16,  16,
    16,  16,  16,  16,  16,  16,  16,  16,
    16,  16,  16,  16,  16,  16,  16,  16
  },
  {
    12, 17, 20, 21, 30, 34, 56, 63,
    18, 20, 20, 26, 28, 51, 61, 55,
    19, 20, 21, 26, 33, 58, 69, 55,
    26, 26, 26, 30, 46, 87, 86, 66,
    31, 33, 36, 40, 46, 96, 100, 73,
    40, 35, 46, 62, 81, 100, 111, 91,
    46, 66, 76, 86, 102, 121, 120, 101,
    68, 90, 90, 96, 113, 102, 105, 103
  },
  {
    // From http://www.imagemagick.org/discourse-server/viewtopic.php?f=22&t=20333&p=98008#p98008
    16,  16,  16,  18,  25,  37,  56,  85,
    16,  17,  20,  27,  34,  40,  53,  75,
    16,  20,  24,  31,  43,  62,  91,  135,
    18,  27,  31,  40,  53,  74,  106, 156,
    25,  34,  43,  53,  69,  94,  131, 189,
    37,  40,  62,  74,  94,  124, 169, 238,
    56,  53,  91,  106, 131, 169, 226, 311,
    85,  75,  135, 156, 189, 238, 311, 418
  },
  {
    9, 10, 12, 14, 27, 32, 51, 62,
    11, 12, 14, 19, 27, 44, 59, 73,
    12, 14, 18, 25, 42, 59, 79, 78,
    17, 18, 25, 42, 61, 92, 87, 92,
    23, 28, 42, 75, 79, 112, 112, 99,
    40, 42, 59, 84, 88, 124, 132, 111,
    42, 64, 78, 95, 105, 126, 125, 99,
    70, 75, 100, 102, 116, 100, 107, 98
  },
  {
#if 0
    // DCTune perceptual optimization of compressed dental X-Rays (1997) Watson, Taylor, Borthwick
    7, 8, 10, 14, 23, 44, 95, 241,
    8, 8, 11, 15, 25, 47, 102, 255,
    10, 11, 13, 19, 31, 58, 127, 255,
    14, 15, 19, 27, 44, 83, 181, 255,
    23, 25, 31, 44, 72, 136, 255, 255,
    44, 47, 58, 83, 136, 255, 255, 255,
    95, 102, 127, 181, 255, 255, 255, 255,
    241, 255, 255, 255, 255, 255, 255, 255
#endif
#if 0
    // A visual detection model for DCT coefficient quantization (12/9/93) Ahumada, Watson, Peterson
    15, 11, 11, 12, 15, 19, 25, 32,
    11, 13, 10, 10, 12, 15, 19, 24,
    11, 10, 14, 14, 16, 18, 22, 27,
    12, 10, 14, 18, 21, 24, 28, 33,
    15, 12, 16, 21, 26, 31, 36, 42,
    19, 15, 18, 24, 31, 38, 45, 53,
    25, 19, 22, 28, 36, 45, 55, 65,
    32, 24, 27, 33, 42, 53, 65, 77
#endif
#if 1
    // Relevance of human vision to JPEG-DCT compression (1992) Klein, Silverstein and Carney.
    10, 12, 14, 19, 26, 38, 57, 86,
    12, 18, 21, 28, 35, 41, 54, 76,
    14, 21, 25, 32, 44, 63, 92, 136,
    19, 28, 32, 41, 54, 75, 107, 157,
    26, 35, 44, 54, 70, 95, 132, 190,
    38, 41, 63, 75, 95, 125, 170, 239,
    57, 54, 92, 107, 132, 170, 227, 312,
    86, 76, 136, 157, 190, 239, 312, 419
#endif
#if 0
    // An improved detection model for DCT coefficient quantization (1993) Peterson, Ahumada and Watson
    14, 10, 11, 14, 19, 25, 34, 45,
    10, 11, 11, 12, 15, 20, 26, 33,
    11, 11, 15, 18, 21, 25, 31, 38,
    14, 12, 18, 24, 28, 33, 39, 47,
    19, 15, 21, 28, 36, 43, 51, 59,
    25, 20, 25, 33, 43, 54, 64, 74,
    34, 26, 31, 39, 51, 64, 77, 91,
    45, 33, 38, 47, 59, 74, 91, 108
#endif
  }
};

static const unsigned int std_chrominance_quant_tbl[6][DCTSIZE2] = {
  {
    17,  18,  24,  47,  99,  99,  99,  99,
    18,  21,  26,  66,  99,  99,  99,  99,
    24,  26,  56,  99,  99,  99,  99,  99,
    47,  66,  99,  99,  99,  99,  99,  99,
    99,  99,  99,  99,  99,  99,  99,  99,
    99,  99,  99,  99,  99,  99,  99,  99,
    99,  99,  99,  99,  99,  99,  99,  99,
    99,  99,  99,  99,  99,  99,  99,  99
  },
  {
    16,  16,  16,  16,  16,  16,  16,  16,
    16,  16,  16,  16,  16,  16,  16,  16,
    16,  16,  16,  16,  16,  16,  16,  16,
    16,  16,  16,  16,  16,  16,  16,  16,
    16,  16,  16,  16,  16,  16,  16,  16,
    16,  16,  16,  16,  16,  16,  16,  16,
    16,  16,  16,  16,  16,  16,  16,  16,
    16,  16,  16,  16,  16,  16,  16,  16
  },
  {
    8, 12, 15, 15, 86, 96, 96, 98,
    13, 13, 15, 26, 90, 96, 99, 98,
    12, 15, 18, 96, 99, 99, 99, 99,
    17, 16, 90, 96, 99, 99, 99, 99,
    96, 96, 99, 99, 99, 99, 99, 99,
    99, 99, 99, 99, 99, 99, 99, 99,
    99, 99, 99, 99, 99, 99, 99, 99,
    99, 99, 99, 99, 99, 99, 99, 99
  },
  {
    // From http://www.imagemagick.org/discourse-server/viewtopic.php?f=22&t=20333&p=98008#p98008
    16,  16,  16,  18,  25,  37,  56,  85,
    16,  17,  20,  27,  34,  40,  53,  75,
    16,  20,  24,  31,  43,  62,  91,  135,
    18,  27,  31,  40,  53,  74,  106, 156,
    25,  34,  43,  53,  69,  94,  131, 189,
    37,  40,  62,  74,  94,  124, 169, 238,
    56,  53,  91,  106, 131, 169, 226, 311,
    85,  75,  135, 156, 189, 238, 311, 418
  },
  {
    9, 10, 17, 19, 62, 89, 91, 97,
    12, 13, 18, 29, 84, 91, 88, 98,
    14, 19, 29, 93, 95, 95, 98, 97,
    20, 26, 84, 88, 95, 95, 98, 94,
    26, 86, 91, 93, 97, 99, 98, 99,
    99, 100, 98, 99, 99, 99, 99, 99,
    99, 99, 99, 99, 99, 99, 99, 99,
    97, 97, 99, 99, 99, 99, 97, 99
  },
  {
    17,  18,  24,  47,  99,  99,  99,  99,
    18,  21,  26,  66,  99,  99,  99,  99,
    24,  26,  56,  99,  99,  99,  99,  99,
    47,  66,  99,  99,  99,  99,  99,  99,
    99,  99,  99,  99,  99,  99,  99,  99,
    99,  99,  99,  99,  99,  99,  99,  99,
    99,  99,  99,  99,  99,  99,  99,  99,
    99,  99,  99,  99,  99,  99,  99,  99    
  }
};

LOCAL(void)
jpeg_default_qtables (j_compress_ptr cinfo, boolean force_baseline)
{
<<<<<<< HEAD
  jpeg_add_quant_table(cinfo, 0, std_luminance_quant_tbl[cinfo->quant_tbl_master_idx],
                       q_scale_factor[0], force_baseline);
  jpeg_add_quant_table(cinfo, 1, std_chrominance_quant_tbl[cinfo->quant_tbl_master_idx],
                       q_scale_factor[1], force_baseline);
=======
  if (jpeg_c_bool_param_supported(cinfo, JBOOLEAN_USE_FLAT_QUANT_TBL) &&
      jpeg_c_get_bool_param(cinfo, JBOOLEAN_USE_FLAT_QUANT_TBL)) {
    jpeg_add_quant_table(cinfo, 0, flat_quant_tbl,
                         q_scale_factor[0], force_baseline);
    jpeg_add_quant_table(cinfo, 1, flat_quant_tbl,
                         q_scale_factor[1], force_baseline);
  } else {
    jpeg_add_quant_table(cinfo, 0, std_luminance_quant_tbl,
                         q_scale_factor[0], force_baseline);
    jpeg_add_quant_table(cinfo, 1, std_chrominance_quant_tbl,
                         q_scale_factor[1], force_baseline);
  }
>>>>>>> a8e56d39
}
#endif


GLOBAL(boolean)
set_quality_ratings (j_compress_ptr cinfo, char *arg, boolean force_baseline)
/* Process a quality-ratings parameter string, of the form
 *     N[,N,...]
 * If there are more q-table slots than parameters, the last value is replicated.
 */
{
  float val = 75.f;             /* default value */
  int tblno;
  char ch;

  for (tblno = 0; tblno < NUM_QUANT_TBLS; tblno++) {
    if (*arg) {
      ch = ',';                 /* if not set by sscanf, will be ',' */
      if (sscanf(arg, "%f%c", &val, &ch) < 1)
        return FALSE;
      if (ch != ',')            /* syntax check */
        return FALSE;
      /* Convert user 0-100 rating to percentage scaling */
#if JPEG_LIB_VERSION >= 70
      cinfo->q_scale_factor[tblno] = jpeg_float_quality_scaling(val);
#else
      q_scale_factor[tblno] = jpeg_float_quality_scaling(val);
#endif
      while (*arg && *arg++ != ',') /* advance to next segment of arg string */
	;
    } else {
      /* reached end of parameter, set remaining factors to last value */
#if JPEG_LIB_VERSION >= 70
      cinfo->q_scale_factor[tblno] = jpeg_float_quality_scaling(val);
#else
      q_scale_factor[tblno] = jpeg_float_quality_scaling(val);
#endif
    }
  }
  jpeg_default_qtables(cinfo, force_baseline);
  return TRUE;
}


GLOBAL(boolean)
set_quant_slots (j_compress_ptr cinfo, char *arg)
/* Process a quantization-table-selectors parameter string, of the form
 *     N[,N,...]
 * If there are more components than parameters, the last value is replicated.
 */
{
  int val = 0;			/* default table # */
  int ci;
  char ch;

  for (ci = 0; ci < MAX_COMPONENTS; ci++) {
    if (*arg) {
      ch = ',';			/* if not set by sscanf, will be ',' */
      if (sscanf(arg, "%d%c", &val, &ch) < 1)
	return FALSE;
      if (ch != ',')		/* syntax check */
	return FALSE;
      if (val < 0 || val >= NUM_QUANT_TBLS) {
	fprintf(stderr, "JPEG quantization tables are numbered 0..%d\n",
		NUM_QUANT_TBLS-1);
	return FALSE;
      }
      cinfo->comp_info[ci].quant_tbl_no = val;
      while (*arg && *arg++ != ',') /* advance to next segment of arg string */
	;
    } else {
      /* reached end of parameter, set remaining components to last table */
      cinfo->comp_info[ci].quant_tbl_no = val;
    }
  }
  return TRUE;
}


GLOBAL(boolean)
set_sample_factors (j_compress_ptr cinfo, char *arg)
/* Process a sample-factors parameter string, of the form
 *     HxV[,HxV,...]
 * If there are more components than parameters, "1x1" is assumed for the rest.
 */
{
  int ci, val1, val2;
  char ch1, ch2;

  for (ci = 0; ci < MAX_COMPONENTS; ci++) {
    if (*arg) {
      ch2 = ',';		/* if not set by sscanf, will be ',' */
      if (sscanf(arg, "%d%c%d%c", &val1, &ch1, &val2, &ch2) < 3)
	return FALSE;
      if ((ch1 != 'x' && ch1 != 'X') || ch2 != ',') /* syntax check */
	return FALSE;
      if (val1 <= 0 || val1 > 4 || val2 <= 0 || val2 > 4) {
	fprintf(stderr, "JPEG sampling factors must be 1..4\n");
	return FALSE;
      }
      cinfo->comp_info[ci].h_samp_factor = val1;
      cinfo->comp_info[ci].v_samp_factor = val2;
      while (*arg && *arg++ != ',') /* advance to next segment of arg string */
	;
    } else {
      /* reached end of parameter, set remaining components to 1x1 sampling */
      cinfo->comp_info[ci].h_samp_factor = 1;
      cinfo->comp_info[ci].v_samp_factor = 1;
    }
  }
  return TRUE;
}<|MERGE_RESOLUTION|>--- conflicted
+++ resolved
@@ -446,25 +446,14 @@
 LOCAL(void)
 jpeg_default_qtables (j_compress_ptr cinfo, boolean force_baseline)
 {
-<<<<<<< HEAD
-  jpeg_add_quant_table(cinfo, 0, std_luminance_quant_tbl[cinfo->quant_tbl_master_idx],
+  int quant_tbl_master_idx = 0;
+  if (jpeg_c_int_param_supported(cinfo, JINT_BASE_QUANT_TBL_IDX))
+    quant_tbl_master_idx = jpeg_c_get_int_param(cinfo, JINT_BASE_QUANT_TBL_IDX);
+  
+  jpeg_add_quant_table(cinfo, 0, std_luminance_quant_tbl[quant_tbl_master_idx],
                        q_scale_factor[0], force_baseline);
-  jpeg_add_quant_table(cinfo, 1, std_chrominance_quant_tbl[cinfo->quant_tbl_master_idx],
+  jpeg_add_quant_table(cinfo, 1, std_chrominance_quant_tbl[quant_tbl_master_idx],
                        q_scale_factor[1], force_baseline);
-=======
-  if (jpeg_c_bool_param_supported(cinfo, JBOOLEAN_USE_FLAT_QUANT_TBL) &&
-      jpeg_c_get_bool_param(cinfo, JBOOLEAN_USE_FLAT_QUANT_TBL)) {
-    jpeg_add_quant_table(cinfo, 0, flat_quant_tbl,
-                         q_scale_factor[0], force_baseline);
-    jpeg_add_quant_table(cinfo, 1, flat_quant_tbl,
-                         q_scale_factor[1], force_baseline);
-  } else {
-    jpeg_add_quant_table(cinfo, 0, std_luminance_quant_tbl,
-                         q_scale_factor[0], force_baseline);
-    jpeg_add_quant_table(cinfo, 1, std_chrominance_quant_tbl,
-                         q_scale_factor[1], force_baseline);
-  }
->>>>>>> a8e56d39
 }
 #endif
 
