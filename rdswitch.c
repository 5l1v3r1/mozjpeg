--- conflicted
+++ resolved
@@ -22,7 +22,7 @@
 
 
 LOCAL(int)
-text_getc(FILE *file)
+text_getc (FILE *file)
 /* Read next char, skipping over any comments (# to end of line) */
 /* A comment/newline sequence is returned as a newline */
 {
@@ -39,7 +39,7 @@
 
 
 LOCAL(boolean)
-read_text_integer(FILE *file, long *result, int *termchar)
+read_text_integer (FILE *file, long *result, int *termchar)
 /* Read an unsigned decimal integer from a file, store it in result */
 /* Reads one trailing character after the integer; returns it in termchar */
 {
@@ -55,14 +55,14 @@
     }
   } while (isspace(ch));
 
-  if (!isdigit(ch)) {
+  if (! isdigit(ch)) {
     *termchar = ch;
     return FALSE;
   }
 
   val = ch - '0';
   while ((ch = text_getc(file)) != EOF) {
-    if (!isdigit(ch))
+    if (! isdigit(ch))
       break;
     val *= 10;
     val += ch - '0';
@@ -74,7 +74,7 @@
 
 
 #if JPEG_LIB_VERSION < 70
-static int q_scale_factor[NUM_QUANT_TBLS] = { 100, 100, 100, 100 };
+static int q_scale_factor[NUM_QUANT_TBLS] = {100, 100, 100, 100};
 #endif
 
 GLOBAL(boolean)
@@ -106,14 +106,14 @@
       fclose(fp);
       return FALSE;
     }
-    table[0] = (unsigned int)val;
+    table[0] = (unsigned int) val;
     for (i = 1; i < DCTSIZE2; i++) {
-      if (!read_text_integer(fp, &val, &termchar)) {
+      if (! read_text_integer(fp, &val, &termchar)) {
         fprintf(stderr, "Invalid table data in file %s\n", filename);
         fclose(fp);
         return FALSE;
       }
-      table[i] = (unsigned int)val;
+      table[i] = (unsigned int) val;
     }
 #if JPEG_LIB_VERSION >= 70
     jpeg_add_quant_table(cinfo, tblno, table, cinfo->q_scale_factor[tblno],
@@ -139,14 +139,14 @@
 #ifdef C_MULTISCAN_FILES_SUPPORTED
 
 LOCAL(boolean)
-read_scan_integer(FILE *file, long *result, int *termchar)
+read_scan_integer (FILE *file, long *result, int *termchar)
 /* Variant of read_text_integer that always looks for a non-space termchar;
  * this simplifies parsing of punctuation in scan scripts.
  */
 {
   register int ch;
 
-  if (!read_text_integer(file, result, termchar))
+  if (! read_text_integer(file, result, termchar))
     return FALSE;
   ch = *termchar;
   while (ch != EOF && isspace(ch))
@@ -168,7 +168,7 @@
 
 
 GLOBAL(boolean)
-read_scan_script(j_compress_ptr cinfo, char *filename)
+read_scan_script (j_compress_ptr cinfo, char *filename)
 /* Read a scan script from the specified text file.
  * Each entry in the file defines one scan to be emitted.
  * Entries are separated by semicolons ';'.
@@ -205,7 +205,7 @@
       fclose(fp);
       return FALSE;
     }
-    scanptr->component_index[0] = (int)val;
+    scanptr->component_index[0] = (int) val;
     ncomps = 1;
     while (termchar == ' ') {
       if (ncomps >= MAX_COMPS_IN_SCAN) {
@@ -214,29 +214,29 @@
         fclose(fp);
         return FALSE;
       }
-      if (!read_scan_integer(fp, &val, &termchar))
+      if (! read_scan_integer(fp, &val, &termchar))
         goto bogus;
-      scanptr->component_index[ncomps] = (int)val;
+      scanptr->component_index[ncomps] = (int) val;
       ncomps++;
     }
     scanptr->comps_in_scan = ncomps;
     if (termchar == ':') {
-      if (!read_scan_integer(fp, &val, &termchar) || termchar != ' ')
+      if (! read_scan_integer(fp, &val, &termchar) || termchar != ' ')
         goto bogus;
-      scanptr->Ss = (int)val;
-      if (!read_scan_integer(fp, &val, &termchar) || termchar != ' ')
+      scanptr->Ss = (int) val;
+      if (! read_scan_integer(fp, &val, &termchar) || termchar != ' ')
         goto bogus;
-      scanptr->Se = (int)val;
-      if (!read_scan_integer(fp, &val, &termchar) || termchar != ' ')
+      scanptr->Se = (int) val;
+      if (! read_scan_integer(fp, &val, &termchar) || termchar != ' ')
         goto bogus;
-      scanptr->Ah = (int)val;
-      if (!read_scan_integer(fp, &val, &termchar))
+      scanptr->Ah = (int) val;
+      if (! read_scan_integer(fp, &val, &termchar))
         goto bogus;
-      scanptr->Al = (int)val;
+      scanptr->Al = (int) val;
     } else {
       /* set non-progressive parameters */
       scanptr->Ss = 0;
-      scanptr->Se = DCTSIZE2 - 1;
+      scanptr->Se = DCTSIZE2-1;
       scanptr->Ah = 0;
       scanptr->Al = 0;
     }
@@ -261,7 +261,7 @@
      * but if you want to compress multiple images you'd want JPOOL_PERMANENT.
      */
     scanptr = (jpeg_scan_info *)
-      (*cinfo->mem->alloc_small) ((j_common_ptr)cinfo, JPOOL_IMAGE,
+      (*cinfo->mem->alloc_small) ((j_common_ptr) cinfo, JPOOL_IMAGE,
                                   scanno * sizeof(jpeg_scan_info));
     MEMCOPY(scanptr, scans, scanno * sizeof(jpeg_scan_info));
     cinfo->scan_info = scanptr;
@@ -503,9 +503,8 @@
 };
 
 LOCAL(void)
-jpeg_default_qtables(j_compress_ptr cinfo, boolean force_baseline)
-{
-<<<<<<< HEAD
+jpeg_default_qtables (j_compress_ptr cinfo, boolean force_baseline)
+{
   int quant_tbl_master_idx = 0;
   if (jpeg_c_int_param_supported(cinfo, JINT_BASE_QUANT_TBL_IDX))
     quant_tbl_master_idx = jpeg_c_get_int_param(cinfo, JINT_BASE_QUANT_TBL_IDX);
@@ -514,18 +513,12 @@
                        q_scale_factor[0], force_baseline);
   jpeg_add_quant_table(cinfo, 1, std_chrominance_quant_tbl[quant_tbl_master_idx],
                        q_scale_factor[1], force_baseline);
-=======
-  jpeg_add_quant_table(cinfo, 0, std_luminance_quant_tbl, q_scale_factor[0],
-                       force_baseline);
-  jpeg_add_quant_table(cinfo, 1, std_chrominance_quant_tbl, q_scale_factor[1],
-                       force_baseline);
->>>>>>> 574f3a77
 }
 #endif
 
 
 GLOBAL(boolean)
-set_quality_ratings(j_compress_ptr cinfo, char *arg, boolean force_baseline)
+set_quality_ratings (j_compress_ptr cinfo, char *arg, boolean force_baseline)
 /* Process a quality-ratings parameter string, of the form
  *     N[,N,...]
  * If there are more q-table slots than parameters, the last value is replicated.
@@ -576,7 +569,7 @@
 
 
 GLOBAL(boolean)
-set_quant_slots(j_compress_ptr cinfo, char *arg)
+set_quant_slots (j_compress_ptr cinfo, char *arg)
 /* Process a quantization-table-selectors parameter string, of the form
  *     N[,N,...]
  * If there are more components than parameters, the last value is replicated.
@@ -595,7 +588,7 @@
         return FALSE;
       if (val < 0 || val >= NUM_QUANT_TBLS) {
         fprintf(stderr, "JPEG quantization tables are numbered 0..%d\n",
-                NUM_QUANT_TBLS - 1);
+                NUM_QUANT_TBLS-1);
         return FALSE;
       }
       cinfo->comp_info[ci].quant_tbl_no = val;
@@ -611,7 +604,7 @@
 
 
 GLOBAL(boolean)
-set_sample_factors(j_compress_ptr cinfo, char *arg)
+set_sample_factors (j_compress_ptr cinfo, char *arg)
 /* Process a sample-factors parameter string, of the form
  *     HxV[,HxV,...]
  * If there are more components than parameters, "1x1" is assumed for the rest.
