--- conflicted
+++ resolved
@@ -286,14 +286,14 @@
   {
     /* JPEG Annex K
      */
-    16,  11,  10,  16,  24,  40,  51,  61,
-    12,  12,  14,  19,  26,  58,  60,  55,
-    14,  13,  16,  24,  40,  57,  69,  56,
-    14,  17,  22,  29,  51,  87,  80,  62,
-    18,  22,  37,  56,  68, 109, 103,  77,
-    24,  35,  55,  64,  81, 104, 113,  92,
-    49,  64,  78,  87, 103, 121, 120, 101,
-    72,  92,  95,  98, 112, 100, 103,  99
+  16,  11,  10,  16,  24,  40,  51,  61,
+  12,  12,  14,  19,  26,  58,  60,  55,
+  14,  13,  16,  24,  40,  57,  69,  56,
+  14,  17,  22,  29,  51,  87,  80,  62,
+  18,  22,  37,  56,  68, 109, 103,  77,
+  24,  35,  55,  64,  81, 104, 113,  92,
+  49,  64,  78,  87, 103, 121, 120, 101,
+  72,  92,  95,  98, 112, 100, 103,  99
   },
   {
     /* flat
@@ -393,14 +393,14 @@
   {
     /* JPEG Annex K
      */
-    17,  18,  24,  47,  99,  99,  99,  99,
-    18,  21,  26,  66,  99,  99,  99,  99,
-    24,  26,  56,  99,  99,  99,  99,  99,
-    47,  66,  99,  99,  99,  99,  99,  99,
-    99,  99,  99,  99,  99,  99,  99,  99,
-    99,  99,  99,  99,  99,  99,  99,  99,
-    99,  99,  99,  99,  99,  99,  99,  99,
-    99,  99,  99,  99,  99,  99,  99,  99
+  17,  18,  24,  47,  99,  99,  99,  99,
+  18,  21,  26,  66,  99,  99,  99,  99,
+  24,  26,  56,  99,  99,  99,  99,  99,
+  47,  66,  99,  99,  99,  99,  99,  99,
+  99,  99,  99,  99,  99,  99,  99,  99,
+  99,  99,  99,  99,  99,  99,  99,  99,
+  99,  99,  99,  99,  99,  99,  99,  99,
+  99,  99,  99,  99,  99,  99,  99,  99
   },
   {
     /* flat
@@ -503,7 +503,6 @@
 LOCAL(void)
 jpeg_default_qtables (j_compress_ptr cinfo, boolean force_baseline)
 {
-<<<<<<< HEAD
   int quant_tbl_master_idx = 0;
   if (jpeg_c_int_param_supported(cinfo, JINT_BASE_QUANT_TBL_IDX))
     quant_tbl_master_idx = jpeg_c_get_int_param(cinfo, JINT_BASE_QUANT_TBL_IDX);
@@ -511,11 +510,6 @@
   jpeg_add_quant_table(cinfo, 0, std_luminance_quant_tbl[quant_tbl_master_idx],
                        q_scale_factor[0], force_baseline);
   jpeg_add_quant_table(cinfo, 1, std_chrominance_quant_tbl[quant_tbl_master_idx],
-=======
-  jpeg_add_quant_table(cinfo, 0, std_luminance_quant_tbl,
-                       q_scale_factor[0], force_baseline);
-  jpeg_add_quant_table(cinfo, 1, std_chrominance_quant_tbl,
->>>>>>> a8af7243
                        q_scale_factor[1], force_baseline);
 }
 #endif
@@ -528,22 +522,14 @@
  * If there are more q-table slots than parameters, the last value is replicated.
  */
 {
-<<<<<<< HEAD
   float val = 75.f;                 /* default value */
-=======
-  int val = 75;                 /* default value */
->>>>>>> a8af7243
   int tblno;
   char ch;
 
   for (tblno = 0; tblno < NUM_QUANT_TBLS; tblno++) {
     if (*arg) {
       ch = ',';                 /* if not set by sscanf, will be ',' */
-<<<<<<< HEAD
       if (sscanf(arg, "%f%c", &val, &ch) < 1)
-=======
-      if (sscanf(arg, "%d%c", &val, &ch) < 1)
->>>>>>> a8af7243
         return FALSE;
       if (ch != ',')            /* syntax check */
         return FALSE;
