/*
 * jcapimin.c
 *
 * This file was part of the Independent JPEG Group's software:
 * Copyright (C) 1994-1998, Thomas G. Lane.
 * Modified 2003-2010 by Guido Vollbeding.
<<<<<<< HEAD
 * libjpeg-turbo Modifications:
 * Copyright (C) 2014, D. R. Commander.
 * For conditions of distribution and use, see the accompanying README file.
=======
 * It was modified by The libjpeg-turbo Project to include only code relevant
 * to libjpeg-turbo.
 * For conditions of distribution and use, see the accompanying README.ijg
 * file.
>>>>>>> 346837ca
 *
 * This file contains application interface code for the compression half
 * of the JPEG library.  These are the "minimum" API routines that may be
 * needed in either the normal full-compression case or the transcoding-only
 * case.
 *
 * Most of the routines intended to be called directly by an application
 * are in this file or in jcapistd.c.  But also see jcparam.c for
 * parameter-setup helper routines, jcomapi.c for routines shared by
 * compression and decompression, and jctrans.c for the transcoding case.
 */

#define JPEG_INTERNALS
#include "jinclude.h"
#include "jpeglib.h"
#include "jmemsys.h"
#include "jcmaster.h"


/*
 * Initialization of a JPEG compression object.
 * The error manager must already be set up (in case memory manager fails).
 */

GLOBAL(void)
jpeg_CreateCompress (j_compress_ptr cinfo, int version, size_t structsize)
{
  int i;

  /* Guard against version mismatches between library and caller. */
  cinfo->mem = NULL;            /* so jpeg_destroy knows mem mgr not called */
  if (version != JPEG_LIB_VERSION)
    ERREXIT2(cinfo, JERR_BAD_LIB_VERSION, JPEG_LIB_VERSION, version);
  if (structsize != sizeof(struct jpeg_compress_struct))
    ERREXIT2(cinfo, JERR_BAD_STRUCT_SIZE,
             (int) sizeof(struct jpeg_compress_struct), (int) structsize);

  /* For debugging purposes, we zero the whole master structure.
   * But the application has already set the err pointer, and may have set
   * client_data, so we have to save and restore those fields.
   * Note: if application hasn't set client_data, tools like Purify may
   * complain here.
   */
  {
    struct jpeg_error_mgr *err = cinfo->err;
    void *client_data = cinfo->client_data; /* ignore Purify complaint here */
    MEMZERO(cinfo, sizeof(struct jpeg_compress_struct));
    cinfo->err = err;
    cinfo->client_data = client_data;
  }
  cinfo->is_decompressor = FALSE;

  /* Initialize a memory manager instance for this object */
  jinit_memory_mgr((j_common_ptr) cinfo);

  /* Zero out pointers to permanent structures. */
  cinfo->progress = NULL;
  cinfo->dest = NULL;

  cinfo->comp_info = NULL;

  for (i = 0; i < NUM_QUANT_TBLS; i++) {
    cinfo->quant_tbl_ptrs[i] = NULL;
#if JPEG_LIB_VERSION >= 70
    cinfo->q_scale_factor[i] = 100;
#endif
  }

  for (i = 0; i < NUM_HUFF_TBLS; i++) {
    cinfo->dc_huff_tbl_ptrs[i] = NULL;
    cinfo->ac_huff_tbl_ptrs[i] = NULL;
  }

#if JPEG_LIB_VERSION >= 80
  /* Must do it here for emit_dqt in case jpeg_write_tables is used */
  cinfo->block_size = DCTSIZE;
  cinfo->natural_order = jpeg_natural_order;
  cinfo->lim_Se = DCTSIZE2-1;
#endif

  cinfo->script_space = NULL;

  cinfo->input_gamma = 1.0;     /* in case application forgets */

  /* OK, I'm ready */
  cinfo->global_state = CSTATE_START;

  /* The master struct is used to store extension parameters, so we allocate it
   * here.  It is later reallocated by jinit_c_master_control().
   */
  cinfo->master = (struct jpeg_comp_master *)
      (*cinfo->mem->alloc_small) ((j_common_ptr) cinfo, JPOOL_PERMANENT,
                                  sizeof(my_comp_master));
  MEMZERO(cinfo->master, sizeof(my_comp_master));

  cinfo->master->compress_profile = JCP_MAX_COMPRESSION;
}


/*
 * Destruction of a JPEG compression object
 */

GLOBAL(void)
jpeg_destroy_compress (j_compress_ptr cinfo)
{
  jpeg_destroy((j_common_ptr) cinfo); /* use common routine */
}


/*
 * Abort processing of a JPEG compression operation,
 * but don't destroy the object itself.
 */

GLOBAL(void)
jpeg_abort_compress (j_compress_ptr cinfo)
{
  jpeg_abort((j_common_ptr) cinfo); /* use common routine */
}


/*
 * Forcibly suppress or un-suppress all quantization and Huffman tables.
 * Marks all currently defined tables as already written (if suppress)
 * or not written (if !suppress).  This will control whether they get emitted
 * by a subsequent jpeg_start_compress call.
 *
 * This routine is exported for use by applications that want to produce
 * abbreviated JPEG datastreams.  It logically belongs in jcparam.c, but
 * since it is called by jpeg_start_compress, we put it here --- otherwise
 * jcparam.o would be linked whether the application used it or not.
 */

GLOBAL(void)
jpeg_suppress_tables (j_compress_ptr cinfo, boolean suppress)
{
  int i;
  JQUANT_TBL *qtbl;
  JHUFF_TBL *htbl;

  for (i = 0; i < NUM_QUANT_TBLS; i++) {
    if ((qtbl = cinfo->quant_tbl_ptrs[i]) != NULL)
      qtbl->sent_table = suppress;
  }

  for (i = 0; i < NUM_HUFF_TBLS; i++) {
    if ((htbl = cinfo->dc_huff_tbl_ptrs[i]) != NULL)
      htbl->sent_table = suppress;
    if ((htbl = cinfo->ac_huff_tbl_ptrs[i]) != NULL)
      htbl->sent_table = suppress;
  }
}


/*
 * Finish JPEG compression.
 *
 * If a multipass operating mode was selected, this may do a great deal of
 * work including most of the actual output.
 */

GLOBAL(void)
jpeg_finish_compress (j_compress_ptr cinfo)
{
  JDIMENSION iMCU_row;

  if (cinfo->global_state == CSTATE_SCANNING ||
      cinfo->global_state == CSTATE_RAW_OK) {
    /* Terminate first pass */
    if (cinfo->next_scanline < cinfo->image_height)
      ERREXIT(cinfo, JERR_TOO_LITTLE_DATA);
    (*cinfo->master->finish_pass) (cinfo);
  } else if (cinfo->global_state != CSTATE_WRCOEFS)
    ERREXIT1(cinfo, JERR_BAD_STATE, cinfo->global_state);
  /* Perform any remaining passes */
  while (! cinfo->master->is_last_pass) {
    (*cinfo->master->prepare_for_pass) (cinfo);
    for (iMCU_row = 0; iMCU_row < cinfo->total_iMCU_rows; iMCU_row++) {
      if (cinfo->progress != NULL) {
        cinfo->progress->pass_counter = (long) iMCU_row;
        cinfo->progress->pass_limit = (long) cinfo->total_iMCU_rows;
        (*cinfo->progress->progress_monitor) ((j_common_ptr) cinfo);
      }
      /* We bypass the main controller and invoke coef controller directly;
       * all work is being done from the coefficient buffer.
       */
      if (! (*cinfo->coef->compress_data) (cinfo, (JSAMPIMAGE) NULL))
        ERREXIT(cinfo, JERR_CANT_SUSPEND);
    }
    (*cinfo->master->finish_pass) (cinfo);
  }
  /* Write EOI, do final cleanup */
  (*cinfo->marker->write_file_trailer) (cinfo);
  (*cinfo->dest->term_destination) (cinfo);
  /* We can use jpeg_abort to release memory and reset global_state */
  jpeg_abort((j_common_ptr) cinfo);
}


/*
 * Write a special marker.
 * This is only recommended for writing COM or APPn markers.
 * Must be called after jpeg_start_compress() and before
 * first call to jpeg_write_scanlines() or jpeg_write_raw_data().
 */

GLOBAL(void)
jpeg_write_marker (j_compress_ptr cinfo, int marker,
                   const JOCTET *dataptr, unsigned int datalen)
{
  void (*write_marker_byte) (j_compress_ptr info, int val);

  if (cinfo->next_scanline != 0 ||
      (cinfo->global_state != CSTATE_SCANNING &&
       cinfo->global_state != CSTATE_RAW_OK &&
       cinfo->global_state != CSTATE_WRCOEFS))
    ERREXIT1(cinfo, JERR_BAD_STATE, cinfo->global_state);

  (*cinfo->marker->write_marker_header) (cinfo, marker, datalen);
  write_marker_byte = cinfo->marker->write_marker_byte; /* copy for speed */
  while (datalen--) {
    (*write_marker_byte) (cinfo, *dataptr);
    dataptr++;
  }
}

/* Same, but piecemeal. */

GLOBAL(void)
jpeg_write_m_header (j_compress_ptr cinfo, int marker, unsigned int datalen)
{
  if (cinfo->next_scanline != 0 ||
      (cinfo->global_state != CSTATE_SCANNING &&
       cinfo->global_state != CSTATE_RAW_OK &&
       cinfo->global_state != CSTATE_WRCOEFS))
    ERREXIT1(cinfo, JERR_BAD_STATE, cinfo->global_state);

  (*cinfo->marker->write_marker_header) (cinfo, marker, datalen);
}

GLOBAL(void)
jpeg_write_m_byte (j_compress_ptr cinfo, int val)
{
  (*cinfo->marker->write_marker_byte) (cinfo, val);
}


/*
 * Alternate compression function: just write an abbreviated table file.
 * Before calling this, all parameters and a data destination must be set up.
 *
 * To produce a pair of files containing abbreviated tables and abbreviated
 * image data, one would proceed as follows:
 *
 *              initialize JPEG object
 *              set JPEG parameters
 *              set destination to table file
 *              jpeg_write_tables(cinfo);
 *              set destination to image file
 *              jpeg_start_compress(cinfo, FALSE);
 *              write data...
 *              jpeg_finish_compress(cinfo);
 *
 * jpeg_write_tables has the side effect of marking all tables written
 * (same as jpeg_suppress_tables(..., TRUE)).  Thus a subsequent start_compress
 * will not re-emit the tables unless it is passed write_all_tables=TRUE.
 */

GLOBAL(void)
jpeg_write_tables (j_compress_ptr cinfo)
{
  if (cinfo->global_state != CSTATE_START)
    ERREXIT1(cinfo, JERR_BAD_STATE, cinfo->global_state);

  /* (Re)initialize error mgr and destination modules */
  (*cinfo->err->reset_error_mgr) ((j_common_ptr) cinfo);
  (*cinfo->dest->init_destination) (cinfo);
  /* Initialize the marker writer ... bit of a crock to do it here. */
  jinit_marker_writer(cinfo);
  /* Write them tables! */
  (*cinfo->marker->write_tables_only) (cinfo);
  /* And clean up. */
  (*cinfo->dest->term_destination) (cinfo);
  /*
   * In library releases up through v6a, we called jpeg_abort() here to free
   * any working memory allocated by the destination manager and marker
   * writer.  Some applications had a problem with that: they allocated space
   * of their own from the library memory manager, and didn't want it to go
   * away during write_tables.  So now we do nothing.  This will cause a
   * memory leak if an app calls write_tables repeatedly without doing a full
   * compression cycle or otherwise resetting the JPEG object.  However, that
   * seems less bad than unexpectedly freeing memory in the normal case.
   * An app that prefers the old behavior can call jpeg_abort for itself after
   * each call to jpeg_write_tables().
   */
}<|MERGE_RESOLUTION|>--- conflicted
+++ resolved
@@ -4,16 +4,9 @@
  * This file was part of the Independent JPEG Group's software:
  * Copyright (C) 1994-1998, Thomas G. Lane.
  * Modified 2003-2010 by Guido Vollbeding.
-<<<<<<< HEAD
  * libjpeg-turbo Modifications:
  * Copyright (C) 2014, D. R. Commander.
  * For conditions of distribution and use, see the accompanying README file.
-=======
- * It was modified by The libjpeg-turbo Project to include only code relevant
- * to libjpeg-turbo.
- * For conditions of distribution and use, see the accompanying README.ijg
- * file.
->>>>>>> 346837ca
  *
  * This file contains application interface code for the compression half
  * of the JPEG library.  These are the "minimum" API routines that may be
