/*
 * Copyright (C)2009-2014 D. R. Commander.  All Rights Reserved.
 *
 * Redistribution and use in source and binary forms, with or without
 * modification, are permitted provided that the following conditions are met:
 *
 * - Redistributions of source code must retain the above copyright notice,
 *   this list of conditions and the following disclaimer.
 * - Redistributions in binary form must reproduce the above copyright notice,
 *   this list of conditions and the following disclaimer in the documentation
 *   and/or other materials provided with the distribution.
 * - Neither the name of the libjpeg-turbo Project nor the names of its
 *   contributors may be used to endorse or promote products derived from this
 *   software without specific prior written permission.
 *
 * THIS SOFTWARE IS PROVIDED BY THE COPYRIGHT HOLDERS AND CONTRIBUTORS "AS IS",
 * AND ANY EXPRESS OR IMPLIED WARRANTIES, INCLUDING, BUT NOT LIMITED TO, THE
 * IMPLIED WARRANTIES OF MERCHANTABILITY AND FITNESS FOR A PARTICULAR PURPOSE
 * ARE DISCLAIMED.  IN NO EVENT SHALL THE COPYRIGHT HOLDERS OR CONTRIBUTORS BE
 * LIABLE FOR ANY DIRECT, INDIRECT, INCIDENTAL, SPECIAL, EXEMPLARY, OR
 * CONSEQUENTIAL DAMAGES (INCLUDING, BUT NOT LIMITED TO, PROCUREMENT OF
 * SUBSTITUTE GOODS OR SERVICES; LOSS OF USE, DATA, OR PROFITS; OR BUSINESS
 * INTERRUPTION) HOWEVER CAUSED AND ON ANY THEORY OF LIABILITY, WHETHER IN
 * CONTRACT, STRICT LIABILITY, OR TORT (INCLUDING NEGLIGENCE OR OTHERWISE)
 * ARISING IN ANY WAY OUT OF THE USE OF THIS SOFTWARE, EVEN IF ADVISED OF THE
 * POSSIBILITY OF SUCH DAMAGE.
 */

#include <stdio.h>
#include <stdlib.h>
#include <string.h>
#include <ctype.h>
#include <math.h>
#include <errno.h>
#include <cdjpeg.h>
#include "./bmp.h"
#include "./tjutil.h"
#include "./turbojpeg.h"


#define _throw(op, err) {  \
	printf("ERROR in line %d while %s:\n%s\n", __LINE__, op, err);  \
  retval=-1;  goto bailout;}
#define _throwunix(m) _throw(m, strerror(errno))
#define _throwtj(m) _throw(m, tjGetErrorStr())
#define _throwbmp(m) _throw(m, bmpgeterr())

int flags=TJFLAG_NOREALLOC, componly=0, decomponly=0, doyuv=0, quiet=0,
	dotile=0, pf=TJPF_BGR, yuvpad=1, warmup=1;
char *ext="ppm";
const char *pixFormatStr[TJ_NUMPF]=
{
	"RGB", "BGR", "RGBX", "BGRX", "XBGR", "XRGB", "GRAY"
};
const char *subNameLong[TJ_NUMSAMP]=
{
	"4:4:4", "4:2:2", "4:2:0", "GRAY", "4:4:0", "4:1:1"
};
const char *csName[TJ_NUMCS]=
{
	"RGB", "YCbCr", "GRAY", "CMYK", "YCCK"
};
const char *subName[TJ_NUMSAMP]={"444", "422", "420", "GRAY", "440", "411"};
tjscalingfactor *scalingfactors=NULL, sf={1, 1};  int nsf=0;
int xformop=TJXOP_NONE, xformopt=0;
int (*customFilter)(short *, tjregion, tjregion, int, int, tjtransform *);
double benchtime=5.0;


char *formatName(int subsamp, int cs, char *buf)
{
	if(cs==TJCS_YCbCr) return (char *)subNameLong[subsamp];
	else if(cs==TJCS_YCCK)
	{
		snprintf(buf, 80, "%s %s", csName[cs], subNameLong[subsamp]);
		return buf;
	}
	else return (char *)csName[cs];
}


char *sigfig(double val, int figs, char *buf, int len)
{
	char format[80];
	int digitsafterdecimal=figs-(int)ceil(log10(fabs(val)));
	if(digitsafterdecimal<1) snprintf(format, 80, "%%.0f");
	else snprintf(format, 80, "%%.%df", digitsafterdecimal);
	snprintf(buf, len, format, val);
	return buf;
}


/* Custom DCT filter which produces a negative of the image */
int dummyDCTFilter(short *coeffs, tjregion arrayRegion, tjregion planeRegion,
	int componentIndex, int transformIndex, tjtransform *transform)
{
	int i;
	for(i=0; i<arrayRegion.w*arrayRegion.h; i++) coeffs[i]=-coeffs[i];
	return 0;
}


/* Decompression test */
int decomp(unsigned char *srcbuf, unsigned char **jpegbuf,
	unsigned long *jpegsize, unsigned char *dstbuf, int w, int h,
	int subsamp, int jpegqual, char *filename, int tilew, int tileh)
{
	char tempstr[1024], sizestr[20]="\0", qualstr[6]="\0", *ptr;
	FILE *file=NULL;  tjhandle handle=NULL;
	int row, col, iter=0, dstbufalloc=0, retval=0;
	double elapsed, elapsedDecode;
	int ps=tjPixelSize[pf];
	int scaledw=TJSCALED(w, sf);
	int scaledh=TJSCALED(h, sf);
	int pitch=scaledw*ps;
	int ntilesw=(w+tilew-1)/tilew, ntilesh=(h+tileh-1)/tileh;
	unsigned char *dstptr, *dstptr2, *yuvbuf=NULL;

	if(jpegqual>0)
	{
		snprintf(qualstr, 6, "_Q%d", jpegqual);
		qualstr[5]=0;
	}

	if((handle=tjInitDecompress())==NULL)
		_throwtj("executing tjInitDecompress()");

	if(dstbuf==NULL)
	{
		if((dstbuf=(unsigned char *)malloc(pitch*scaledh))==NULL)
			_throwunix("allocating destination buffer");
		dstbufalloc=1;
	}
	/* Set the destination buffer to gray so we know whether the decompressor
	   attempted to write to it */
	memset(dstbuf, 127, pitch*scaledh);

	if(doyuv)
	{
		int width=dotile? tilew:scaledw;
		int height=dotile? tileh:scaledh;
		int yuvsize=tjBufSizeYUV2(width, yuvpad, height, subsamp);
		if((yuvbuf=(unsigned char *)malloc(yuvsize))==NULL)
			_throwunix("allocating YUV buffer");
		memset(yuvbuf, 127, yuvsize);
	}

	/* Benchmark */
	iter=-warmup;
	elapsed=elapsedDecode=0.;
	while(1)
	{
		int tile=0;
		double start=gettime();
		for(row=0, dstptr=dstbuf; row<ntilesh; row++, dstptr+=pitch*tileh)
		{
			for(col=0, dstptr2=dstptr; col<ntilesw; col++, tile++, dstptr2+=ps*tilew)
			{
				int width=dotile? min(tilew, w-col*tilew):scaledw;
				int height=dotile? min(tileh, h-row*tileh):scaledh;
				if(doyuv)
				{
					double startDecode;
					if(tjDecompressToYUV2(handle, jpegbuf[tile], jpegsize[tile], yuvbuf,
						width, yuvpad, height, flags)==-1)
						_throwtj("executing tjDecompressToYUV2()");
					startDecode=gettime();
					if(tjDecodeYUV(handle, yuvbuf, yuvpad, subsamp, dstptr2, width,
						pitch, height, pf, flags)==-1)
						_throwtj("executing tjDecodeYUV()");
					if(iter>=0) elapsedDecode+=gettime()-startDecode;
				}
				else
					if(tjDecompress2(handle, jpegbuf[tile], jpegsize[tile], dstptr2,
						width, pitch, height, pf, flags)==-1)
						_throwtj("executing tjDecompress2()");
			}
		}
		iter++;
		if(iter>=1)
		{
			elapsed+=gettime()-start;
			if(elapsed>=benchtime) break;
		}
	}
	if(doyuv) elapsed-=elapsedDecode;

	if(tjDestroy(handle)==-1) _throwtj("executing tjDestroy()");
	handle=NULL;

	if(quiet)
	{
		printf("%-6s%s",
			sigfig((double)(w*h)/1000000.*(double)iter/elapsed, 4, tempstr, 1024),
			quiet==2? "\n":"  ");
		if(doyuv)
			printf("%s\n",
				sigfig((double)(w*h)/1000000.*(double)iter/elapsedDecode, 4, tempstr,
					1024));
		else if(quiet!=2) printf("\n");
	}
	else
	{
		printf("%s --> Frame rate:         %f fps\n",
			doyuv? "Decomp to YUV":"Decompress   ", (double)iter/elapsed);
		printf("                  Throughput:         %f Megapixels/sec\n",
			(double)(w*h)/1000000.*(double)iter/elapsed);
		if(doyuv)
		{
			printf("YUV Decode    --> Frame rate:         %f fps\n",
				(double)iter/elapsedDecode);
			printf("                  Throughput:         %f Megapixels/sec\n",
				(double)(w*h)/1000000.*(double)iter/elapsedDecode);
		}
	}
	if(sf.num!=1 || sf.denom!=1)
		snprintf(sizestr, 20, "%d_%d", sf.num, sf.denom);
	else if(tilew!=w || tileh!=h)
		snprintf(sizestr, 20, "%dx%d", tilew, tileh);
	else snprintf(sizestr, 20, "full");
	if(decomponly)
		snprintf(tempstr, 1024, "%s_%s.%s", filename, sizestr, ext);
	else
		snprintf(tempstr, 1024, "%s_%s%s_%s.%s", filename, subName[subsamp],
			qualstr, sizestr, ext);

	if(savebmp(tempstr, dstbuf, scaledw, scaledh, pf,
		(flags&TJFLAG_BOTTOMUP)!=0)==-1)
		_throwbmp("saving bitmap");
	ptr=strrchr(tempstr, '.');
	snprintf(ptr, 1024-(ptr-tempstr), "-err.%s", ext);
	if(srcbuf && sf.num==1 && sf.denom==1)
	{
		if(!quiet) printf("Compression error written to %s.\n", tempstr);
		if(subsamp==TJ_GRAYSCALE)
		{
			int index, index2;
			for(row=0, index=0; row<h; row++, index+=pitch)
			{
				for(col=0, index2=index; col<w; col++, index2+=ps)
				{
					int rindex=index2+tjRedOffset[pf];
					int gindex=index2+tjGreenOffset[pf];
					int bindex=index2+tjBlueOffset[pf];
					int y=(int)((double)srcbuf[rindex]*0.299
						+ (double)srcbuf[gindex]*0.587
						+ (double)srcbuf[bindex]*0.114 + 0.5);
					if(y>255) y=255;  if(y<0) y=0;
					dstbuf[rindex]=abs(dstbuf[rindex]-y);
					dstbuf[gindex]=abs(dstbuf[gindex]-y);
					dstbuf[bindex]=abs(dstbuf[bindex]-y);
				}
			}
		}
		else
		{
			for(row=0; row<h; row++)
				for(col=0; col<w*ps; col++)
					dstbuf[pitch*row+col]
						=abs(dstbuf[pitch*row+col]-srcbuf[pitch*row+col]);
		}
		if(savebmp(tempstr, dstbuf, w, h, pf,
			(flags&TJFLAG_BOTTOMUP)!=0)==-1)
			_throwbmp("saving bitmap");
	}

	bailout:
	if(file) fclose(file);
	if(handle) tjDestroy(handle);
	if(dstbuf && dstbufalloc) free(dstbuf);
	if(yuvbuf) free(yuvbuf);
	return retval;
}


<<<<<<< HEAD
int dotestyuv(unsigned char *srcbuf, int w, int h, int subsamp,
	char *filename)
{
	char tempstr[1024], tempstr2[80];
	FILE *file=NULL;  tjhandle handle=NULL;
	unsigned char *dstbuf=NULL;
	double start, elapsed;
	int i, retval=0, ps=tjPixelSize[pf];
	int yuvsize=0;

	yuvsize=tjBufSizeYUV(w, h, subsamp);
	if((dstbuf=(unsigned char *)malloc(yuvsize)) == NULL)
		_throwunix("allocating image buffer");

	if(!quiet)
		printf(">>>>>  %s (%s) <--> YUV %s  <<<<<\n", pixFormatStr[pf],
			(flags&TJFLAG_BOTTOMUP)? "Bottom-up":"Top-down", subNameLong[subsamp]);

	if(quiet==1)
		printf("%s\t%s\t%s\tN/A\t", pixFormatStr[pf],
			(flags&TJFLAG_BOTTOMUP)? "BU":"TD", subNameLong[subsamp]);

	if((handle=tjInitCompress())==NULL)
		_throwtj("executing tjInitCompress()");

	/* Execute once to preload cache */
	if(tjEncodeYUV2(handle, srcbuf, w, 0, h, pf, dstbuf, subsamp, flags)==-1)
		_throwtj("executing tjEncodeYUV2()");

	/* Benchmark */
	for(i=0, start=gettime(); (elapsed=gettime()-start)<benchtime; i++)
	{
		if(tjEncodeYUV2(handle, srcbuf, w, 0, h, pf, dstbuf, subsamp, flags)==-1)
			_throwtj("executing tjEncodeYUV2()");
	}

	if(tjDestroy(handle)==-1) _throwtj("executing tjDestroy()");
	handle=NULL;

	if(quiet==1) printf("%-4d  %-4d\t", w, h);
	if(quiet)
	{
		printf("%s%c%s%c",
			sigfig((double)(w*h)/1000000.*(double)i/elapsed, 4, tempstr, 1024),
			quiet==2? '\n':'\t',
			sigfig((double)(w*h*ps)/(double)yuvsize, 4, tempstr2, 80),
			quiet==2? '\n':'\t');
	}
	else
	{
		printf("\n%s size: %d x %d\n", "Image", w, h);
		printf("C--> Frame rate:           %f fps\n", (double)i/elapsed);
		printf("     Output image size:    %d bytes\n", yuvsize);
		printf("     Compression ratio:    %f:1\n",
			(double)(w*h*ps)/(double)yuvsize);
		printf("     Source throughput:    %f Megapixels/sec\n",
			(double)(w*h)/1000000.*(double)i/elapsed);
		printf("     Output bit stream:    %f Megabits/sec\n",
			(double)yuvsize*8./1000000.*(double)i/elapsed);
	}
	snprintf(tempstr, 1024, "%s_%s.yuv", filename, subName[subsamp]);
	if((file=fopen(tempstr, "wb"))==NULL)
		_throwunix("opening reference image");
	if(fwrite(dstbuf, yuvsize, 1, file)!=1)
		_throwunix("writing reference image");
	fclose(file);  file=NULL;
	if(!quiet) printf("Reference image written to %s\n", tempstr);

	bailout:
	if(file) {fclose(file);  file=NULL;}
	if(dstbuf) {free(dstbuf);  dstbuf=NULL;}
	if(handle) {tjDestroy(handle);  handle=NULL;}
	return retval;
}


void fullTest(unsigned char *srcbuf, int w, int h, int subsamp, int jpegqual,
=======
int fullTest(unsigned char *srcbuf, int w, int h, int subsamp, int jpegqual,
>>>>>>> 8d4544b7
	char *filename)
{
	char tempstr[1024], tempstr2[80];
	FILE *file=NULL;  tjhandle handle=NULL;
	unsigned char **jpegbuf=NULL, *yuvbuf=NULL, *tmpbuf=NULL, *srcptr, *srcptr2;
	double start, elapsed, elapsedEncode;
	int totaljpegsize=0, row, col, i, tilew=w, tileh=h, retval=0;
	int iter, yuvsize=0;
	unsigned long *jpegsize=NULL;
	int ps=tjPixelSize[pf];
	int ntilesw=1, ntilesh=1, pitch=w*ps;
	const char *pfStr=pixFormatStr[pf];

	if((tmpbuf=(unsigned char *)malloc(pitch*h)) == NULL)
		_throwunix("allocating temporary image buffer");

	if(!quiet)
		printf(">>>>>  %s (%s) <--> JPEG %s Q%d  <<<<<\n", pfStr,
			(flags&TJFLAG_BOTTOMUP)? "Bottom-up":"Top-down", subNameLong[subsamp],
			jpegqual);

	for(tilew=dotile? 8:w, tileh=dotile? 8:h; ; tilew*=2, tileh*=2)
	{
		if(tilew>w) tilew=w;  if(tileh>h) tileh=h;
		ntilesw=(w+tilew-1)/tilew;  ntilesh=(h+tileh-1)/tileh;

		if((jpegbuf=(unsigned char **)malloc(sizeof(unsigned char *)
			*ntilesw*ntilesh))==NULL)
			_throwunix("allocating JPEG tile array");
		memset(jpegbuf, 0, sizeof(unsigned char *)*ntilesw*ntilesh);
		if((jpegsize=(unsigned long *)malloc(sizeof(unsigned long)
			*ntilesw*ntilesh))==NULL)
			_throwunix("allocating JPEG size array");
		memset(jpegsize, 0, sizeof(unsigned long)*ntilesw*ntilesh);

		if((flags&TJFLAG_NOREALLOC)!=0)
			for(i=0; i<ntilesw*ntilesh; i++)
			{
				if((jpegbuf[i]=(unsigned char *)malloc(tjBufSize(tilew, tileh,
					subsamp)))==NULL)
					_throwunix("allocating JPEG tiles");
			}

		/* Compression test */
		if(quiet==1)
			printf("%-4s (%s)  %-5s    %-3d   ", pfStr,
				(flags&TJFLAG_BOTTOMUP)? "BU":"TD", subNameLong[subsamp], jpegqual);
		for(i=0; i<h; i++)
			memcpy(&tmpbuf[pitch*i], &srcbuf[w*ps*i], w*ps);
		if((handle=tjInitCompress())==NULL)
			_throwtj("executing tjInitCompress()");

		if(doyuv)
		{
			yuvsize=tjBufSizeYUV2(tilew, yuvpad, tileh, subsamp);
			if((yuvbuf=(unsigned char *)malloc(yuvsize))==NULL)
				_throwunix("allocating YUV buffer");
			memset(yuvbuf, 127, yuvsize);
		}

		/* Benchmark */
		iter=-warmup;
		elapsed=elapsedEncode=0.;
		while(1)
		{
			int tile=0;
			totaljpegsize=0;
			start=gettime();
			for(row=0, srcptr=srcbuf; row<ntilesh; row++, srcptr+=pitch*tileh)
			{
				for(col=0, srcptr2=srcptr; col<ntilesw; col++, tile++,
					srcptr2+=ps*tilew)
				{
					int width=min(tilew, w-col*tilew);
					int height=min(tileh, h-row*tileh);
					if(doyuv)
					{
						double startEncode=gettime();
						if(tjEncodeYUV3(handle, srcptr2, width, pitch, height, pf, yuvbuf,
							yuvpad, subsamp, flags)==-1)
							_throwtj("executing tjEncodeYUV3()");
						if(iter>=0) elapsedEncode+=gettime()-startEncode;
						if(tjCompressFromYUV(handle, yuvbuf, width, yuvpad, height,
							subsamp, &jpegbuf[tile], &jpegsize[tile], jpegqual, flags)==-1)
							_throwtj("executing tjCompressFromYUV()");
					}
					else
					{
						if(tjCompress2(handle, srcptr2, width, pitch, height, pf,
							&jpegbuf[tile], &jpegsize[tile], subsamp, jpegqual, flags)==-1)
							_throwtj("executing tjCompress2()");
					}
					totaljpegsize+=jpegsize[tile];
				}
			}
			iter++;
			if(iter>=1)
			{
				elapsed+=gettime()-start;
				if(elapsed>=benchtime) break;
			}
		}
		if(doyuv) elapsed-=elapsedEncode;

		if(tjDestroy(handle)==-1) _throwtj("executing tjDestroy()");
		handle=NULL;

		if(quiet==1) printf("%-5d  %-5d   ", tilew, tileh);
		if(quiet)
		{
			if(doyuv)
				printf("%-6s%s",
					sigfig((double)(w*h)/1000000.*(double)iter/elapsedEncode, 4, tempstr,
						1024), quiet==2? "\n":"  ");
			printf("%-6s%s",
				sigfig((double)(w*h)/1000000.*(double)iter/elapsed, 4,	tempstr, 1024),
				quiet==2? "\n":"  ");
			printf("%-6s%s",
				sigfig((double)(w*h*ps)/(double)totaljpegsize, 4, tempstr2, 80),
				quiet==2? "\n":"  ");
		}
		else
		{
			printf("\n%s size: %d x %d\n", dotile? "Tile":"Image", tilew,
				tileh);
			if(doyuv)
			{
				printf("Encode YUV    --> Frame rate:         %f fps\n",
					(double)iter/elapsedEncode);
				printf("                  Output image size:  %d bytes\n", yuvsize);
				printf("                  Compression ratio:  %f:1\n",
					(double)(w*h*ps)/(double)yuvsize);
				printf("                  Throughput:         %f Megapixels/sec\n",
					(double)(w*h)/1000000.*(double)iter/elapsedEncode);
				printf("                  Output bit stream:  %f Megabits/sec\n",
					(double)yuvsize*8./1000000.*(double)iter/elapsedEncode);
			}
			printf("%s --> Frame rate:         %f fps\n",
				doyuv? "Comp from YUV":"Compress     ", (double)iter/elapsed);
			printf("                  Output image size:  %d bytes\n",
				totaljpegsize);
			printf("                  Compression ratio:  %f:1\n",
				(double)(w*h*ps)/(double)totaljpegsize);
			printf("                  Throughput:         %f Megapixels/sec\n",
				(double)(w*h)/1000000.*(double)iter/elapsed);
			printf("                  Output bit stream:  %f Megabits/sec\n",
				(double)totaljpegsize*8./1000000.*(double)iter/elapsed);
		}
		if(tilew==w && tileh==h)
		{
			snprintf(tempstr, 1024, "%s_%s_Q%d.jpg", filename, subName[subsamp],
				jpegqual);
			if((file=fopen(tempstr, "wb"))==NULL)
				_throwunix("opening reference image");
			if(fwrite(jpegbuf[0], jpegsize[0], 1, file)!=1)
				_throwunix("writing reference image");
			fclose(file);  file=NULL;
			if(!quiet) printf("Reference image written to %s\n", tempstr);
		}

		/* Decompression test */
		if(!componly)
		{
			if(decomp(srcbuf, jpegbuf, jpegsize, tmpbuf, w, h, subsamp, jpegqual,
				filename, tilew, tileh)==-1)
				goto bailout;
		}

		for(i=0; i<ntilesw*ntilesh; i++)
		{
			if(jpegbuf[i]) free(jpegbuf[i]);  jpegbuf[i]=NULL;
		}
		free(jpegbuf);  jpegbuf=NULL;
		free(jpegsize);  jpegsize=NULL;
		if(doyuv)
		{
			free(yuvbuf);  yuvbuf=NULL;
		}

		if(tilew==w && tileh==h) break;
	}

	bailout:
	if(file) {fclose(file);  file=NULL;}
	if(jpegbuf)
	{
		for(i=0; i<ntilesw*ntilesh; i++)
		{
			if(jpegbuf[i]) free(jpegbuf[i]);  jpegbuf[i]=NULL;
		}
		free(jpegbuf);  jpegbuf=NULL;
	}
	if(yuvbuf) {free(yuvbuf);  yuvbuf=NULL;}
	if(jpegsize) {free(jpegsize);  jpegsize=NULL;}
	if(tmpbuf) {free(tmpbuf);  tmpbuf=NULL;}
	if(handle) {tjDestroy(handle);  handle=NULL;}
	return retval;
}


int decompTest(char *filename)
{
	FILE *file=NULL;  tjhandle handle=NULL;
	unsigned char **jpegbuf=NULL, *srcbuf=NULL;
	unsigned long *jpegsize=NULL, srcsize, totaljpegsize;
	tjtransform *t=NULL;
	int w=0, h=0, subsamp=-1, cs=-1, _w, _h, _tilew, _tileh,
		_ntilesw, _ntilesh, _subsamp;
	char *temp=NULL, tempstr[80], tempstr2[80];
	int row, col, i, iter, tilew, tileh, ntilesw=1, ntilesh=1, retval=0;
	double start, elapsed;
	int ps=tjPixelSize[pf], tile;

	if((file=fopen(filename, "rb"))==NULL)
		_throwunix("opening file");
	if(fseek(file, 0, SEEK_END)<0 || (srcsize=ftell(file))==(unsigned long)-1)
		_throwunix("determining file size");
	if((srcbuf=(unsigned char *)malloc(srcsize))==NULL)
		_throwunix("allocating memory");
	if(fseek(file, 0, SEEK_SET)<0)
		_throwunix("setting file position");
	if(fread(srcbuf, srcsize, 1, file)<1)
		_throwunix("reading JPEG data");
	fclose(file);  file=NULL;

	temp=strrchr(filename, '.');
	if(temp!=NULL) *temp='\0';

	if((handle=tjInitTransform())==NULL)
		_throwtj("executing tjInitTransform()");
	if(tjDecompressHeader3(handle, srcbuf, srcsize, &w, &h, &subsamp, &cs)==-1)
		_throwtj("executing tjDecompressHeader3()");

	if(quiet==1)
	{
		printf("All performance values in Mpixels/sec\n\n");
		printf("Bitmap     JPEG   JPEG     %s  %s   Xform   Comp    Decomp  ",
			dotile? "Tile ":"Image", dotile? "Tile ":"Image");
		if(doyuv) printf("Decode");
		printf("\n");
		printf("Format     CS     Subsamp  Width  Height  Perf    Ratio   Perf    ");
		if(doyuv) printf("Perf");
		printf("\n\n");
	}
	else if(!quiet)
		printf(">>>>>  JPEG %s --> %s (%s)  <<<<<\n",
			formatName(subsamp, cs, tempstr), pixFormatStr[pf],
			(flags&TJFLAG_BOTTOMUP)? "Bottom-up":"Top-down");

	for(tilew=dotile? 16:w, tileh=dotile? 16:h; ; tilew*=2, tileh*=2)
	{
		if(tilew>w) tilew=w;  if(tileh>h) tileh=h;
		ntilesw=(w+tilew-1)/tilew;  ntilesh=(h+tileh-1)/tileh;

		if((jpegbuf=(unsigned char **)malloc(sizeof(unsigned char *)
			*ntilesw*ntilesh))==NULL)
			_throwunix("allocating JPEG tile array");
		memset(jpegbuf, 0, sizeof(unsigned char *)*ntilesw*ntilesh);
		if((jpegsize=(unsigned long *)malloc(sizeof(unsigned long)
			*ntilesw*ntilesh))==NULL)
			_throwunix("allocating JPEG size array");
		memset(jpegsize, 0, sizeof(unsigned long)*ntilesw*ntilesh);

		if((flags&TJFLAG_NOREALLOC)!=0 || !dotile)
			for(i=0; i<ntilesw*ntilesh; i++)
			{
				if((jpegbuf[i]=(unsigned char *)malloc(tjBufSize(tilew, tileh,
					subsamp)))==NULL)
					_throwunix("allocating JPEG tiles");
			}

		_w=w;  _h=h;  _tilew=tilew;  _tileh=tileh;
		if(!quiet)
		{
			printf("\n%s size: %d x %d", dotile? "Tile":"Image", _tilew,
				_tileh);
			if(sf.num!=1 || sf.denom!=1)
				printf(" --> %d x %d", TJSCALED(_w, sf), TJSCALED(_h, sf));
			printf("\n");
		}
		else if(quiet==1)
		{
			printf("%-4s (%s)  %-5s  %-5s    ", pixFormatStr[pf],
				(flags&TJFLAG_BOTTOMUP)? "BU":"TD", csName[cs], subNameLong[subsamp]);
			printf("%-5d  %-5d   ", tilew, tileh);
		}

		_subsamp=subsamp;
		if(dotile || xformop!=TJXOP_NONE || xformopt!=0 || customFilter)
		{
			if((t=(tjtransform *)malloc(sizeof(tjtransform)*ntilesw*ntilesh))
				==NULL)
				_throwunix("allocating image transform array");

			if(xformop==TJXOP_TRANSPOSE || xformop==TJXOP_TRANSVERSE
				|| xformop==TJXOP_ROT90 || xformop==TJXOP_ROT270)
			{
				_w=h;  _h=w;  _tilew=tileh;  _tileh=tilew;
			}

			if(xformopt&TJXOPT_GRAY) _subsamp=TJ_GRAYSCALE;
			if(xformop==TJXOP_HFLIP || xformop==TJXOP_ROT180)
				_w=_w-(_w%tjMCUWidth[_subsamp]);
			if(xformop==TJXOP_VFLIP || xformop==TJXOP_ROT180)
				_h=_h-(_h%tjMCUHeight[_subsamp]);
			if(xformop==TJXOP_TRANSVERSE || xformop==TJXOP_ROT90)
				_w=_w-(_w%tjMCUHeight[_subsamp]);
			if(xformop==TJXOP_TRANSVERSE || xformop==TJXOP_ROT270)
				_h=_h-(_h%tjMCUWidth[_subsamp]);
			_ntilesw=(_w+_tilew-1)/_tilew;
			_ntilesh=(_h+_tileh-1)/_tileh;

			if(xformop==TJXOP_TRANSPOSE || xformop==TJXOP_TRANSVERSE
				|| xformop==TJXOP_ROT90 || xformop==TJXOP_ROT270)
			{
				if(_subsamp==TJSAMP_422) _subsamp=TJSAMP_440;
				else if(_subsamp==TJSAMP_440) _subsamp=TJSAMP_422;
			}

			for(row=0, tile=0; row<_ntilesh; row++)
			{
				for(col=0; col<_ntilesw; col++, tile++)
				{
					t[tile].r.w=min(_tilew, _w-col*_tilew);
					t[tile].r.h=min(_tileh, _h-row*_tileh);
					t[tile].r.x=col*_tilew;
					t[tile].r.y=row*_tileh;
					t[tile].op=xformop;
					t[tile].options=xformopt|TJXOPT_TRIM;
					t[tile].customFilter=customFilter;
					if(t[tile].options&TJXOPT_NOOUTPUT && jpegbuf[tile])
					{
						free(jpegbuf[tile]);  jpegbuf[tile]=NULL;
					}
				}
			}

			iter=-warmup;
			elapsed=0.;
			while(1)
			{
				start=gettime();
				if(tjTransform(handle, srcbuf, srcsize, _ntilesw*_ntilesh, jpegbuf,
					jpegsize, t, flags)==-1)
					_throwtj("executing tjTransform()");
				iter++;
				if(iter>=1)
				{
					elapsed+=gettime()-start;
					if(elapsed>=benchtime) break;
				}
			}

			free(t);  t=NULL;

			for(tile=0, totaljpegsize=0; tile<_ntilesw*_ntilesh; tile++)
				totaljpegsize+=jpegsize[tile];

			if(quiet)
			{
				printf("%-6s%s%-6s%s",
					sigfig((double)(w*h)/1000000./elapsed, 4, tempstr, 80),
					quiet==2? "\n":"  ",
					sigfig((double)(w*h*ps)/(double)totaljpegsize, 4, tempstr2, 80),
					quiet==2? "\n":"  ");
			}
			else if(!quiet)
			{
				printf("Transform     --> Frame rate:         %f fps\n", 1.0/elapsed);
				printf("                  Output image size:  %lu bytes\n", totaljpegsize);
				printf("                  Compression ratio:  %f:1\n",
					(double)(w*h*ps)/(double)totaljpegsize);
				printf("                  Throughput:         %f Megapixels/sec\n",
					(double)(w*h)/1000000./elapsed);
				printf("                  Output bit stream:  %f Megabits/sec\n",
					(double)totaljpegsize*8./1000000./elapsed);
			}
		}
		else
		{
			if(quiet==1) printf("N/A     N/A     ");
			jpegsize[0]=srcsize;
			memcpy(jpegbuf[0], srcbuf, srcsize);
		}

		if(w==tilew) _tilew=_w;
		if(h==tileh) _tileh=_h;
		if(!(xformopt&TJXOPT_NOOUTPUT))
		{
			if(decomp(NULL, jpegbuf, jpegsize, NULL, _w, _h, _subsamp, 0,
				filename, _tilew, _tileh)==-1)
				goto bailout;
		}
		else if(quiet==1) printf("N/A\n");

		for(i=0; i<ntilesw*ntilesh; i++)
		{
			free(jpegbuf[i]);  jpegbuf[i]=NULL;
		}
		free(jpegbuf);  jpegbuf=NULL;
		if(jpegsize) {free(jpegsize);  jpegsize=NULL;}

		if(tilew==w && tileh==h) break;
	}

	bailout:
	if(file) {fclose(file);  file=NULL;}
	if(jpegbuf)
	{
		for(i=0; i<ntilesw*ntilesh; i++)
		{
			if(jpegbuf[i]) free(jpegbuf[i]);  jpegbuf[i]=NULL;
		}
		free(jpegbuf);  jpegbuf=NULL;
	}
	if(jpegsize) {free(jpegsize);  jpegsize=NULL;}
	if(srcbuf) {free(srcbuf);  srcbuf=NULL;}
	if(t) {free(t);  t=NULL;}
	if(handle) {tjDestroy(handle);  handle=NULL;}
	return retval;
}


void usage(char *progname)
{
	int i;
	printf("USAGE: %s\n", progname);
	printf("       <Inputfile (BMP|PPM)> <Quality> [options]\n\n");
	printf("       %s\n", progname);
	printf("       <Inputfile (JPG)> [options]\n\n");
	printf("Options:\n\n");
	printf("-alloc = Dynamically allocate JPEG image buffers\n");
	printf("-bmp = Generate output images in Windows Bitmap format (default = PPM)\n");
	printf("-bottomup = Test bottom-up compression/decompression\n");
	printf("-tile = Test performance of the codec when the image is encoded as separate\n");
	printf("     tiles of varying sizes.\n");
	printf("-rgb, -bgr, -rgbx, -bgrx, -xbgr, -xrgb =\n");
	printf("     Test the specified color conversion path in the codec (default = BGR)\n");
	printf("-fastupsample = Use the fastest chrominance upsampling algorithm available in\n");
	printf("     the underlying codec\n");
	printf("-fastdct = Use the fastest DCT/IDCT algorithms available in the underlying\n");
	printf("     codec\n");
	printf("-accuratedct = Use the most accurate DCT/IDCT algorithms available in the\n");
	printf("     underlying codec\n");
	printf("-subsamp <s> = When testing JPEG compression, this option specifies the level\n");
	printf("     of chrominance subsampling to use (<s> = 444, 422, 440, 420, 411, or\n");
	printf("     GRAY).  The default is to test Grayscale, 4:2:0, 4:2:2, and 4:4:4 in\n");
	printf("     sequence.\n");
	printf("-quiet = Output results in tabular rather than verbose format\n");
	printf("-yuv = Test YUV encoding/decoding functions\n");
	printf("-yuvpad <p> = If testing YUV encoding/decoding, this specifies the number of\n");
	printf("     bytes to which each row of each plane in the intermediate YUV image is\n");
	printf("     padded (default = 1)\n");
	printf("-scale M/N = Scale down the width/height of the decompressed JPEG image by a\n");
	printf("     factor of M/N (M/N = ");
	for(i=0; i<nsf; i++)
	{
		printf("%d/%d", scalingfactors[i].num, scalingfactors[i].denom);
		if(nsf==2 && i!=nsf-1) printf(" or ");
		else if(nsf>2)
		{
			if(i!=nsf-1) printf(", ");
			if(i==nsf-2) printf("or ");
		}
		if(i%8==0 && i!=0) printf("\n     ");
	}
	printf(")\n");
	printf("-hflip, -vflip, -transpose, -transverse, -rot90, -rot180, -rot270 =\n");
	printf("     Perform the corresponding lossless transform prior to\n");
	printf("     decompression (these options are mutually exclusive)\n");
	printf("-grayscale = Perform lossless grayscale conversion prior to decompression\n");
	printf("     test (can be combined with the other transforms above)\n");
	printf("-benchtime <t> = Run each benchmark for at least <t> seconds (default = 5.0)\n");
	printf("-warmup <w> = Execute each benchmark <w> times to prime the cache before\n");
	printf("     taking performance measurements (default = 1)\n");
	printf("-componly = Stop after running compression tests.  Do not test decompression.\n\n");
	printf("NOTE:  If the quality is specified as a range (e.g. 90-100), a separate\n");
	printf("test will be performed for all quality values in the range.\n\n");
	exit(1);
}


int main(int argc, char *argv[])
{
	unsigned char *srcbuf=NULL;  int w=0, h=0, i, j;
	int minqual=-1, maxqual=-1;  char *temp;
	int minarg=2, retval=0, subsamp=-1;

	if((scalingfactors=tjGetScalingFactors(&nsf))==NULL || nsf==0)
		_throwtj("executing tjGetScalingFactors()");

	if(argc<minarg) usage(argv[0]);

	temp=strrchr(argv[1], '.');
	if(temp!=NULL)
	{
		if(!strcasecmp(temp, ".bmp")) ext="bmp";
		if(!strcasecmp(temp, ".jpg") || !strcasecmp(temp, ".jpeg")) decomponly=1;
	}

	printf("\n");

	if(!decomponly)
	{
		minarg=3;
		if(argc<minarg) usage(argv[0]);
		if((minqual=atoi(argv[2]))<1 || minqual>100)
		{
			puts("ERROR: Quality must be between 1 and 100.");
			exit(1);
		}
		if((temp=strchr(argv[2], '-'))!=NULL && strlen(temp)>1
			&& sscanf(&temp[1], "%d", &maxqual)==1 && maxqual>minqual && maxqual>=1
			&& maxqual<=100) {}
		else maxqual=minqual;
	}

	if(argc>minarg)
	{
		for(i=minarg; i<argc; i++)
		{
			if(!strcasecmp(argv[i], "-tile"))
			{
				dotile=1;  xformopt|=TJXOPT_CROP;
			}
			if(!strcasecmp(argv[i], "-fastupsample"))
			{
				printf("Using fast upsampling code\n\n");
				flags|=TJFLAG_FASTUPSAMPLE;
			}
			if(!strcasecmp(argv[i], "-fastdct"))
			{
				printf("Using fastest DCT/IDCT algorithm\n\n");
				flags|=TJFLAG_FASTDCT;
			}
			if(!strcasecmp(argv[i], "-accuratedct"))
			{
				printf("Using most accurate DCT/IDCT algorithm\n\n");
				flags|=TJFLAG_ACCURATEDCT;
			}
			if(!strcasecmp(argv[i], "-rgb")) pf=TJPF_RGB;
			if(!strcasecmp(argv[i], "-rgbx")) pf=TJPF_RGBX;
			if(!strcasecmp(argv[i], "-bgr")) pf=TJPF_BGR;
			if(!strcasecmp(argv[i], "-bgrx")) pf=TJPF_BGRX;
			if(!strcasecmp(argv[i], "-xbgr")) pf=TJPF_XBGR;
			if(!strcasecmp(argv[i], "-xrgb")) pf=TJPF_XRGB;
			if(!strcasecmp(argv[i], "-bottomup")) flags|=TJFLAG_BOTTOMUP;
			if(!strcasecmp(argv[i], "-quiet")) quiet=1;
			if(!strcasecmp(argv[i], "-qq")) quiet=2;
			if(!strcasecmp(argv[i], "-scale") && i<argc-1)
			{
				int temp1=0, temp2=0, match=0;
				if(sscanf(argv[++i], "%d/%d", &temp1, &temp2)==2)
				{
					for(j=0; j<nsf; j++)
					{
						if((double)temp1/(double)temp2
							== (double)scalingfactors[j].num/(double)scalingfactors[j].denom)
						{
							sf=scalingfactors[j];
							match=1;  break;
						}
					}
					if(!match) usage(argv[0]);
				}
				else usage(argv[0]);
			}
			if(!strcasecmp(argv[i], "-hflip")) xformop=TJXOP_HFLIP;
			if(!strcasecmp(argv[i], "-vflip")) xformop=TJXOP_VFLIP;
			if(!strcasecmp(argv[i], "-transpose")) xformop=TJXOP_TRANSPOSE;
			if(!strcasecmp(argv[i], "-transverse")) xformop=TJXOP_TRANSVERSE;
			if(!strcasecmp(argv[i], "-rot90")) xformop=TJXOP_ROT90;
			if(!strcasecmp(argv[i], "-rot180")) xformop=TJXOP_ROT180;
			if(!strcasecmp(argv[i], "-rot270")) xformop=TJXOP_ROT270;
			if(!strcasecmp(argv[i], "-grayscale")) xformopt|=TJXOPT_GRAY;
			if(!strcasecmp(argv[i], "-custom")) customFilter=dummyDCTFilter;
			if(!strcasecmp(argv[i], "-nooutput")) xformopt|=TJXOPT_NOOUTPUT;
			if(!strcasecmp(argv[i], "-benchtime") && i<argc-1)
			{
				double temp=atof(argv[++i]);
				if(temp>0.0) benchtime=temp;
				else usage(argv[0]);
			}
			if(!strcasecmp(argv[i], "-warmup") && i<argc-1)
			{
				int temp=atoi(argv[++i]);
				if(temp>=0)
				{
					warmup=temp;
					printf("Warmup runs = %d\n\n", warmup);
				}
				else usage(argv[0]);
			}
			if(!strcmp(argv[i], "-?")) usage(argv[0]);
			if(!strcasecmp(argv[i], "-alloc")) flags&=(~TJFLAG_NOREALLOC);
			if(!strcasecmp(argv[i], "-bmp")) ext="bmp";
			if(!strcasecmp(argv[i], "-yuv"))
			{
				printf("Testing YUV planar encoding/decoding\n\n");
				doyuv=1;
			}
			if(!strcasecmp(argv[i], "-yuvpad") && i<argc-1)
			{
				int temp=atoi(argv[++i]);
				if(temp>=1) yuvpad=temp;
			}
			if(!strcasecmp(argv[i], "-subsamp") && i<argc-1)
			{
				i++;
				if(toupper(argv[i][0])=='G') subsamp=TJSAMP_GRAY;
				else
				{
					int temp=atoi(argv[i]);
					switch(temp)
					{
						case 444:  subsamp=TJSAMP_444;  break;
						case 422:  subsamp=TJSAMP_422;  break;
						case 440:  subsamp=TJSAMP_440;  break;
						case 420:  subsamp=TJSAMP_420;  break;
						case 411:  subsamp=TJSAMP_411;  break;
					}
				}
			}
			if(!strcasecmp(argv[i], "-componly")) componly=1;
		}
	}

	if((sf.num!=1 || sf.denom!=1) && dotile)
	{
		printf("Disabling tiled compression/decompression tests, because those tests do not\n");
		printf("work when scaled decompression is enabled.\n");
		dotile=0;
	}

	if(!decomponly)
	{
		if(loadbmp(argv[1], &srcbuf, &w, &h, pf, (flags&TJFLAG_BOTTOMUP)!=0)==-1)
			_throwbmp("loading bitmap");
		temp=strrchr(argv[1], '.');
		if(temp!=NULL) *temp='\0';
	}

	if(quiet==1 && !decomponly)
	{
		printf("All performance values in Mpixels/sec\n\n");
		printf("Bitmap     JPEG     JPEG  %s  %s   ",
			dotile? "Tile ":"Image", dotile? "Tile ":"Image");
		if(doyuv) printf("Encode  ");
		printf("Comp    Comp    Decomp  ");
		if(doyuv) printf("Decode");
		printf("\n");
		printf("Format     Subsamp  Qual  Width  Height  ");
		if(doyuv) printf("Perf    ");
		printf("Perf    Ratio   Perf    ");
		if(doyuv) printf("Perf");
		printf("\n\n");
	}

	if(decomponly)
	{
		decompTest(argv[1]);
		printf("\n");
		goto bailout;
	}
	if(subsamp>=0 && subsamp<TJ_NUMSAMP)
	{
		for(i=maxqual; i>=minqual; i--)
			fullTest(srcbuf, w, h, subsamp, i, argv[1]);
		printf("\n");
	}
	else
	{
		for(i=maxqual; i>=minqual; i--)
			fullTest(srcbuf, w, h, TJSAMP_GRAY, i, argv[1]);
		printf("\n");
		for(i=maxqual; i>=minqual; i--)
			fullTest(srcbuf, w, h, TJSAMP_420, i, argv[1]);
		printf("\n");
		for(i=maxqual; i>=minqual; i--)
			fullTest(srcbuf, w, h, TJSAMP_422, i, argv[1]);
		printf("\n");
		for(i=maxqual; i>=minqual; i--)
			fullTest(srcbuf, w, h, TJSAMP_444, i, argv[1]);
		printf("\n");
	}

	bailout:
	if(srcbuf) free(srcbuf);
	return retval;
}<|MERGE_RESOLUTION|>--- conflicted
+++ resolved
@@ -273,7 +273,6 @@
 }
 
 
-<<<<<<< HEAD
 int dotestyuv(unsigned char *srcbuf, int w, int h, int subsamp,
 	char *filename)
 {
@@ -350,10 +349,7 @@
 }
 
 
-void fullTest(unsigned char *srcbuf, int w, int h, int subsamp, int jpegqual,
-=======
 int fullTest(unsigned char *srcbuf, int w, int h, int subsamp, int jpegqual,
->>>>>>> 8d4544b7
 	char *filename)
 {
 	char tempstr[1024], tempstr2[80];
