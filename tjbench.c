/*
 * Copyright (C)2009-2014 D. R. Commander.  All Rights Reserved.
 *
 * Redistribution and use in source and binary forms, with or without
 * modification, are permitted provided that the following conditions are met:
 *
 * - Redistributions of source code must retain the above copyright notice,
 *   this list of conditions and the following disclaimer.
 * - Redistributions in binary form must reproduce the above copyright notice,
 *   this list of conditions and the following disclaimer in the documentation
 *   and/or other materials provided with the distribution.
 * - Neither the name of the libjpeg-turbo Project nor the names of its
 *   contributors may be used to endorse or promote products derived from this
 *   software without specific prior written permission.
 *
 * THIS SOFTWARE IS PROVIDED BY THE COPYRIGHT HOLDERS AND CONTRIBUTORS "AS IS",
 * AND ANY EXPRESS OR IMPLIED WARRANTIES, INCLUDING, BUT NOT LIMITED TO, THE
 * IMPLIED WARRANTIES OF MERCHANTABILITY AND FITNESS FOR A PARTICULAR PURPOSE
 * ARE DISCLAIMED.  IN NO EVENT SHALL THE COPYRIGHT HOLDERS OR CONTRIBUTORS BE
 * LIABLE FOR ANY DIRECT, INDIRECT, INCIDENTAL, SPECIAL, EXEMPLARY, OR
 * CONSEQUENTIAL DAMAGES (INCLUDING, BUT NOT LIMITED TO, PROCUREMENT OF
 * SUBSTITUTE GOODS OR SERVICES; LOSS OF USE, DATA, OR PROFITS; OR BUSINESS
 * INTERRUPTION) HOWEVER CAUSED AND ON ANY THEORY OF LIABILITY, WHETHER IN
 * CONTRACT, STRICT LIABILITY, OR TORT (INCLUDING NEGLIGENCE OR OTHERWISE)
 * ARISING IN ANY WAY OUT OF THE USE OF THIS SOFTWARE, EVEN IF ADVISED OF THE
 * POSSIBILITY OF SUCH DAMAGE.
 */

#include <stdio.h>
#include <stdlib.h>
#include <string.h>
#include <ctype.h>
#include <math.h>
#include <errno.h>
#include <cdjpeg.h>
#include "./bmp.h"
#include "./tjutil.h"
#include "./turbojpeg.h"


#define _throw(op, err) {  \
	printf("ERROR in line %d while %s:\n%s\n", __LINE__, op, err);  \
  retval=-1;  goto bailout;}
#define _throwunix(m) _throw(m, strerror(errno))
#define _throwtj(m) _throw(m, tjGetErrorStr())
#define _throwbmp(m) _throw(m, bmpgeterr())

int flags=TJFLAG_NOREALLOC, componly=0, decomponly=0, doyuv=0, quiet=0,
	dotile=0, pf=TJPF_BGR, yuvpad=1, warmup=1;
char *ext="ppm";
const char *pixFormatStr[TJ_NUMPF]=
{
	"RGB", "BGR", "RGBX", "BGRX", "XBGR", "XRGB", "GRAY"
};
const char *subNameLong[TJ_NUMSAMP]=
{
	"4:4:4", "4:2:2", "4:2:0", "GRAY", "4:4:0", "4:1:1"
};
const char *csName[TJ_NUMCS]=
{
	"RGB", "YCbCr", "GRAY", "CMYK", "YCCK"
};
const char *subName[TJ_NUMSAMP]={"444", "422", "420", "GRAY", "440", "411"};
tjscalingfactor *scalingfactors=NULL, sf={1, 1};  int nsf=0;
int xformop=TJXOP_NONE, xformopt=0;
int (*customFilter)(short *, tjregion, tjregion, int, int, tjtransform *);
double benchtime=5.0;


char *formatName(int subsamp, int cs, char *buf)
{
	if(cs==TJCS_YCbCr) return (char *)subNameLong[subsamp];
	else if(cs==TJCS_YCCK)
	{
		snprintf(buf, 80, "%s %s", csName[cs], subNameLong[subsamp]);
		return buf;
	}
	else return (char *)csName[cs];
}


char *sigfig(double val, int figs, char *buf, int len)
{
	char format[80];
	int digitsafterdecimal=figs-(int)ceil(log10(fabs(val)));
	if(digitsafterdecimal<1) snprintf(format, 80, "%%.0f");
	else snprintf(format, 80, "%%.%df", digitsafterdecimal);
	snprintf(buf, len, format, val);
	return buf;
}


/* Custom DCT filter which produces a negative of the image */
int dummyDCTFilter(short *coeffs, tjregion arrayRegion, tjregion planeRegion,
	int componentIndex, int transformIndex, tjtransform *transform)
{
	int i;
	for(i=0; i<arrayRegion.w*arrayRegion.h; i++) coeffs[i]=-coeffs[i];
	return 0;
}


/* Decompression test */
int decomp(unsigned char *srcbuf, unsigned char **jpegbuf,
	unsigned long *jpegsize, unsigned char *dstbuf, int w, int h,
	int subsamp, int jpegqual, char *filename, int tilew, int tileh)
{
	char tempstr[1024], sizestr[20]="\0", qualstr[6]="\0", *ptr;
	FILE *file=NULL;  tjhandle handle=NULL;
	int row, col, iter=0, dstbufalloc=0, retval=0;
	double elapsed, elapsedDecode;
	int ps=tjPixelSize[pf];
	int scaledw=TJSCALED(w, sf);
	int scaledh=TJSCALED(h, sf);
	int pitch=scaledw*ps;
	int ntilesw=(w+tilew-1)/tilew, ntilesh=(h+tileh-1)/tileh;
	unsigned char *dstptr, *dstptr2, *yuvbuf=NULL;

	if(jpegqual>0)
	{
		snprintf(qualstr, 6, "_Q%d", jpegqual);
		qualstr[5]=0;
	}

	if((handle=tjInitDecompress())==NULL)
		_throwtj("executing tjInitDecompress()");

	if(dstbuf==NULL)
	{
		if((dstbuf=(unsigned char *)malloc(pitch*scaledh))==NULL)
			_throwunix("allocating destination buffer");
		dstbufalloc=1;
	}
	/* Set the destination buffer to gray so we know whether the decompressor
	   attempted to write to it */
	memset(dstbuf, 127, pitch*scaledh);

	if(doyuv)
	{
		int width=dotile? tilew:scaledw;
		int height=dotile? tileh:scaledh;
		int yuvsize=tjBufSizeYUV2(width, yuvpad, height, subsamp);
		if((yuvbuf=(unsigned char *)malloc(yuvsize))==NULL)
			_throwunix("allocating YUV buffer");
		memset(yuvbuf, 127, yuvsize);
	}

	/* Benchmark */
	iter=-warmup;
	elapsed=elapsedDecode=0.;
	while(1)
	{
		int tile=0;
		double start=gettime();
		for(row=0, dstptr=dstbuf; row<ntilesh; row++, dstptr+=pitch*tileh)
		{
			for(col=0, dstptr2=dstptr; col<ntilesw; col++, tile++, dstptr2+=ps*tilew)
			{
				int width=dotile? min(tilew, w-col*tilew):scaledw;
				int height=dotile? min(tileh, h-row*tileh):scaledh;
				if(doyuv)
				{
					double startDecode;
					if(tjDecompressToYUV2(handle, jpegbuf[tile], jpegsize[tile], yuvbuf,
						width, yuvpad, height, flags)==-1)
						_throwtj("executing tjDecompressToYUV2()");
					startDecode=gettime();
					if(tjDecodeYUV(handle, yuvbuf, yuvpad, subsamp, dstptr2, width,
						pitch, height, pf, flags)==-1)
						_throwtj("executing tjDecodeYUV()");
					if(iter>=0) elapsedDecode+=gettime()-startDecode;
				}
				else
					if(tjDecompress2(handle, jpegbuf[tile], jpegsize[tile], dstptr2,
						width, pitch, height, pf, flags)==-1)
						_throwtj("executing tjDecompress2()");
			}
		}
		iter++;
		if(iter>=1)
		{
			elapsed+=gettime()-start;
			if(elapsed>=benchtime) break;
		}
	}
	if(doyuv) elapsed-=elapsedDecode;

	if(tjDestroy(handle)==-1) _throwtj("executing tjDestroy()");
	handle=NULL;

	if(quiet)
	{
		printf("%-6s%s",
			sigfig((double)(w*h)/1000000.*(double)iter/elapsed, 4, tempstr, 1024),
			quiet==2? "\n":"  ");
		if(doyuv)
			printf("%s\n",
				sigfig((double)(w*h)/1000000.*(double)iter/elapsedDecode, 4, tempstr,
					1024));
		else if(quiet!=2) printf("\n");
	}
	else
	{
		printf("%s --> Frame rate:         %f fps\n",
			doyuv? "Decomp to YUV":"Decompress   ", (double)iter/elapsed);
		printf("                  Throughput:         %f Megapixels/sec\n",
			(double)(w*h)/1000000.*(double)iter/elapsed);
		if(doyuv)
		{
			printf("YUV Decode    --> Frame rate:         %f fps\n",
				(double)iter/elapsedDecode);
			printf("                  Throughput:         %f Megapixels/sec\n",
				(double)(w*h)/1000000.*(double)iter/elapsedDecode);
		}
	}
	if(sf.num!=1 || sf.denom!=1)
		snprintf(sizestr, 20, "%d_%d", sf.num, sf.denom);
	else if(tilew!=w || tileh!=h)
		snprintf(sizestr, 20, "%dx%d", tilew, tileh);
	else snprintf(sizestr, 20, "full");
	if(decomponly)
		snprintf(tempstr, 1024, "%s_%s.%s", filename, sizestr, ext);
	else
		snprintf(tempstr, 1024, "%s_%s%s_%s.%s", filename, subName[subsamp],
			qualstr, sizestr, ext);

	if(savebmp(tempstr, dstbuf, scaledw, scaledh, pf,
		(flags&TJFLAG_BOTTOMUP)!=0)==-1)
		_throwbmp("saving bitmap");
	ptr=strrchr(tempstr, '.');
	snprintf(ptr, 1024-(ptr-tempstr), "-err.%s", ext);
	if(srcbuf && sf.num==1 && sf.denom==1)
	{
		if(!quiet) printf("Compression error written to %s.\n", tempstr);
		if(subsamp==TJ_GRAYSCALE)
		{
			int index, index2;
			for(row=0, index=0; row<h; row++, index+=pitch)
			{
				for(col=0, index2=index; col<w; col++, index2+=ps)
				{
					int rindex=index2+tjRedOffset[pf];
					int gindex=index2+tjGreenOffset[pf];
					int bindex=index2+tjBlueOffset[pf];
					int y=(int)((double)srcbuf[rindex]*0.299
						+ (double)srcbuf[gindex]*0.587
						+ (double)srcbuf[bindex]*0.114 + 0.5);
					if(y>255) y=255;  if(y<0) y=0;
					dstbuf[rindex]=abs(dstbuf[rindex]-y);
					dstbuf[gindex]=abs(dstbuf[gindex]-y);
					dstbuf[bindex]=abs(dstbuf[bindex]-y);
				}
			}
		}		
		else
		{
			for(row=0; row<h; row++)
				for(col=0; col<w*ps; col++)
					dstbuf[pitch*row+col]
						=abs(dstbuf[pitch*row+col]-srcbuf[pitch*row+col]);
		}
		if(savebmp(tempstr, dstbuf, w, h, pf,
			(flags&TJFLAG_BOTTOMUP)!=0)==-1)
			_throwbmp("saving bitmap");
	}

	bailout:
	if(file) fclose(file);
	if(handle) tjDestroy(handle);
	if(dstbuf && dstbufalloc) free(dstbuf);
	if(yuvbuf) free(yuvbuf);
	return retval;
}


<<<<<<< HEAD
int dotestyuv(unsigned char *srcbuf, int w, int h, int subsamp,
=======
void fullTest(unsigned char *srcbuf, int w, int h, int subsamp, int jpegqual,
>>>>>>> a60728cb
	char *filename)
{
	char tempstr[1024], tempstr2[80];
	FILE *file=NULL;  tjhandle handle=NULL;
<<<<<<< HEAD
	unsigned char *dstbuf=NULL;
	double start, elapsed;
	int i, retval=0, ps=tjPixelSize[pf];
	int yuvsize=0;

	yuvsize=tjBufSizeYUV(w, h, subsamp);
	if((dstbuf=(unsigned char *)malloc(yuvsize)) == NULL)
		_throwunix("allocating image buffer");

	if(!quiet)
		printf(">>>>>  %s (%s) <--> YUV %s  <<<<<\n", pixFormatStr[pf],
			(flags&TJFLAG_BOTTOMUP)? "Bottom-up":"Top-down", subNameLong[subsamp]);

	if(quiet==1)
		printf("%s\t%s\t%s\tN/A\t", pixFormatStr[pf],
			(flags&TJFLAG_BOTTOMUP)? "BU":"TD", subNameLong[subsamp]);

	if((handle=tjInitCompress())==NULL)
		_throwtj("executing tjInitCompress()");

	/* Execute once to preload cache */
	if(tjEncodeYUV2(handle, srcbuf, w, 0, h, pf, dstbuf, subsamp, flags)==-1)
		_throwtj("executing tjEncodeYUV2()");

	/* Benchmark */
	for(i=0, start=gettime(); (elapsed=gettime()-start)<benchtime; i++)
	{
		if(tjEncodeYUV2(handle, srcbuf, w, 0, h, pf, dstbuf, subsamp, flags)==-1)
			_throwtj("executing tjEncodeYUV2()");
	}

	if(tjDestroy(handle)==-1) _throwtj("executing tjDestroy()");
	handle=NULL;

	if(quiet==1) printf("%-4d  %-4d\t", w, h);
	if(quiet)
	{
		printf("%s%c%s%c",
			sigfig((double)(w*h)/1000000.*(double)i/elapsed, 4, tempstr, 1024),
			quiet==2? '\n':'\t',
			sigfig((double)(w*h*ps)/(double)yuvsize, 4, tempstr2, 80),
			quiet==2? '\n':'\t');
	}
	else
	{
		printf("\n%s size: %d x %d\n", "Image", w, h);
		printf("C--> Frame rate:           %f fps\n", (double)i/elapsed);
		printf("     Output image size:    %d bytes\n", yuvsize);
		printf("     Compression ratio:    %f:1\n",
			(double)(w*h*ps)/(double)yuvsize);
		printf("     Source throughput:    %f Megapixels/sec\n",
			(double)(w*h)/1000000.*(double)i/elapsed);
		printf("     Output bit stream:    %f Megabits/sec\n",
			(double)yuvsize*8./1000000.*(double)i/elapsed);
	}
	snprintf(tempstr, 1024, "%s_%s.yuv", filename, subName[subsamp]);
	if((file=fopen(tempstr, "wb"))==NULL)
		_throwunix("opening reference image");
	if(fwrite(dstbuf, yuvsize, 1, file)!=1)
		_throwunix("writing reference image");
	fclose(file);  file=NULL;
	if(!quiet) printf("Reference image written to %s\n", tempstr);

	bailout:
	if(file) {fclose(file);  file=NULL;}
	if(dstbuf) {free(dstbuf);  dstbuf=NULL;}
	if(handle) {tjDestroy(handle);  handle=NULL;}
	return retval;
}


int dotest(unsigned char *srcbuf, int w, int h, int subsamp, int jpegqual,
	char *filename)
{
	char tempstr[1024], tempstr2[80];
	FILE *file=NULL;  tjhandle handle=NULL;
	unsigned char **jpegbuf=NULL, *tmpbuf=NULL, *srcptr, *srcptr2;
	double start, elapsed;
=======
	unsigned char **jpegbuf=NULL, *yuvbuf=NULL, *tmpbuf=NULL, *srcptr, *srcptr2;
	double start, elapsed, elapsedEncode;
>>>>>>> a60728cb
	int totaljpegsize=0, row, col, i, tilew=w, tileh=h, retval=0;
	int iter, yuvsize=0;
	unsigned long *jpegsize=NULL;
	int ps=tjPixelSize[pf];
	int ntilesw=1, ntilesh=1, pitch=w*ps;
<<<<<<< HEAD
	const char *pfStr=(yuv==YUVCOMPRESS)? "YUV":pixFormatStr[pf];

	if(yuv==YUVENCODE) {dotestyuv(srcbuf, w, h, subsamp, filename);  return retval;}
=======
	const char *pfStr=pixFormatStr[pf];
>>>>>>> a60728cb

	if((tmpbuf=(unsigned char *)malloc(pitch*h)) == NULL)
		_throwunix("allocating temporary image buffer");

	if(!quiet)
		printf(">>>>>  %s (%s) <--> JPEG %s Q%d  <<<<<\n", pfStr,
			(flags&TJFLAG_BOTTOMUP)? "Bottom-up":"Top-down", subNameLong[subsamp],
			jpegqual);

	for(tilew=dotile? 8:w, tileh=dotile? 8:h; ; tilew*=2, tileh*=2)
	{
		if(tilew>w) tilew=w;  if(tileh>h) tileh=h;
		ntilesw=(w+tilew-1)/tilew;  ntilesh=(h+tileh-1)/tileh;

		if((jpegbuf=(unsigned char **)malloc(sizeof(unsigned char *)
			*ntilesw*ntilesh))==NULL)
			_throwunix("allocating JPEG tile array");
		memset(jpegbuf, 0, sizeof(unsigned char *)*ntilesw*ntilesh);
		if((jpegsize=(unsigned long *)malloc(sizeof(unsigned long)
			*ntilesw*ntilesh))==NULL)
			_throwunix("allocating JPEG size array");
		memset(jpegsize, 0, sizeof(unsigned long)*ntilesw*ntilesh);

		if((flags&TJFLAG_NOREALLOC)!=0)
			for(i=0; i<ntilesw*ntilesh; i++)
			{
				if((jpegbuf[i]=(unsigned char *)malloc(tjBufSize(tilew, tileh,
					subsamp)))==NULL)
					_throwunix("allocating JPEG tiles");
			}

		/* Compression test */
		if(quiet==1)
			printf("%-4s (%s)  %-5s    %-3d   ", pfStr,
				(flags&TJFLAG_BOTTOMUP)? "BU":"TD", subNameLong[subsamp], jpegqual);
		for(i=0; i<h; i++)
			memcpy(&tmpbuf[pitch*i], &srcbuf[w*ps*i], w*ps);
		if((handle=tjInitCompress())==NULL)
			_throwtj("executing tjInitCompress()");

		if(doyuv)
		{
			yuvsize=tjBufSizeYUV2(tilew, yuvpad, tileh, subsamp);
			if((yuvbuf=(unsigned char *)malloc(yuvsize))==NULL)
				_throwunix("allocating YUV buffer");
			memset(yuvbuf, 127, yuvsize);
		}

		/* Benchmark */
		iter=-warmup;
		elapsed=elapsedEncode=0.;
		while(1)
		{
			int tile=0;
			totaljpegsize=0;
			start=gettime();
			for(row=0, srcptr=srcbuf; row<ntilesh; row++, srcptr+=pitch*tileh)
			{
				for(col=0, srcptr2=srcptr; col<ntilesw; col++, tile++,
					srcptr2+=ps*tilew)
				{
					int width=min(tilew, w-col*tilew);
					int height=min(tileh, h-row*tileh);
					if(doyuv)
					{
						double startEncode=gettime();
						if(tjEncodeYUV3(handle, srcptr2, width, pitch, height, pf, yuvbuf,
							yuvpad, subsamp, flags)==-1)
							_throwtj("executing tjEncodeYUV3()");
						if(iter>=0) elapsedEncode+=gettime()-startEncode;
						if(tjCompressFromYUV(handle, yuvbuf, width, yuvpad, height,
							subsamp, &jpegbuf[tile], &jpegsize[tile], jpegqual, flags)==-1)
							_throwtj("executing tjCompressFromYUV()");
					}
					else
					{
						if(tjCompress2(handle, srcptr2, width, pitch, height, pf,
							&jpegbuf[tile], &jpegsize[tile], subsamp, jpegqual, flags)==-1)
							_throwtj("executing tjCompress2()");
					}
					totaljpegsize+=jpegsize[tile];
				}
			}
			iter++;
			if(iter>=1)
			{
				elapsed+=gettime()-start;
				if(elapsed>=benchtime) break;
			}
		}
		if(doyuv) elapsed-=elapsedEncode;

		if(tjDestroy(handle)==-1) _throwtj("executing tjDestroy()");
		handle=NULL;

		if(quiet==1) printf("%-5d  %-5d   ", tilew, tileh);
		if(quiet)
		{
			if(doyuv)
				printf("%-6s%s",
					sigfig((double)(w*h)/1000000.*(double)iter/elapsedEncode, 4, tempstr,
						1024), quiet==2? "\n":"  ");
			printf("%-6s%s",
				sigfig((double)(w*h)/1000000.*(double)iter/elapsed, 4,	tempstr, 1024),
				quiet==2? "\n":"  ");
			printf("%-6s%s",
				sigfig((double)(w*h*ps)/(double)totaljpegsize, 4, tempstr2, 80),
				quiet==2? "\n":"  ");
		}
		else
		{
			printf("\n%s size: %d x %d\n", dotile? "Tile":"Image", tilew,
				tileh);
			if(doyuv)
			{
				printf("Encode YUV    --> Frame rate:         %f fps\n",
					(double)iter/elapsedEncode);
				printf("                  Output image size:  %d bytes\n", yuvsize);
				printf("                  Compression ratio:  %f:1\n",
					(double)(w*h*ps)/(double)yuvsize);
				printf("                  Throughput:         %f Megapixels/sec\n",
					(double)(w*h)/1000000.*(double)iter/elapsedEncode);
				printf("                  Output bit stream:  %f Megabits/sec\n",
					(double)yuvsize*8./1000000.*(double)iter/elapsedEncode);
			}
			printf("%s --> Frame rate:         %f fps\n",
				doyuv? "Comp from YUV":"Compress     ", (double)iter/elapsed);
			printf("                  Output image size:  %d bytes\n",
				totaljpegsize);
			printf("                  Compression ratio:  %f:1\n",
				(double)(w*h*ps)/(double)totaljpegsize);
			printf("                  Throughput:         %f Megapixels/sec\n",
				(double)(w*h)/1000000.*(double)iter/elapsed);
			printf("                  Output bit stream:  %f Megabits/sec\n",
				(double)totaljpegsize*8./1000000.*(double)iter/elapsed);
		}
		if(tilew==w && tileh==h)
		{
			snprintf(tempstr, 1024, "%s_%s_Q%d.jpg", filename, subName[subsamp],
				jpegqual);
			if((file=fopen(tempstr, "wb"))==NULL)
				_throwunix("opening reference image");
			if(fwrite(jpegbuf[0], jpegsize[0], 1, file)!=1)
				_throwunix("writing reference image");
			fclose(file);  file=NULL;
			if(!quiet) printf("Reference image written to %s\n", tempstr);
		}

		/* Decompression test */
		if(!componly)
		{
			if(decomp(srcbuf, jpegbuf, jpegsize, tmpbuf, w, h, subsamp, jpegqual,
				filename, tilew, tileh)==-1)
				goto bailout;
		}

		for(i=0; i<ntilesw*ntilesh; i++)
		{
			if(jpegbuf[i]) free(jpegbuf[i]);  jpegbuf[i]=NULL;
		}
		free(jpegbuf);  jpegbuf=NULL;
		free(jpegsize);  jpegsize=NULL;
		if(doyuv)
		{
			free(yuvbuf);  yuvbuf=NULL;
		}

		if(tilew==w && tileh==h) break;
	}

	bailout:
	if(file) {fclose(file);  file=NULL;}
	if(jpegbuf)
	{
		for(i=0; i<ntilesw*ntilesh; i++)
		{
			if(jpegbuf[i]) free(jpegbuf[i]);  jpegbuf[i]=NULL;
		}
		free(jpegbuf);  jpegbuf=NULL;
	}
	if(yuvbuf) {free(yuvbuf);  yuvbuf=NULL;}
	if(jpegsize) {free(jpegsize);  jpegsize=NULL;}
	if(tmpbuf) {free(tmpbuf);  tmpbuf=NULL;}
	if(handle) {tjDestroy(handle);  handle=NULL;}
	return retval;
}


<<<<<<< HEAD
int dodecomptest(char *filename)
=======
void decompTest(char *filename)
>>>>>>> a60728cb
{
	FILE *file=NULL;  tjhandle handle=NULL;
	unsigned char **jpegbuf=NULL, *srcbuf=NULL;
	unsigned long *jpegsize=NULL, srcsize, totaljpegsize;
	tjtransform *t=NULL;
	int w=0, h=0, subsamp=-1, cs=-1, _w, _h, _tilew, _tileh,
		_ntilesw, _ntilesh, _subsamp;
	char *temp=NULL, tempstr[80], tempstr2[80];
	int row, col, i, iter, tilew, tileh, ntilesw=1, ntilesh=1, retval=0;
	double start, elapsed;
	int ps=tjPixelSize[pf], tile;

	if((file=fopen(filename, "rb"))==NULL)
		_throwunix("opening file");
	if(fseek(file, 0, SEEK_END)<0 || (srcsize=ftell(file))==(unsigned long)-1)
		_throwunix("determining file size");
	if((srcbuf=(unsigned char *)malloc(srcsize))==NULL)
		_throwunix("allocating memory");
	if(fseek(file, 0, SEEK_SET)<0)
		_throwunix("setting file position");
	if(fread(srcbuf, srcsize, 1, file)<1)
		_throwunix("reading JPEG data");
	fclose(file);  file=NULL;

	temp=strrchr(filename, '.');
	if(temp!=NULL) *temp='\0';

	if((handle=tjInitTransform())==NULL)
		_throwtj("executing tjInitTransform()");
	if(tjDecompressHeader3(handle, srcbuf, srcsize, &w, &h, &subsamp, &cs)==-1)
		_throwtj("executing tjDecompressHeader3()");

	if(quiet==1)
	{
		printf("All performance values in Mpixels/sec\n\n");
		printf("Bitmap     JPEG   JPEG     %s  %s   Xform   Comp    Decomp  ",
			dotile? "Tile ":"Image", dotile? "Tile ":"Image");
		if(doyuv) printf("Decode");
		printf("\n");
		printf("Format     CS     Subsamp  Width  Height  Perf    Ratio   Perf    ");
		if(doyuv) printf("Perf");
		printf("\n\n");
	}
	else if(!quiet)
		printf(">>>>>  JPEG %s --> %s (%s)  <<<<<\n",
			formatName(subsamp, cs, tempstr), pixFormatStr[pf],
			(flags&TJFLAG_BOTTOMUP)? "Bottom-up":"Top-down");

	for(tilew=dotile? 16:w, tileh=dotile? 16:h; ; tilew*=2, tileh*=2)
	{
		if(tilew>w) tilew=w;  if(tileh>h) tileh=h;
		ntilesw=(w+tilew-1)/tilew;  ntilesh=(h+tileh-1)/tileh;

		if((jpegbuf=(unsigned char **)malloc(sizeof(unsigned char *)
			*ntilesw*ntilesh))==NULL)
			_throwunix("allocating JPEG tile array");
		memset(jpegbuf, 0, sizeof(unsigned char *)*ntilesw*ntilesh);
		if((jpegsize=(unsigned long *)malloc(sizeof(unsigned long)
			*ntilesw*ntilesh))==NULL)
			_throwunix("allocating JPEG size array");
		memset(jpegsize, 0, sizeof(unsigned long)*ntilesw*ntilesh);

		if((flags&TJFLAG_NOREALLOC)!=0 || !dotile)
			for(i=0; i<ntilesw*ntilesh; i++)
			{
				if((jpegbuf[i]=(unsigned char *)malloc(tjBufSize(tilew, tileh,
					subsamp)))==NULL)
					_throwunix("allocating JPEG tiles");
			}

		_w=w;  _h=h;  _tilew=tilew;  _tileh=tileh;
		if(!quiet)
		{
			printf("\n%s size: %d x %d", dotile? "Tile":"Image", _tilew,
				_tileh);
			if(sf.num!=1 || sf.denom!=1)
				printf(" --> %d x %d", TJSCALED(_w, sf), TJSCALED(_h, sf));
			printf("\n");
		}
		else if(quiet==1)
		{
			printf("%-4s (%s)  %-5s  %-5s    ", pixFormatStr[pf],
				(flags&TJFLAG_BOTTOMUP)? "BU":"TD", csName[cs], subNameLong[subsamp]);
			printf("%-5d  %-5d   ", tilew, tileh);
		}

		_subsamp=subsamp;
		if(dotile || xformop!=TJXOP_NONE || xformopt!=0 || customFilter)
		{
			if((t=(tjtransform *)malloc(sizeof(tjtransform)*ntilesw*ntilesh))
				==NULL)
				_throwunix("allocating image transform array");

			if(xformop==TJXOP_TRANSPOSE || xformop==TJXOP_TRANSVERSE
				|| xformop==TJXOP_ROT90 || xformop==TJXOP_ROT270)
			{
				_w=h;  _h=w;  _tilew=tileh;  _tileh=tilew;
			}

			if(xformopt&TJXOPT_GRAY) _subsamp=TJ_GRAYSCALE;
			if(xformop==TJXOP_HFLIP || xformop==TJXOP_ROT180)
				_w=_w-(_w%tjMCUWidth[_subsamp]);
			if(xformop==TJXOP_VFLIP || xformop==TJXOP_ROT180)
				_h=_h-(_h%tjMCUHeight[_subsamp]);
			if(xformop==TJXOP_TRANSVERSE || xformop==TJXOP_ROT90)
				_w=_w-(_w%tjMCUHeight[_subsamp]);
			if(xformop==TJXOP_TRANSVERSE || xformop==TJXOP_ROT270)
				_h=_h-(_h%tjMCUWidth[_subsamp]);
			_ntilesw=(_w+_tilew-1)/_tilew;
			_ntilesh=(_h+_tileh-1)/_tileh;

			if(xformop==TJXOP_TRANSPOSE || xformop==TJXOP_TRANSVERSE
				|| xformop==TJXOP_ROT90 || xformop==TJXOP_ROT270)
			{
				if(_subsamp==TJSAMP_422) _subsamp=TJSAMP_440;
				else if(_subsamp==TJSAMP_440) _subsamp=TJSAMP_422;
			}

			for(row=0, tile=0; row<_ntilesh; row++)
			{
				for(col=0; col<_ntilesw; col++, tile++)
				{
					t[tile].r.w=min(_tilew, _w-col*_tilew);
					t[tile].r.h=min(_tileh, _h-row*_tileh);
					t[tile].r.x=col*_tilew;
					t[tile].r.y=row*_tileh;
					t[tile].op=xformop;
					t[tile].options=xformopt|TJXOPT_TRIM;
					t[tile].customFilter=customFilter;
					if(t[tile].options&TJXOPT_NOOUTPUT && jpegbuf[tile])
					{
						free(jpegbuf[tile]);  jpegbuf[tile]=NULL;
					}
				}
			}

			iter=-warmup;
			elapsed=0.;
			while(1)
			{
				start=gettime();
				if(tjTransform(handle, srcbuf, srcsize, _ntilesw*_ntilesh, jpegbuf,
					jpegsize, t, flags)==-1)
					_throwtj("executing tjTransform()");
				iter++;
				if(iter>=1)
				{
					elapsed+=gettime()-start;
					if(elapsed>=benchtime) break;
				}
			}

			free(t);  t=NULL;

			for(tile=0, totaljpegsize=0; tile<_ntilesw*_ntilesh; tile++)
				totaljpegsize+=jpegsize[tile];

			if(quiet)
			{
				printf("%-6s%s%-6s%s",
					sigfig((double)(w*h)/1000000./elapsed, 4, tempstr, 80),
					quiet==2? "\n":"  ",
					sigfig((double)(w*h*ps)/(double)totaljpegsize, 4, tempstr2, 80),
					quiet==2? "\n":"  ");
			}
			else if(!quiet)
			{
				printf("Transform     --> Frame rate:         %f fps\n", 1.0/elapsed);
				printf("                  Output image size:  %lu bytes\n", totaljpegsize);
				printf("                  Compression ratio:  %f:1\n",
					(double)(w*h*ps)/(double)totaljpegsize);
				printf("                  Throughput:         %f Megapixels/sec\n",
					(double)(w*h)/1000000./elapsed);
				printf("                  Output bit stream:  %f Megabits/sec\n",
					(double)totaljpegsize*8./1000000./elapsed);
			}
		}
		else
		{
			if(quiet==1) printf("N/A     N/A     ");
			jpegsize[0]=srcsize;
			memcpy(jpegbuf[0], srcbuf, srcsize);
		}

		if(w==tilew) _tilew=_w;
		if(h==tileh) _tileh=_h;
		if(!(xformopt&TJXOPT_NOOUTPUT))
		{
			if(decomp(NULL, jpegbuf, jpegsize, NULL, _w, _h, _subsamp, 0,
				filename, _tilew, _tileh)==-1)
				goto bailout;
		}
		else if(quiet==1) printf("N/A\n");

		for(i=0; i<ntilesw*ntilesh; i++)
		{
			free(jpegbuf[i]);  jpegbuf[i]=NULL;
		}
		free(jpegbuf);  jpegbuf=NULL;
		if(jpegsize) {free(jpegsize);  jpegsize=NULL;}

		if(tilew==w && tileh==h) break;
	}

	bailout:
	if(file) {fclose(file);  file=NULL;}
	if(jpegbuf)
	{
		for(i=0; i<ntilesw*ntilesh; i++)
		{
			if(jpegbuf[i]) free(jpegbuf[i]);  jpegbuf[i]=NULL;
		}
		free(jpegbuf);  jpegbuf=NULL;
	}
	if(jpegsize) {free(jpegsize);  jpegsize=NULL;}
	if(srcbuf) {free(srcbuf);  srcbuf=NULL;}
	if(t) {free(t);  t=NULL;}
	if(handle) {tjDestroy(handle);  handle=NULL;}
	return retval;
}


void usage(char *progname)
{
	int i;
	printf("USAGE: %s\n", progname);
	printf("       <Inputfile (BMP|PPM)> <Quality> [options]\n\n");
	printf("       %s\n", progname);
	printf("       <Inputfile (JPG)> [options]\n\n");
	printf("Options:\n\n");
	printf("-alloc = Dynamically allocate JPEG image buffers\n");
	printf("-bmp = Generate output images in Windows Bitmap format (default = PPM)\n");
	printf("-bottomup = Test bottom-up compression/decompression\n");
	printf("-tile = Test performance of the codec when the image is encoded as separate\n");
	printf("     tiles of varying sizes.\n");
	printf("-rgb, -bgr, -rgbx, -bgrx, -xbgr, -xrgb =\n");
	printf("     Test the specified color conversion path in the codec (default = BGR)\n");
	printf("-fastupsample = Use the fastest chrominance upsampling algorithm available in\n");
	printf("     the underlying codec\n");
	printf("-fastdct = Use the fastest DCT/IDCT algorithms available in the underlying\n");
	printf("     codec\n");
	printf("-accuratedct = Use the most accurate DCT/IDCT algorithms available in the\n");
	printf("     underlying codec\n");
	printf("-subsamp <s> = When testing JPEG compression, this option specifies the level\n");
	printf("     of chrominance subsampling to use (<s> = 444, 422, 440, 420, 411, or\n");
	printf("     GRAY).  The default is to test Grayscale, 4:2:0, 4:2:2, and 4:4:4 in\n");
	printf("     sequence.\n");
	printf("-quiet = Output results in tabular rather than verbose format\n");
	printf("-yuv = Test YUV encoding/decoding functions\n");
	printf("-yuvpad <p> = If testing YUV encoding/decoding, this specifies the number of\n");
	printf("     bytes to which each row of each plane in the intermediate YUV image is\n");
	printf("     padded (default = 1)\n");
	printf("-scale M/N = Scale down the width/height of the decompressed JPEG image by a\n");
	printf("     factor of M/N (M/N = ");
	for(i=0; i<nsf; i++)
	{
		printf("%d/%d", scalingfactors[i].num, scalingfactors[i].denom);
		if(nsf==2 && i!=nsf-1) printf(" or ");
		else if(nsf>2)
		{
			if(i!=nsf-1) printf(", ");
			if(i==nsf-2) printf("or ");
		}
		if(i%8==0 && i!=0) printf("\n     ");
	}
	printf(")\n");
	printf("-hflip, -vflip, -transpose, -transverse, -rot90, -rot180, -rot270 =\n");
	printf("     Perform the corresponding lossless transform prior to\n");
	printf("     decompression (these options are mutually exclusive)\n");
	printf("-grayscale = Perform lossless grayscale conversion prior to decompression\n");
	printf("     test (can be combined with the other transforms above)\n");
	printf("-benchtime <t> = Run each benchmark for at least <t> seconds (default = 5.0)\n");
	printf("-warmup <w> = Execute each benchmark <w> times to prime the cache before\n");
	printf("     taking performance measurements (default = 1)\n");
	printf("-componly = Stop after running compression tests.  Do not test decompression.\n\n");
	printf("NOTE:  If the quality is specified as a range (e.g. 90-100), a separate\n");
	printf("test will be performed for all quality values in the range.\n\n");
	exit(1);
}


int main(int argc, char *argv[])
{
	unsigned char *srcbuf=NULL;  int w=0, h=0, i, j;
	int minqual=-1, maxqual=-1;  char *temp;
	int minarg=2, retval=0, subsamp=-1;

	if((scalingfactors=tjGetScalingFactors(&nsf))==NULL || nsf==0)
		_throwtj("executing tjGetScalingFactors()");

	if(argc<minarg) usage(argv[0]);

	temp=strrchr(argv[1], '.');
	if(temp!=NULL)
	{
		if(!strcasecmp(temp, ".bmp")) ext="bmp";
		if(!strcasecmp(temp, ".jpg") || !strcasecmp(temp, ".jpeg")) decomponly=1;
	}

	printf("\n");

	if(!decomponly)
	{
		minarg=3;
		if(argc<minarg) usage(argv[0]);
		if((minqual=atoi(argv[2]))<1 || minqual>100)
		{
			puts("ERROR: Quality must be between 1 and 100.");
			exit(1);
		}
		if((temp=strchr(argv[2], '-'))!=NULL && strlen(temp)>1
			&& sscanf(&temp[1], "%d", &maxqual)==1 && maxqual>minqual && maxqual>=1
			&& maxqual<=100) {}
		else maxqual=minqual;
	}

	if(argc>minarg)
	{
		for(i=minarg; i<argc; i++)
		{
			if(!strcasecmp(argv[i], "-tile"))
			{
				dotile=1;  xformopt|=TJXOPT_CROP;
			}
			if(!strcasecmp(argv[i], "-fastupsample"))
			{
				printf("Using fast upsampling code\n\n");
				flags|=TJFLAG_FASTUPSAMPLE;
			}
			if(!strcasecmp(argv[i], "-fastdct"))
			{
				printf("Using fastest DCT/IDCT algorithm\n\n");
				flags|=TJFLAG_FASTDCT;
			}
			if(!strcasecmp(argv[i], "-accuratedct"))
			{
				printf("Using most accurate DCT/IDCT algorithm\n\n");
				flags|=TJFLAG_ACCURATEDCT;
			}
			if(!strcasecmp(argv[i], "-rgb")) pf=TJPF_RGB;
			if(!strcasecmp(argv[i], "-rgbx")) pf=TJPF_RGBX;
			if(!strcasecmp(argv[i], "-bgr")) pf=TJPF_BGR;
			if(!strcasecmp(argv[i], "-bgrx")) pf=TJPF_BGRX;
			if(!strcasecmp(argv[i], "-xbgr")) pf=TJPF_XBGR;
			if(!strcasecmp(argv[i], "-xrgb")) pf=TJPF_XRGB;
			if(!strcasecmp(argv[i], "-bottomup")) flags|=TJFLAG_BOTTOMUP;
			if(!strcasecmp(argv[i], "-quiet")) quiet=1;
			if(!strcasecmp(argv[i], "-qq")) quiet=2;
			if(!strcasecmp(argv[i], "-scale") && i<argc-1)
			{
				int temp1=0, temp2=0, match=0;
				if(sscanf(argv[++i], "%d/%d", &temp1, &temp2)==2)
				{
					for(j=0; j<nsf; j++)
					{
						if((double)temp1/(double)temp2
							== (double)scalingfactors[j].num/(double)scalingfactors[j].denom)
						{
							sf=scalingfactors[j];
							match=1;  break;
						}
					}
					if(!match) usage(argv[0]);
				}
				else usage(argv[0]);
			}
			if(!strcasecmp(argv[i], "-hflip")) xformop=TJXOP_HFLIP;
			if(!strcasecmp(argv[i], "-vflip")) xformop=TJXOP_VFLIP;
			if(!strcasecmp(argv[i], "-transpose")) xformop=TJXOP_TRANSPOSE;
			if(!strcasecmp(argv[i], "-transverse")) xformop=TJXOP_TRANSVERSE;
			if(!strcasecmp(argv[i], "-rot90")) xformop=TJXOP_ROT90;
			if(!strcasecmp(argv[i], "-rot180")) xformop=TJXOP_ROT180;
			if(!strcasecmp(argv[i], "-rot270")) xformop=TJXOP_ROT270;
			if(!strcasecmp(argv[i], "-grayscale")) xformopt|=TJXOPT_GRAY;
			if(!strcasecmp(argv[i], "-custom")) customFilter=dummyDCTFilter;
			if(!strcasecmp(argv[i], "-nooutput")) xformopt|=TJXOPT_NOOUTPUT;
			if(!strcasecmp(argv[i], "-benchtime") && i<argc-1)
			{
				double temp=atof(argv[++i]);
				if(temp>0.0) benchtime=temp;
				else usage(argv[0]);
			}
			if(!strcasecmp(argv[i], "-warmup") && i<argc-1)
			{
				int temp=atoi(argv[++i]);
				if(temp>=0)
				{
					warmup=temp;
					printf("Warmup runs = %d\n\n", warmup);
				}
				else usage(argv[0]);
			}
			if(!strcmp(argv[i], "-?")) usage(argv[0]);
			if(!strcasecmp(argv[i], "-alloc")) flags&=(~TJFLAG_NOREALLOC);
			if(!strcasecmp(argv[i], "-bmp")) ext="bmp";
			if(!strcasecmp(argv[i], "-yuv"))
			{
				printf("Testing YUV planar encoding/decoding\n\n");
				doyuv=1;
			}
			if(!strcasecmp(argv[i], "-yuvpad") && i<argc-1)
			{
				int temp=atoi(argv[++i]);
				if(temp>=1) yuvpad=temp;
			}
			if(!strcasecmp(argv[i], "-subsamp") && i<argc-1)
			{
				i++;
				if(toupper(argv[i][0])=='G') subsamp=TJSAMP_GRAY;
				else
				{
					int temp=atoi(argv[i]);
					switch(temp)
					{
						case 444:  subsamp=TJSAMP_444;  break;
						case 422:  subsamp=TJSAMP_422;  break;
						case 440:  subsamp=TJSAMP_440;  break;
						case 420:  subsamp=TJSAMP_420;  break;
						case 411:  subsamp=TJSAMP_411;  break;
					}
				}
			}
			if(!strcasecmp(argv[i], "-componly")) componly=1;
		}
	}

	if((sf.num!=1 || sf.denom!=1) && dotile)
	{
		printf("Disabling tiled compression/decompression tests, because those tests do not\n");
		printf("work when scaled decompression is enabled.\n");
		dotile=0;
	}

	if(!decomponly)
	{
		if(loadbmp(argv[1], &srcbuf, &w, &h, pf, (flags&TJFLAG_BOTTOMUP)!=0)==-1)
			_throwbmp("loading bitmap");
		temp=strrchr(argv[1], '.');
		if(temp!=NULL) *temp='\0';
	}

	if(quiet==1 && !decomponly)
	{
		printf("All performance values in Mpixels/sec\n\n");
		printf("Bitmap     JPEG     JPEG  %s  %s   ",
			dotile? "Tile ":"Image", dotile? "Tile ":"Image");
		if(doyuv) printf("Encode  ");
		printf("Comp    Comp    Decomp  ");
		if(doyuv) printf("Decode");
		printf("\n");
		printf("Format     Subsamp  Qual  Width  Height  ");
		if(doyuv) printf("Perf    ");
		printf("Perf    Ratio   Perf    ");
		if(doyuv) printf("Perf");
		printf("\n\n");
	}

	if(decomponly)
	{
		decompTest(argv[1]);
		printf("\n");
		goto bailout;
	}
	if(subsamp>=0 && subsamp<TJ_NUMSAMP)
	{
		for(i=maxqual; i>=minqual; i--)
			fullTest(srcbuf, w, h, subsamp, i, argv[1]);
		printf("\n");
	}
	else
	{
		for(i=maxqual; i>=minqual; i--)
			fullTest(srcbuf, w, h, TJSAMP_GRAY, i, argv[1]);
		printf("\n");
		for(i=maxqual; i>=minqual; i--)
			fullTest(srcbuf, w, h, TJSAMP_420, i, argv[1]);
		printf("\n");
		for(i=maxqual; i>=minqual; i--)
			fullTest(srcbuf, w, h, TJSAMP_422, i, argv[1]);
		printf("\n");
		for(i=maxqual; i>=minqual; i--)
			fullTest(srcbuf, w, h, TJSAMP_444, i, argv[1]);
		printf("\n");
	}

	bailout:
	if(srcbuf) free(srcbuf);
	return retval;
}<|MERGE_RESOLUTION|>--- conflicted
+++ resolved
@@ -273,16 +273,11 @@
 }
 
 
-<<<<<<< HEAD
 int dotestyuv(unsigned char *srcbuf, int w, int h, int subsamp,
-=======
-void fullTest(unsigned char *srcbuf, int w, int h, int subsamp, int jpegqual,
->>>>>>> a60728cb
 	char *filename)
 {
 	char tempstr[1024], tempstr2[80];
 	FILE *file=NULL;  tjhandle handle=NULL;
-<<<<<<< HEAD
 	unsigned char *dstbuf=NULL;
 	double start, elapsed;
 	int i, retval=0, ps=tjPixelSize[pf];
@@ -354,29 +349,19 @@
 }
 
 
-int dotest(unsigned char *srcbuf, int w, int h, int subsamp, int jpegqual,
+void fullTest(unsigned char *srcbuf, int w, int h, int subsamp, int jpegqual,
 	char *filename)
 {
 	char tempstr[1024], tempstr2[80];
 	FILE *file=NULL;  tjhandle handle=NULL;
-	unsigned char **jpegbuf=NULL, *tmpbuf=NULL, *srcptr, *srcptr2;
-	double start, elapsed;
-=======
 	unsigned char **jpegbuf=NULL, *yuvbuf=NULL, *tmpbuf=NULL, *srcptr, *srcptr2;
 	double start, elapsed, elapsedEncode;
->>>>>>> a60728cb
 	int totaljpegsize=0, row, col, i, tilew=w, tileh=h, retval=0;
 	int iter, yuvsize=0;
 	unsigned long *jpegsize=NULL;
 	int ps=tjPixelSize[pf];
 	int ntilesw=1, ntilesh=1, pitch=w*ps;
-<<<<<<< HEAD
-	const char *pfStr=(yuv==YUVCOMPRESS)? "YUV":pixFormatStr[pf];
-
-	if(yuv==YUVENCODE) {dotestyuv(srcbuf, w, h, subsamp, filename);  return retval;}
-=======
 	const char *pfStr=pixFormatStr[pf];
->>>>>>> a60728cb
 
 	if((tmpbuf=(unsigned char *)malloc(pitch*h)) == NULL)
 		_throwunix("allocating temporary image buffer");
@@ -561,15 +546,11 @@
 	if(jpegsize) {free(jpegsize);  jpegsize=NULL;}
 	if(tmpbuf) {free(tmpbuf);  tmpbuf=NULL;}
 	if(handle) {tjDestroy(handle);  handle=NULL;}
-	return retval;
+	return;
 }
 
 
-<<<<<<< HEAD
-int dodecomptest(char *filename)
-=======
 void decompTest(char *filename)
->>>>>>> a60728cb
 {
 	FILE *file=NULL;  tjhandle handle=NULL;
 	unsigned char **jpegbuf=NULL, *srcbuf=NULL;
@@ -788,7 +769,7 @@
 	if(srcbuf) {free(srcbuf);  srcbuf=NULL;}
 	if(t) {free(t);  t=NULL;}
 	if(handle) {tjDestroy(handle);  handle=NULL;}
-	return retval;
+	return;
 }
 
 
