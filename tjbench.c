--- conflicted
+++ resolved
@@ -1,9 +1,5 @@
 /*
-<<<<<<< HEAD
- * Copyright (C)2009-2014 D. R. Commander.  All Rights Reserved.
-=======
  * Copyright (C)2009-2015 D. R. Commander.  All Rights Reserved.
->>>>>>> a8af7243
  *
  * Redistribution and use in source and binary forms, with or without
  * modification, are permitted provided that the following conditions are met:
@@ -510,13 +506,10 @@
 		_throwtj("executing tjInitTransform()");
 	if(tjDecompressHeader3(handle, srcbuf, srcsize, &w, &h, &subsamp, &cs)==-1)
 		_throwtj("executing tjDecompressHeader3()");
-<<<<<<< HEAD
-=======
 	if(cs==TJCS_YCCK || cs==TJCS_CMYK)
 	{
 		pf=TJPF_CMYK;  ps=tjPixelSize[pf];
 	}
->>>>>>> a8af7243
 
 	if(quiet==1)
 	{
@@ -723,12 +716,9 @@
 	printf("     tiles of varying sizes.\n");
 	printf("-rgb, -bgr, -rgbx, -bgrx, -xbgr, -xrgb =\n");
 	printf("     Test the specified color conversion path in the codec (default = BGR)\n");
-<<<<<<< HEAD
-=======
 	printf("-cmyk = Indirectly test YCCK JPEG compression/decompression (the source\n");
 	printf("     and destination bitmaps are still RGB.  The conversion is done\n");
 	printf("     internally prior to compression or after decompression.)\n");
->>>>>>> a8af7243
 	printf("-fastupsample = Use the fastest chrominance upsampling algorithm available in\n");
 	printf("     the underlying codec\n");
 	printf("-fastdct = Use the fastest DCT/IDCT algorithms available in the underlying\n");
@@ -971,18 +961,12 @@
 	}
 	else
 	{
-<<<<<<< HEAD
-		for(i=maxqual; i>=minqual; i--)
-			fullTest(srcbuf, w, h, TJSAMP_GRAY, i, argv[1]);
-		printf("\n");
-=======
 		if(pf!=TJPF_CMYK)
 		{
 			for(i=maxqual; i>=minqual; i--)
 				fullTest(srcbuf, w, h, TJSAMP_GRAY, i, argv[1]);
 			printf("\n");
 		}
->>>>>>> a8af7243
 		for(i=maxqual; i>=minqual; i--)
 			fullTest(srcbuf, w, h, TJSAMP_420, i, argv[1]);
 		printf("\n");
