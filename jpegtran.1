<<<<<<< HEAD
.TH JPEGTRAN 1 "19 January 2017"
=======
.TH JPEGTRAN 1 "18 March 2017"
>>>>>>> 6a2b0674
.SH NAME
jpegtran \- lossless transformation of JPEG files
.SH SYNOPSIS
.B jpegtran
[
.I options
]
[
.I filename
]
.LP
.SH DESCRIPTION
.LP
.B jpegtran
performs various useful transformations of JPEG files.
It can translate the coded representation from one variant of JPEG to another,
for example from baseline JPEG to progressive JPEG or vice versa.  It can also
perform some rearrangements of the image data, for example turning an image
from landscape to portrait format by rotation.
.PP
For EXIF files and JPEG files containing Exif data, you may prefer to use
.B exiftran
instead.
.PP
.B jpegtran
works by rearranging the compressed data (DCT coefficients), without
ever fully decoding the image.  Therefore, its transformations are lossless:
there is no image degradation at all, which would not be true if you used
.B djpeg
followed by
.B cjpeg
to accomplish the same conversion.  But by the same token,
.B jpegtran
cannot perform lossy operations such as changing the image quality.  However,
while the image data is losslessly transformed, metadata can be removed.  See
the
.B \-copy
option for specifics.
.PP
.B jpegtran
reads the named JPEG/JFIF file, or the standard input if no file is
named, and produces a JPEG/JFIF file on the standard output.
.SH OPTIONS
All switch names may be abbreviated; for example,
.B \-optimize
may be written
.B \-opt
or
.BR \-o .
Upper and lower case are equivalent.
British spellings are also accepted (e.g.,
.BR \-optimise ),
though for brevity these are not mentioned below.
.PP
To specify the coded JPEG representation used in the output file,
.B jpegtran
accepts a subset of the switches recognized by
.BR cjpeg :
.TP
.B \-optimize
Perform optimization of entropy encoding parameters.
.TP
.B \-progressive
Create progressive JPEG file.
.TP
.BI \-restart " N"
Emit a JPEG restart marker every N MCU rows, or every N MCU blocks if "B" is
attached to the number.
.TP
.B \-arithmetic
Use arithmetic coding.
.TP
.BI \-scans " file"
Use the scan script given in the specified text file.
.PP
See
.BR cjpeg (1)
for more details about these switches.
If you specify none of these switches, you get a plain baseline-JPEG output
file.  The quality setting and so forth are determined by the input file.
.PP
The image can be losslessly transformed by giving one of these switches:
.TP
.B \-flip horizontal
Mirror image horizontally (left-right).
.TP
.B \-flip vertical
Mirror image vertically (top-bottom).
.TP
.B \-rotate 90
Rotate image 90 degrees clockwise.
.TP
.B \-rotate 180
Rotate image 180 degrees.
.TP
.B \-rotate 270
Rotate image 270 degrees clockwise (or 90 ccw).
.TP
.B \-transpose
Transpose image (across UL-to-LR axis).
.TP
.B \-transverse
Transverse transpose (across UR-to-LL axis).
.PP
The transpose transformation has no restrictions regarding image dimensions.
The other transformations operate rather oddly if the image dimensions are not
a multiple of the iMCU size (usually 8 or 16 pixels), because they can only
transform complete blocks of DCT coefficient data in the desired way.
.PP
.BR jpegtran 's
default behavior when transforming an odd-size image is designed
to preserve exact reversibility and mathematical consistency of the
transformation set.  As stated, transpose is able to flip the entire image
area.  Horizontal mirroring leaves any partial iMCU column at the right edge
untouched, but is able to flip all rows of the image.  Similarly, vertical
mirroring leaves any partial iMCU row at the bottom edge untouched, but is
able to flip all columns.  The other transforms can be built up as sequences
of transpose and flip operations; for consistency, their actions on edge
pixels are defined to be the same as the end result of the corresponding
transpose-and-flip sequence.
.PP
For practical use, you may prefer to discard any untransformable edge pixels
rather than having a strange-looking strip along the right and/or bottom edges
of a transformed image.  To do this, add the
.B \-trim
switch:
.TP
.B \-trim
Drop non-transformable edge blocks.
.IP
Obviously, a transformation with
.B \-trim
is not reversible, so strictly speaking
.B jpegtran
with this switch is not lossless.  Also, the expected mathematical
equivalences between the transformations no longer hold.  For example,
.B \-rot 270 -trim
trims only the bottom edge, but
.B \-rot 90 -trim
followed by
.B \-rot 180 -trim
trims both edges.
.TP
.B \-perfect
If you are only interested in perfect transformations, add the
.B \-perfect
switch.  This causes
.B jpegtran
to fail with an error if the transformation is not perfect.
.IP
For example, you may want to do
.IP
.B (jpegtran \-rot 90 -perfect
.I foo.jpg
.B || djpeg
.I foo.jpg
.B | pnmflip \-r90 | cjpeg)
.IP
to do a perfect rotation, if available, or an approximated one if not.
.PP
This version of \fBjpegtran\fR also offers a lossless crop option, which
discards data outside of a given image region but losslessly preserves what is
inside. Like the rotate and flip transforms, lossless crop is restricted by the
current JPEG format; the upper left corner of the selected region must fall on
an iMCU boundary.  If it doesn't, then it is silently moved up and/or left to
the nearest iMCU boundary (the lower right corner is unchanged.)  Thus, the
output image covers at least the requested region, but it may cover more.  The
adjustment of the region dimensions may be optionally disabled by attaching
an 'f' character ("force") to the width or height number.

The image can be losslessly cropped by giving the switch:
.TP
.B \-crop WxH+X+Y
Crop the image to a rectangular region of width W and height H, starting at
point X,Y.  The lossless crop feature discards data outside of a given image
region but losslessly preserves what is inside.  Like the rotate and flip
transforms, lossless crop is restricted by the current JPEG format; the upper
left corner of the selected region must fall on an iMCU boundary.  If it
doesn't, then it is silently moved up and/or left to the nearest iMCU boundary
(the lower right corner is unchanged.)
.PP
Other not-strictly-lossless transformation switches are:
.TP
.B \-grayscale
Force grayscale output.
.IP
This option discards the chrominance channels if the input image is YCbCr
(ie, a standard color JPEG), resulting in a grayscale JPEG file.  The
luminance channel is preserved exactly, so this is a better method of reducing
to grayscale than decompression, conversion, and recompression.  This switch
is particularly handy for fixing a monochrome picture that was mistakenly
encoded as a color JPEG.  (In such a case, the space savings from getting rid
of the near-empty chroma channels won't be large; but the decoding time for
a grayscale JPEG is substantially less than that for a color JPEG.)
.PP
.B jpegtran
also recognizes these switches that control what to do with "extra" markers,
such as comment blocks:
.TP
.B \-copy none
Copy no extra markers from source file.  This setting suppresses all
comments and other metadata in the source file.
.TP
.B \-copy comments
Copy only comment markers.  This setting copies comments from the source file
but discards any other metadata.
.TP
.B \-copy all
Copy all extra markers.  This setting preserves miscellaneous markers
found in the source file, such as JFIF thumbnails, Exif data, and Photoshop
settings.  In some files, these extra markers can be sizable.  Note that this
option will copy thumbnails as-is; they will not be transformed.
.PP
The default behavior is \fB-copy comments\fR.  (Note: in IJG releases v6 and
v6a, \fBjpegtran\fR always did the equivalent of \fB-copy none\fR.)
.PP
Additional switches recognized by jpegtran are:
.TP
.BI \-icc " file"
Embed ICC color management profile contained in the specified file.  Note that
this will cause \fBjpegtran\fR to ignore any APP2 markers in the input file,
even if \fB-copy all\fR is specified.
.TP
.BI \-maxmemory " N"
Set limit for amount of memory to use in processing large images.  Value is
in thousands of bytes, or millions of bytes if "M" is attached to the
number.  For example,
.B \-max 4m
selects 4000000 bytes.  If more space is needed, an error will occur.
.TP
.BI \-outfile " name"
Send output image to the named file, not to standard output.
.TP
.B \-verbose
Enable debug printout.  More
.BR \-v 's
give more output.  Also, version information is printed at startup.
.TP
.B \-debug
Same as
.BR \-verbose .
.TP
.B \-version
Print version information and exit.
.SH EXAMPLES
.LP
This example converts a baseline JPEG file to progressive form:
.IP
.B jpegtran \-progressive
.I foo.jpg
.B >
.I fooprog.jpg
.PP
This example rotates an image 90 degrees clockwise, discarding any
unrotatable edge pixels:
.IP
.B jpegtran \-rot 90 -trim
.I foo.jpg
.B >
.I foo90.jpg
.SH ENVIRONMENT
.TP
.B JPEGMEM
If this environment variable is set, its value is the default memory limit.
The value is specified as described for the
.B \-maxmemory
switch.
.B JPEGMEM
overrides the default value specified when the program was compiled, and
itself is overridden by an explicit
.BR \-maxmemory .
.SH SEE ALSO
.BR cjpeg (1),
.BR djpeg (1),
.BR rdjpgcom (1),
.BR wrjpgcom (1)
.br
Wallace, Gregory K.  "The JPEG Still Picture Compression Standard",
Communications of the ACM, April 1991 (vol. 34, no. 4), pp. 30-44.
.SH AUTHOR
Independent JPEG Group
.PP
This file was modified by The libjpeg-turbo Project to include only information
relevant to libjpeg-turbo and to wordsmith certain sections.
.SH BUGS
The transform options can't transform odd-size images perfectly.  Use
.B \-trim
or
.B \-perfect
if you don't like the results.
.PP
The entire image is read into memory and then written out again, even in
cases where this isn't really necessary.  Expect swapping on large images,
especially when using the more complex transform options.<|MERGE_RESOLUTION|>--- conflicted
+++ resolved
@@ -1,8 +1,4 @@
-<<<<<<< HEAD
-.TH JPEGTRAN 1 "19 January 2017"
-=======
 .TH JPEGTRAN 1 "18 March 2017"
->>>>>>> 6a2b0674
 .SH NAME
 jpegtran \- lossless transformation of JPEG files
 .SH SYNOPSIS
