--- conflicted
+++ resolved
@@ -3,14 +3,10 @@
  *
  * This file was part of the Independent JPEG Group's software:
  * Copyright (C) 1991-1997, Thomas G. Lane.
-<<<<<<< HEAD
+ * It was modified by The libjpeg-turbo Project to include only code relevant
+ * to libjpeg-turbo.
  * mozjpeg Modifications:
  * Copyright (C) 2014, Mozilla Corporation.
- * This file is part of the Independent JPEG Group's software.
-=======
- * It was modified by The libjpeg-turbo Project to include only code relevant
- * to libjpeg-turbo.
->>>>>>> 8d4544b7
  * For conditions of distribution and use, see the accompanying README file.
  *
  * This file contains declarations for Huffman entropy encoding routines
@@ -45,12 +41,8 @@
 
 /* Generate an optimal table definition given the specified counts */
 EXTERN(void) jpeg_gen_optimal_table
-<<<<<<< HEAD
-	JPP((j_compress_ptr cinfo, JHUFF_TBL * htbl, long freq[]));
+        (j_compress_ptr cinfo, JHUFF_TBL * htbl, long freq[]);
 
 EXTERN(void) quantize_trellis
-        JPP((j_compress_ptr cinfo, c_derived_tbl *actbl, JBLOCKROW coef_blocks, JBLOCKROW src, JDIMENSION num_blocks,
-                 JQUANT_TBL * qtbl, double *norm_src, double *norm_coef));
-=======
-        (j_compress_ptr cinfo, JHUFF_TBL * htbl, long freq[]);
->>>>>>> 8d4544b7
+        (j_compress_ptr cinfo, c_derived_tbl *actbl, JBLOCKROW coef_blocks, JBLOCKROW src, JDIMENSION num_blocks,
+                 JQUANT_TBL * qtbl, double *norm_src, double *norm_coef);