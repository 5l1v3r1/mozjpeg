--- conflicted
+++ resolved
@@ -29,8 +29,8 @@
 /* Derived data constructed for each Huffman table */
 
 typedef struct {
-  unsigned int ehufco[256];     /* code for each symbol */
-  char ehufsi[256];             /* length of code for each symbol */
+  unsigned int ehufco[256];	/* code for each symbol */
+  char ehufsi[256];		/* length of code for each symbol */
   /* If no code has been allocated for a symbol S, ehufsi[S] contains 0 */
 } c_derived_tbl;
 
@@ -44,10 +44,5 @@
         (j_compress_ptr cinfo, JHUFF_TBL * htbl, long freq[]);
 
 EXTERN(void) quantize_trellis
-<<<<<<< HEAD
-        (j_compress_ptr cinfo, c_derived_tbl *actbl, JBLOCKROW coef_blocks, JBLOCKROW src, JDIMENSION num_blocks,
-                 JQUANT_TBL * qtbl, double *norm_src, double *norm_coef);
-=======
-        JPP((j_compress_ptr cinfo, c_derived_tbl *dctbl, c_derived_tbl *actbl, JBLOCKROW coef_blocks, JBLOCKROW src, JDIMENSION num_blocks,
-                 JQUANT_TBL * qtbl, double *norm_src, double *norm_coef, JCOEF *last_dc_val));
->>>>>>> c0756e61
+        (j_compress_ptr cinfo, c_derived_tbl *dctbl, c_derived_tbl *actbl, JBLOCKROW coef_blocks, JBLOCKROW src, JDIMENSION num_blocks,
+                 JQUANT_TBL * qtbl, double *norm_src, double *norm_coef, JCOEF *last_dc_val);