--- conflicted
+++ resolved
@@ -5,11 +5,8 @@
  * Copyright (C) 1995-2010, Thomas G. Lane, Guido Vollbeding.
  * libjpeg-turbo Modifications:
  * Copyright (C) 2010, 2014, D. R. Commander.
-<<<<<<< HEAD
  * mozjpeg Modifications:
  * Copyright (C) 2014, Mozilla Corporation.
-=======
->>>>>>> 5e8fd241
  * For conditions of distribution and use, see the accompanying README file.
  *
  * This file contains a command-line user interface for JPEG transcoding.
@@ -506,7 +503,7 @@
     jpeg_mem_src(&srcinfo, inbuffer, insize);
   } else
 #endif
-    jpeg_stdio_src(&srcinfo, fp);
+  jpeg_stdio_src(&srcinfo, fp);
 
   /* Enable saving of extra markers that we want to copy */
   jcopy_markers_setup(&srcinfo, copyoption);
@@ -575,7 +572,7 @@
     jpeg_mem_dest(&dstinfo, &outbuffer, &outsize);
   else
 #endif
-    jpeg_stdio_dest(&dstinfo, fp);
+  jpeg_stdio_dest(&dstinfo, fp);
 
   /* Start compressor (note no image data is actually written here) */
   jpeg_write_coefficients(&dstinfo, dst_coef_arrays);
