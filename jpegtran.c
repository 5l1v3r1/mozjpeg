/*
 * jpegtran.c
 *
 * This file was part of the Independent JPEG Group's software:
 * Copyright (C) 1995-2010, Thomas G. Lane, Guido Vollbeding.
 * libjpeg-turbo Modifications:
 * Copyright (C) 2010, 2014, D. R. Commander.
<<<<<<< HEAD
 * mozjpeg Modifications:
 * Copyright (C) 2014, Mozilla Corporation.
 * For conditions of distribution and use, see the accompanying README file.
=======
 * For conditions of distribution and use, see the accompanying README.ijg
 * file.
>>>>>>> 346837ca
 *
 * This file contains a command-line user interface for JPEG transcoding.
 * It is very similar to cjpeg.c, and partly to djpeg.c, but provides
 * lossless transcoding between different JPEG file formats.  It also
 * provides some lossless and sort-of-lossless transformations of JPEG data.
 */

#include "cdjpeg.h"             /* Common decls for cjpeg/djpeg applications */
#include "transupp.h"           /* Support routines for jpegtran */
#include "jversion.h"           /* for version message */
#include "jconfigint.h"

#ifdef USE_CCOMMAND             /* command-line reader for Macintosh */
#ifdef __MWERKS__
#include <SIOUX.h>              /* Metrowerks needs this */
#include <console.h>            /* ... and this */
#endif
#ifdef THINK_C
#include <console.h>            /* Think declares it here */
#endif
#endif


/*
 * Argument-parsing code.
 * The switch parser is designed to be useful with DOS-style command line
 * syntax, ie, intermixed switches and file names, where only the switches
 * to the left of a given file name affect processing of that file.
 * The main program in this file doesn't actually use this capability...
 */


static const char *progname;    /* program name for error messages */
static char *outfilename;       /* for -outfile switch */
static JCOPY_OPTION copyoption; /* -copy switch */
static jpeg_transform_info transformoption; /* image transformation options */
boolean memsrc = FALSE;  /* for -memsrc switch */
#define INPUT_BUF_SIZE  4096


LOCAL(void)
usage (void)
/* complain about bad command line */
{
  fprintf(stderr, "usage: %s [switches] ", progname);
#ifdef TWO_FILE_COMMANDLINE
  fprintf(stderr, "inputfile outputfile\n");
#else
  fprintf(stderr, "[inputfile]\n");
#endif

  fprintf(stderr, "Switches (names may be abbreviated):\n");
  fprintf(stderr, "  -copy none     Copy no extra markers from source file\n");
  fprintf(stderr, "  -copy comments Copy only comment markers (default)\n");
  fprintf(stderr, "  -copy all      Copy all extra markers\n");
#ifdef ENTROPY_OPT_SUPPORTED
  fprintf(stderr, "  -optimize      Optimize Huffman table (smaller file, but slow compression, enabled by default)\n");
#endif
#ifdef C_PROGRESSIVE_SUPPORTED
  fprintf(stderr, "  -progressive   Create progressive JPEG file (enabled by default)\n");
#endif
  fprintf(stderr, "  -revert        Revert to standard defaults (instead of mozjpeg defaults)\n");
  fprintf(stderr, "  -fastcrush     Disable progressive scan optimization\n");
  fprintf(stderr, "Switches for modifying the image:\n");
#if TRANSFORMS_SUPPORTED
  fprintf(stderr, "  -crop WxH+X+Y  Crop to a rectangular subarea\n");
  fprintf(stderr, "  -grayscale     Reduce to grayscale (omit color data)\n");
  fprintf(stderr, "  -flip [horizontal|vertical]  Mirror image (left-right or top-bottom)\n");
  fprintf(stderr, "  -perfect       Fail if there is non-transformable edge blocks\n");
  fprintf(stderr, "  -rotate [90|180|270]         Rotate image (degrees clockwise)\n");
#endif
#if TRANSFORMS_SUPPORTED
  fprintf(stderr, "  -transpose     Transpose image\n");
  fprintf(stderr, "  -transverse    Transverse transpose image\n");
  fprintf(stderr, "  -trim          Drop non-transformable edge blocks\n");
#endif
  fprintf(stderr, "Switches for advanced users:\n");
#ifdef C_ARITH_CODING_SUPPORTED
  fprintf(stderr, "  -arithmetic    Use arithmetic coding\n");
#endif
  fprintf(stderr, "  -restart N     Set restart interval in rows, or in blocks with B\n");
  fprintf(stderr, "  -maxmemory N   Maximum memory to use (in kbytes)\n");
  fprintf(stderr, "  -outfile name  Specify name for output file\n");
  fprintf(stderr, "  -verbose  or  -debug   Emit debug output\n");
  fprintf(stderr, "  -version       Print version information and exit\n");
  fprintf(stderr, "Switches for wizards:\n");
#ifdef C_MULTISCAN_FILES_SUPPORTED
  fprintf(stderr, "  -scans file    Create multi-scan JPEG per script file\n");
#endif
  exit(EXIT_FAILURE);
}


LOCAL(void)
select_transform (JXFORM_CODE transform)
/* Silly little routine to detect multiple transform options,
 * which we can't handle.
 */
{
#if TRANSFORMS_SUPPORTED
  if (transformoption.transform == JXFORM_NONE ||
      transformoption.transform == transform) {
    transformoption.transform = transform;
  } else {
    fprintf(stderr, "%s: can only do one image transformation at a time\n",
            progname);
    usage();
  }
#else
  fprintf(stderr, "%s: sorry, image transformation was not compiled\n",
          progname);
  exit(EXIT_FAILURE);
#endif
}


LOCAL(int)
parse_switches (j_compress_ptr cinfo, int argc, char **argv,
                int last_file_arg_seen, boolean for_real)
/* Parse optional switches.
 * Returns argv[] index of first file-name argument (== argc if none).
 * Any file names with indexes <= last_file_arg_seen are ignored;
 * they have presumably been processed in a previous iteration.
 * (Pass 0 for last_file_arg_seen on the first or only iteration.)
 * for_real is FALSE on the first (dummy) pass; we may skip any expensive
 * processing.
 */
{
  int argn;
  char *arg;
  boolean simple_progressive;
  char *scansarg = NULL;        /* saves -scans parm if any */

  /* Set up default JPEG parameters. */
#ifdef C_PROGRESSIVE_SUPPORTED
  simple_progressive = cinfo->num_scans == 0 ? FALSE : TRUE;
#else
  simple_progressive = FALSE;
#endif
  outfilename = NULL;
  copyoption = JCOPYOPT_DEFAULT;
  transformoption.transform = JXFORM_NONE;
  transformoption.perfect = FALSE;
  transformoption.trim = FALSE;
  transformoption.force_grayscale = FALSE;
  transformoption.crop = FALSE;
  transformoption.slow_hflip = FALSE;
  cinfo->err->trace_level = 0;

  /* Scan command line options, adjust parameters */

  for (argn = 1; argn < argc; argn++) {
    arg = argv[argn];
    if (*arg != '-') {
      /* Not a switch, must be a file name argument */
      if (argn <= last_file_arg_seen) {
        outfilename = NULL;     /* -outfile applies to just one input file */
        continue;               /* ignore this name if previously processed */
      }
      break;                    /* else done parsing switches */
    }
    arg++;                      /* advance past switch marker character */

    if (keymatch(arg, "arithmetic", 1)) {
      /* Use arithmetic coding. */
#ifdef C_ARITH_CODING_SUPPORTED
      cinfo->arith_code = TRUE;

      /* No table optimization required for AC */
      cinfo->optimize_coding = FALSE;
#else
      fprintf(stderr, "%s: sorry, arithmetic coding not supported\n",
              progname);
      exit(EXIT_FAILURE);
#endif

    } else if (keymatch(arg, "copy", 2)) {
      /* Select which extra markers to copy. */
      if (++argn >= argc)       /* advance to next argument */
        usage();
      if (keymatch(argv[argn], "none", 1)) {
        copyoption = JCOPYOPT_NONE;
      } else if (keymatch(argv[argn], "comments", 1)) {
        copyoption = JCOPYOPT_COMMENTS;
      } else if (keymatch(argv[argn], "all", 1)) {
        copyoption = JCOPYOPT_ALL;
      } else
        usage();

    } else if (keymatch(arg, "crop", 2)) {
      /* Perform lossless cropping. */
#if TRANSFORMS_SUPPORTED
      if (++argn >= argc)       /* advance to next argument */
        usage();
      if (! jtransform_parse_crop_spec(&transformoption, argv[argn])) {
        fprintf(stderr, "%s: bogus -crop argument '%s'\n",
                progname, argv[argn]);
        exit(EXIT_FAILURE);
      }
#else
      select_transform(JXFORM_NONE);    /* force an error */
#endif

    } else if (keymatch(arg, "debug", 1) || keymatch(arg, "verbose", 1)) {
      /* Enable debug printouts. */
      /* On first -d, print version identification */
      static boolean printed_version = FALSE;

      if (! printed_version) {
        fprintf(stderr, "%s version %s (build %s)\n",
                PACKAGE_NAME, VERSION, BUILD);
        fprintf(stderr, "%s\n\n", JCOPYRIGHT);
        fprintf(stderr, "Emulating The Independent JPEG Group's software, version %s\n\n",
                JVERSION);
        printed_version = TRUE;
      }
      cinfo->err->trace_level++;

    } else if (keymatch(arg, "version", 4)) {
      fprintf(stderr, "%s version %s (build %s)\n",
              PACKAGE_NAME, VERSION, BUILD);
      exit(EXIT_SUCCESS);

    } else if (keymatch(arg, "flip", 1)) {
      /* Mirror left-right or top-bottom. */
      if (++argn >= argc)       /* advance to next argument */
        usage();
      if (keymatch(argv[argn], "horizontal", 1))
        select_transform(JXFORM_FLIP_H);
      else if (keymatch(argv[argn], "vertical", 1))
        select_transform(JXFORM_FLIP_V);
      else
        usage();

    } else if (keymatch(arg, "fastcrush", 4)) {
      jpeg_c_set_bool_param(cinfo, JBOOLEAN_OPTIMIZE_SCANS, FALSE);
      
    } else if (keymatch(arg, "grayscale", 1) || keymatch(arg, "greyscale",1)) {
      /* Force to grayscale. */
#if TRANSFORMS_SUPPORTED
      transformoption.force_grayscale = TRUE;
#else
      select_transform(JXFORM_NONE);    /* force an error */
#endif

    } else if (keymatch(arg, "maxmemory", 3)) {
      /* Maximum memory in Kb (or Mb with 'm'). */
      long lval;
      char ch = 'x';

      if (++argn >= argc)       /* advance to next argument */
        usage();
      if (sscanf(argv[argn], "%ld%c", &lval, &ch) < 1)
        usage();
      if (ch == 'm' || ch == 'M')
        lval *= 1000L;
      cinfo->mem->max_memory_to_use = lval * 1000L;

    } else if (keymatch(arg, "optimize", 1) || keymatch(arg, "optimise", 1)) {
      /* Enable entropy parm optimization. */
#ifdef ENTROPY_OPT_SUPPORTED
      cinfo->optimize_coding = TRUE;
#else
      fprintf(stderr, "%s: sorry, entropy optimization was not compiled\n",
              progname);
      exit(EXIT_FAILURE);
#endif

    } else if (keymatch(arg, "outfile", 4)) {
      /* Set output file name. */
      if (++argn >= argc)       /* advance to next argument */
        usage();
      outfilename = argv[argn]; /* save it away for later use */

    } else if (keymatch(arg, "perfect", 2)) {
      /* Fail if there is any partial edge MCUs that the transform can't
       * handle. */
      transformoption.perfect = TRUE;

    } else if (keymatch(arg, "progressive", 2)) {
      /* Select simple progressive mode. */
#ifdef C_PROGRESSIVE_SUPPORTED
      simple_progressive = TRUE;
      /* We must postpone execution until num_components is known. */
#else
      fprintf(stderr, "%s: sorry, progressive output was not compiled\n",
              progname);
      exit(EXIT_FAILURE);
#endif

    } else if (keymatch(arg, "restart", 1)) {
      /* Restart interval in MCU rows (or in MCUs with 'b'). */
      long lval;
      char ch = 'x';

      if (++argn >= argc)       /* advance to next argument */
        usage();
      if (sscanf(argv[argn], "%ld%c", &lval, &ch) < 1)
        usage();
      if (lval < 0 || lval > 65535L)
        usage();
      if (ch == 'b' || ch == 'B') {
        cinfo->restart_interval = (unsigned int) lval;
        cinfo->restart_in_rows = 0; /* else prior '-restart n' overrides me */
      } else {
        cinfo->restart_in_rows = (int) lval;
        /* restart_interval will be computed during startup */
      }

    } else if (keymatch(arg, "revert", 3)) {
      /* revert to old JPEG default */
      jpeg_c_set_int_param(cinfo, JINT_COMPRESS_PROFILE, JCP_FASTEST);
      
    } else if (keymatch(arg, "rotate", 2)) {
      /* Rotate 90, 180, or 270 degrees (measured clockwise). */
      if (++argn >= argc)       /* advance to next argument */
        usage();
      if (keymatch(argv[argn], "90", 2))
        select_transform(JXFORM_ROT_90);
      else if (keymatch(argv[argn], "180", 3))
        select_transform(JXFORM_ROT_180);
      else if (keymatch(argv[argn], "270", 3))
        select_transform(JXFORM_ROT_270);
      else
        usage();

    } else if (keymatch(arg, "scans", 1)) {
      /* Set scan script. */
#ifdef C_MULTISCAN_FILES_SUPPORTED
      if (++argn >= argc)       /* advance to next argument */
        usage();
      scansarg = argv[argn];
      /* We must postpone reading the file in case -progressive appears. */
#else
      fprintf(stderr, "%s: sorry, multi-scan output was not compiled\n",
              progname);
      exit(EXIT_FAILURE);
#endif

    } else if (keymatch(arg, "transpose", 1)) {
      /* Transpose (across UL-to-LR axis). */
      select_transform(JXFORM_TRANSPOSE);

    } else if (keymatch(arg, "transverse", 6)) {
      /* Transverse transpose (across UR-to-LL axis). */
      select_transform(JXFORM_TRANSVERSE);

    } else if (keymatch(arg, "trim", 3)) {
      /* Trim off any partial edge MCUs that the transform can't handle. */
      transformoption.trim = TRUE;

    } else {
      usage();                  /* bogus switch */
    }
  }

  /* Post-switch-scanning cleanup */

  if (for_real) {

#ifdef C_PROGRESSIVE_SUPPORTED
    if (simple_progressive)     /* process -progressive; -scans can override */
      jpeg_simple_progression(cinfo);
#endif

#ifdef C_MULTISCAN_FILES_SUPPORTED
    if (scansarg != NULL)       /* process -scans if it was present */
      if (! read_scan_script(cinfo, scansarg))
        usage();
#endif
  }

  return argn;                  /* return index of next arg (file name) */
}


/*
 * The main program.
 */

int
main (int argc, char **argv)
{
  struct jpeg_decompress_struct srcinfo;
  struct jpeg_compress_struct dstinfo;
  struct jpeg_error_mgr jsrcerr, jdsterr;
#ifdef PROGRESS_REPORT
  struct cdjpeg_progress_mgr progress;
#endif
  jvirt_barray_ptr *src_coef_arrays;
  jvirt_barray_ptr *dst_coef_arrays;
  int file_index;
  /* We assume all-in-memory processing and can therefore use only a
   * single file pointer for sequential input and output operation.
   */
<<<<<<< HEAD
  FILE * fp;
  unsigned char *inbuffer = NULL;
  unsigned long insize = 0;
  unsigned char *outbuffer = NULL;
  unsigned long outsize = 0;
=======
  FILE *fp;
>>>>>>> 346837ca

  /* On Mac, fetch a command line. */
#ifdef USE_CCOMMAND
  argc = ccommand(&argv);
#endif

  progname = argv[0];
  if (progname == NULL || progname[0] == 0)
    progname = "jpegtran";      /* in case C library doesn't provide it */

  /* Initialize the JPEG decompression object with default error handling. */
  srcinfo.err = jpeg_std_error(&jsrcerr);
  jpeg_create_decompress(&srcinfo);
  /* Initialize the JPEG compression object with default error handling. */
  dstinfo.err = jpeg_std_error(&jdsterr);
  jpeg_create_compress(&dstinfo);

  /* Scan command line to find file names.
   * It is convenient to use just one switch-parsing routine, but the switch
   * values read here are mostly ignored; we will rescan the switches after
   * opening the input file.  Also note that most of the switches affect the
   * destination JPEG object, so we parse into that and then copy over what
   * needs to affects the source too.
   */

  file_index = parse_switches(&dstinfo, argc, argv, 0, FALSE);
  jsrcerr.trace_level = jdsterr.trace_level;
  srcinfo.mem->max_memory_to_use = dstinfo.mem->max_memory_to_use;

#ifdef TWO_FILE_COMMANDLINE
  /* Must have either -outfile switch or explicit output file name */
  if (outfilename == NULL) {
    if (file_index != argc-2) {
      fprintf(stderr, "%s: must name one input and one output file\n",
              progname);
      usage();
    }
    outfilename = argv[file_index+1];
  } else {
    if (file_index != argc-1) {
      fprintf(stderr, "%s: must name one input and one output file\n",
              progname);
      usage();
    }
  }
#else
  /* Unix style: expect zero or one file name */
  if (file_index < argc-1) {
    fprintf(stderr, "%s: only one input file\n", progname);
    usage();
  }
#endif /* TWO_FILE_COMMANDLINE */

  /* Open the input file. */
  if (file_index < argc) {
    if ((fp = fopen(argv[file_index], READ_BINARY)) == NULL) {
      fprintf(stderr, "%s: can't open %s for reading\n", progname, argv[file_index]);
      exit(EXIT_FAILURE);
    }
  } else {
    /* default input file is stdin */
    fp = read_stdin();
  }

#ifdef PROGRESS_REPORT
  start_progress_monitor((j_common_ptr) &dstinfo, &progress);
#endif

  /* Specify data source for decompression */
  if (jpeg_c_int_param_supported(&dstinfo, JINT_COMPRESS_PROFILE) &&
      jpeg_c_get_int_param(&dstinfo, JINT_COMPRESS_PROFILE)
        == JCP_MAX_COMPRESSION)
    memsrc = TRUE; /* needed to revert to original */
#if JPEG_LIB_VERSION >= 80 || defined(MEM_SRCDST_SUPPORTED)
  if (memsrc) {
    size_t nbytes;
    do {
      inbuffer = (unsigned char *)realloc(inbuffer, insize + INPUT_BUF_SIZE);
      if (inbuffer == NULL) {
        fprintf(stderr, "%s: memory allocation failure\n", progname);
        exit(EXIT_FAILURE);
      }
      nbytes = JFREAD(fp, &inbuffer[insize], INPUT_BUF_SIZE);
      if (nbytes < INPUT_BUF_SIZE && ferror(fp)) {
        if (file_index < argc)
          fprintf(stderr, "%s: can't read from %s\n", progname,
                  argv[file_index]);
        else
          fprintf(stderr, "%s: can't read from stdin\n", progname);
      }
      insize += (unsigned long)nbytes;
    } while (nbytes == INPUT_BUF_SIZE);
    jpeg_mem_src(&srcinfo, inbuffer, insize);
  } else
#endif
  jpeg_stdio_src(&srcinfo, fp);

  /* Enable saving of extra markers that we want to copy */
  jcopy_markers_setup(&srcinfo, copyoption);

  /* Read file header */
  (void) jpeg_read_header(&srcinfo, TRUE);

  /* Any space needed by a transform option must be requested before
   * jpeg_read_coefficients so that memory allocation will be done right.
   */
#if TRANSFORMS_SUPPORTED
  /* Fail right away if -perfect is given and transformation is not perfect.
   */
  if (!jtransform_request_workspace(&srcinfo, &transformoption)) {
    fprintf(stderr, "%s: transformation is not perfect\n", progname);
    exit(EXIT_FAILURE);
  }
#endif

  /* Read source file as DCT coefficients */
  src_coef_arrays = jpeg_read_coefficients(&srcinfo);

  /* Initialize destination compression parameters from source values */
  jpeg_copy_critical_parameters(&srcinfo, &dstinfo);

  /* Adjust destination parameters if required by transform options;
   * also find out which set of coefficient arrays will hold the output.
   */
#if TRANSFORMS_SUPPORTED
  dst_coef_arrays = jtransform_adjust_parameters(&srcinfo, &dstinfo,
                                                 src_coef_arrays,
                                                 &transformoption);
#else
  dst_coef_arrays = src_coef_arrays;
#endif

  /* Close input file, if we opened it.
   * Note: we assume that jpeg_read_coefficients consumed all input
   * until JPEG_REACHED_EOI, and that jpeg_finish_decompress will
   * only consume more while (! cinfo->inputctl->eoi_reached).
   * We cannot call jpeg_finish_decompress here since we still need the
   * virtual arrays allocated from the source object for processing.
   */
  if (fp != stdin)
    fclose(fp);

  /* Open the output file. */
  if (outfilename != NULL) {
    if ((fp = fopen(outfilename, WRITE_BINARY)) == NULL) {
      fprintf(stderr, "%s: can't open %s for writing\n", progname, outfilename);
      exit(EXIT_FAILURE);
    }
  } else {
    /* default output file is stdout */
    fp = write_stdout();
  }

  /* Adjust default compression parameters by re-parsing the options */
  file_index = parse_switches(&dstinfo, argc, argv, 0, TRUE);

  /* Specify data destination for compression */
#if JPEG_LIB_VERSION >= 80 || defined(MEM_SRCDST_SUPPORTED)
  if (jpeg_c_int_param_supported(&dstinfo, JINT_COMPRESS_PROFILE) &&
      jpeg_c_get_int_param(&dstinfo, JINT_COMPRESS_PROFILE)
        == JCP_MAX_COMPRESSION)
    jpeg_mem_dest(&dstinfo, &outbuffer, &outsize);
  else
#endif
  jpeg_stdio_dest(&dstinfo, fp);

  /* Start compressor (note no image data is actually written here) */
  jpeg_write_coefficients(&dstinfo, dst_coef_arrays);

  /* Copy to the output file any extra markers that we want to preserve */
  jcopy_markers_execute(&srcinfo, &dstinfo, copyoption);

  /* Execute image transformation, if any */
#if TRANSFORMS_SUPPORTED
  jtransform_execute_transformation(&srcinfo, &dstinfo,
                                    src_coef_arrays,
                                    &transformoption);
#endif

  /* Finish compression and release memory */
  jpeg_finish_compress(&dstinfo);
  
  if (jpeg_c_int_param_supported(&dstinfo, JINT_COMPRESS_PROFILE) &&
      jpeg_c_get_int_param(&dstinfo, JINT_COMPRESS_PROFILE)
        == JCP_MAX_COMPRESSION) {
    size_t nbytes;
    
    unsigned char *buffer = outbuffer;
    unsigned long size = outsize;
    if (insize < size) {
      size = insize;
      buffer = inbuffer;
    }

    nbytes = JFWRITE(fp, buffer, size);
    if (nbytes < size && ferror(fp)) {
      if (file_index < argc)
        fprintf(stderr, "%s: can't write to %s\n", progname,
                argv[file_index]);
      else
        fprintf(stderr, "%s: can't write to stdout\n", progname);
    }
  }
    
  jpeg_destroy_compress(&dstinfo);
  (void) jpeg_finish_decompress(&srcinfo);
  jpeg_destroy_decompress(&srcinfo);

  /* Close output file, if we opened it */
  if (fp != stdout)
    fclose(fp);

#ifdef PROGRESS_REPORT
  end_progress_monitor((j_common_ptr) &dstinfo);
#endif

  free(inbuffer);
  free(outbuffer);

  /* All done. */
  exit(jsrcerr.num_warnings + jdsterr.num_warnings ?EXIT_WARNING:EXIT_SUCCESS);
  return 0;                     /* suppress no-return-value warnings */
}<|MERGE_RESOLUTION|>--- conflicted
+++ resolved
@@ -5,14 +5,9 @@
  * Copyright (C) 1995-2010, Thomas G. Lane, Guido Vollbeding.
  * libjpeg-turbo Modifications:
  * Copyright (C) 2010, 2014, D. R. Commander.
-<<<<<<< HEAD
  * mozjpeg Modifications:
  * Copyright (C) 2014, Mozilla Corporation.
  * For conditions of distribution and use, see the accompanying README file.
-=======
- * For conditions of distribution and use, see the accompanying README.ijg
- * file.
->>>>>>> 346837ca
  *
  * This file contains a command-line user interface for JPEG transcoding.
  * It is very similar to cjpeg.c, and partly to djpeg.c, but provides
@@ -408,15 +403,11 @@
   /* We assume all-in-memory processing and can therefore use only a
    * single file pointer for sequential input and output operation.
    */
-<<<<<<< HEAD
-  FILE * fp;
+  FILE *fp;
   unsigned char *inbuffer = NULL;
   unsigned long insize = 0;
   unsigned char *outbuffer = NULL;
   unsigned long outsize = 0;
-=======
-  FILE *fp;
->>>>>>> 346837ca
 
   /* On Mac, fetch a command line. */
 #ifdef USE_CCOMMAND
