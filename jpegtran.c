/*
 * jpegtran.c
 *
 * This file was part of the Independent JPEG Group's software:
 * Copyright (C) 1995-2010, Thomas G. Lane, Guido Vollbeding.
 * libjpeg-turbo Modifications:
<<<<<<< HEAD
 * Copyright (C) 2010, 2014, D. R. Commander.
 * mozjpeg Modifications:
 * Copyright (C) 2014, Mozilla Corporation.
 * For conditions of distribution and use, see the accompanying README file.
=======
 * Copyright (C) 2010, 2014, 2017, D. R. Commander.
 * For conditions of distribution and use, see the accompanying README.ijg
 * file.
>>>>>>> e5c1613c
 *
 * This file contains a command-line user interface for JPEG transcoding.
 * It is very similar to cjpeg.c, and partly to djpeg.c, but provides
 * lossless transcoding between different JPEG file formats.  It also
 * provides some lossless and sort-of-lossless transformations of JPEG data.
 */

#include "cdjpeg.h"             /* Common decls for cjpeg/djpeg applications */
#include "transupp.h"           /* Support routines for jpegtran */
#include "jversion.h"           /* for version message */
#include "jconfigint.h"

#ifdef USE_CCOMMAND             /* command-line reader for Macintosh */
#ifdef __MWERKS__
#include <SIOUX.h>              /* Metrowerks needs this */
#include <console.h>            /* ... and this */
#endif
#ifdef THINK_C
#include <console.h>            /* Think declares it here */
#endif
#endif


/*
 * Argument-parsing code.
 * The switch parser is designed to be useful with DOS-style command line
 * syntax, ie, intermixed switches and file names, where only the switches
 * to the left of a given file name affect processing of that file.
 * The main program in this file doesn't actually use this capability...
 */


static const char *progname;    /* program name for error messages */
static char *outfilename;       /* for -outfile switch */
static JCOPY_OPTION copyoption; /* -copy switch */
static jpeg_transform_info transformoption; /* image transformation options */
boolean memsrc = FALSE;  /* for -memsrc switch */
#define INPUT_BUF_SIZE  4096


LOCAL(void)
usage (void)
/* complain about bad command line */
{
  fprintf(stderr, "usage: %s [switches] ", progname);
#ifdef TWO_FILE_COMMANDLINE
  fprintf(stderr, "inputfile outputfile\n");
#else
  fprintf(stderr, "[inputfile]\n");
#endif

  fprintf(stderr, "Switches (names may be abbreviated):\n");
  fprintf(stderr, "  -copy none     Copy no extra markers from source file\n");
  fprintf(stderr, "  -copy comments Copy only comment markers (default)\n");
  fprintf(stderr, "  -copy all      Copy all extra markers\n");
#ifdef ENTROPY_OPT_SUPPORTED
  fprintf(stderr, "  -optimize      Optimize Huffman table (smaller file, but slow compression, enabled by default)\n");
#endif
#ifdef C_PROGRESSIVE_SUPPORTED
  fprintf(stderr, "  -progressive   Create progressive JPEG file (enabled by default)\n");
#endif
  fprintf(stderr, "  -revert        Revert to standard defaults (instead of mozjpeg defaults)\n");
  fprintf(stderr, "  -fastcrush     Disable progressive scan optimization\n");
  fprintf(stderr, "Switches for modifying the image:\n");
#if TRANSFORMS_SUPPORTED
  fprintf(stderr, "  -crop WxH+X+Y  Crop to a rectangular subarea\n");
  fprintf(stderr, "  -grayscale     Reduce to grayscale (omit color data)\n");
  fprintf(stderr, "  -flip [horizontal|vertical]  Mirror image (left-right or top-bottom)\n");
  fprintf(stderr, "  -perfect       Fail if there is non-transformable edge blocks\n");
  fprintf(stderr, "  -rotate [90|180|270]         Rotate image (degrees clockwise)\n");
#endif
#if TRANSFORMS_SUPPORTED
  fprintf(stderr, "  -transpose     Transpose image\n");
  fprintf(stderr, "  -transverse    Transverse transpose image\n");
  fprintf(stderr, "  -trim          Drop non-transformable edge blocks\n");
#endif
  fprintf(stderr, "Switches for advanced users:\n");
#ifdef C_ARITH_CODING_SUPPORTED
  fprintf(stderr, "  -arithmetic    Use arithmetic coding\n");
#endif
  fprintf(stderr, "  -restart N     Set restart interval in rows, or in blocks with B\n");
  fprintf(stderr, "  -maxmemory N   Maximum memory to use (in kbytes)\n");
  fprintf(stderr, "  -outfile name  Specify name for output file\n");
  fprintf(stderr, "  -verbose  or  -debug   Emit debug output\n");
  fprintf(stderr, "  -version       Print version information and exit\n");
  fprintf(stderr, "Switches for wizards:\n");
#ifdef C_MULTISCAN_FILES_SUPPORTED
  fprintf(stderr, "  -scans FILE    Create multi-scan JPEG per script FILE\n");
#endif
  exit(EXIT_FAILURE);
}


LOCAL(void)
select_transform (JXFORM_CODE transform)
/* Silly little routine to detect multiple transform options,
 * which we can't handle.
 */
{
#if TRANSFORMS_SUPPORTED
  if (transformoption.transform == JXFORM_NONE ||
      transformoption.transform == transform) {
    transformoption.transform = transform;
  } else {
    fprintf(stderr, "%s: can only do one image transformation at a time\n",
            progname);
    usage();
  }
#else
  fprintf(stderr, "%s: sorry, image transformation was not compiled\n",
          progname);
  exit(EXIT_FAILURE);
#endif
}


LOCAL(int)
parse_switches (j_compress_ptr cinfo, int argc, char **argv,
                int last_file_arg_seen, boolean for_real)
/* Parse optional switches.
 * Returns argv[] index of first file-name argument (== argc if none).
 * Any file names with indexes <= last_file_arg_seen are ignored;
 * they have presumably been processed in a previous iteration.
 * (Pass 0 for last_file_arg_seen on the first or only iteration.)
 * for_real is FALSE on the first (dummy) pass; we may skip any expensive
 * processing.
 */
{
  int argn;
  char *arg;
  boolean simple_progressive;
  char *scansarg = NULL;        /* saves -scans parm if any */

  /* Set up default JPEG parameters. */
#ifdef C_PROGRESSIVE_SUPPORTED
  simple_progressive = cinfo->num_scans == 0 ? FALSE : TRUE;
#else
  simple_progressive = FALSE;
#endif
  outfilename = NULL;
  copyoption = JCOPYOPT_DEFAULT;
  transformoption.transform = JXFORM_NONE;
  transformoption.perfect = FALSE;
  transformoption.trim = FALSE;
  transformoption.force_grayscale = FALSE;
  transformoption.crop = FALSE;
  transformoption.slow_hflip = FALSE;
  cinfo->err->trace_level = 0;

  /* Scan command line options, adjust parameters */

  for (argn = 1; argn < argc; argn++) {
    arg = argv[argn];
    if (*arg != '-') {
      /* Not a switch, must be a file name argument */
      if (argn <= last_file_arg_seen) {
        outfilename = NULL;     /* -outfile applies to just one input file */
        continue;               /* ignore this name if previously processed */
      }
      break;                    /* else done parsing switches */
    }
    arg++;                      /* advance past switch marker character */

    if (keymatch(arg, "arithmetic", 1)) {
      /* Use arithmetic coding. */
#ifdef C_ARITH_CODING_SUPPORTED
      cinfo->arith_code = TRUE;

      /* No table optimization required for AC */
      cinfo->optimize_coding = FALSE;
#else
      fprintf(stderr, "%s: sorry, arithmetic coding not supported\n",
              progname);
      exit(EXIT_FAILURE);
#endif

    } else if (keymatch(arg, "copy", 2)) {
      /* Select which extra markers to copy. */
      if (++argn >= argc)       /* advance to next argument */
        usage();
      if (keymatch(argv[argn], "none", 1)) {
        copyoption = JCOPYOPT_NONE;
      } else if (keymatch(argv[argn], "comments", 1)) {
        copyoption = JCOPYOPT_COMMENTS;
      } else if (keymatch(argv[argn], "all", 1)) {
        copyoption = JCOPYOPT_ALL;
      } else
        usage();

    } else if (keymatch(arg, "crop", 2)) {
      /* Perform lossless cropping. */
#if TRANSFORMS_SUPPORTED
      if (++argn >= argc)       /* advance to next argument */
        usage();
      if (! jtransform_parse_crop_spec(&transformoption, argv[argn])) {
        fprintf(stderr, "%s: bogus -crop argument '%s'\n",
                progname, argv[argn]);
        exit(EXIT_FAILURE);
      }
#else
      select_transform(JXFORM_NONE);    /* force an error */
#endif

    } else if (keymatch(arg, "debug", 1) || keymatch(arg, "verbose", 1)) {
      /* Enable debug printouts. */
      /* On first -d, print version identification */
      static boolean printed_version = FALSE;

      if (! printed_version) {
        fprintf(stderr, "%s version %s (build %s)\n",
                PACKAGE_NAME, VERSION, BUILD);
        fprintf(stderr, "%s\n\n", JCOPYRIGHT);
        fprintf(stderr, "Emulating The Independent JPEG Group's software, version %s\n\n",
                JVERSION);
        printed_version = TRUE;
      }
      cinfo->err->trace_level++;

    } else if (keymatch(arg, "version", 4)) {
      fprintf(stderr, "%s version %s (build %s)\n",
              PACKAGE_NAME, VERSION, BUILD);
      exit(EXIT_SUCCESS);

    } else if (keymatch(arg, "flip", 1)) {
      /* Mirror left-right or top-bottom. */
      if (++argn >= argc)       /* advance to next argument */
        usage();
      if (keymatch(argv[argn], "horizontal", 1))
        select_transform(JXFORM_FLIP_H);
      else if (keymatch(argv[argn], "vertical", 1))
        select_transform(JXFORM_FLIP_V);
      else
        usage();

    } else if (keymatch(arg, "fastcrush", 4)) {
      jpeg_c_set_bool_param(cinfo, JBOOLEAN_OPTIMIZE_SCANS, FALSE);
      
    } else if (keymatch(arg, "grayscale", 1) || keymatch(arg, "greyscale",1)) {
      /* Force to grayscale. */
#if TRANSFORMS_SUPPORTED
      transformoption.force_grayscale = TRUE;
#else
      select_transform(JXFORM_NONE);    /* force an error */
#endif

    } else if (keymatch(arg, "maxmemory", 3)) {
      /* Maximum memory in Kb (or Mb with 'm'). */
      long lval;
      char ch = 'x';

      if (++argn >= argc)       /* advance to next argument */
        usage();
      if (sscanf(argv[argn], "%ld%c", &lval, &ch) < 1)
        usage();
      if (ch == 'm' || ch == 'M')
        lval *= 1000L;
      cinfo->mem->max_memory_to_use = lval * 1000L;

    } else if (keymatch(arg, "optimize", 1) || keymatch(arg, "optimise", 1)) {
      /* Enable entropy parm optimization. */
#ifdef ENTROPY_OPT_SUPPORTED
      cinfo->optimize_coding = TRUE;
#else
      fprintf(stderr, "%s: sorry, entropy optimization was not compiled\n",
              progname);
      exit(EXIT_FAILURE);
#endif

    } else if (keymatch(arg, "outfile", 4)) {
      /* Set output file name. */
      if (++argn >= argc)       /* advance to next argument */
        usage();
      outfilename = argv[argn]; /* save it away for later use */

    } else if (keymatch(arg, "perfect", 2)) {
      /* Fail if there is any partial edge MCUs that the transform can't
       * handle. */
      transformoption.perfect = TRUE;

    } else if (keymatch(arg, "progressive", 2)) {
      /* Select simple progressive mode. */
#ifdef C_PROGRESSIVE_SUPPORTED
      simple_progressive = TRUE;
      /* We must postpone execution until num_components is known. */
#else
      fprintf(stderr, "%s: sorry, progressive output was not compiled\n",
              progname);
      exit(EXIT_FAILURE);
#endif

    } else if (keymatch(arg, "restart", 1)) {
      /* Restart interval in MCU rows (or in MCUs with 'b'). */
      long lval;
      char ch = 'x';

      if (++argn >= argc)       /* advance to next argument */
        usage();
      if (sscanf(argv[argn], "%ld%c", &lval, &ch) < 1)
        usage();
      if (lval < 0 || lval > 65535L)
        usage();
      if (ch == 'b' || ch == 'B') {
        cinfo->restart_interval = (unsigned int) lval;
        cinfo->restart_in_rows = 0; /* else prior '-restart n' overrides me */
      } else {
        cinfo->restart_in_rows = (int) lval;
        /* restart_interval will be computed during startup */
      }

    } else if (keymatch(arg, "revert", 3)) {
      /* revert to old JPEG default */
      jpeg_c_set_int_param(cinfo, JINT_COMPRESS_PROFILE, JCP_FASTEST);
      
    } else if (keymatch(arg, "rotate", 2)) {
      /* Rotate 90, 180, or 270 degrees (measured clockwise). */
      if (++argn >= argc)       /* advance to next argument */
        usage();
      if (keymatch(argv[argn], "90", 2))
        select_transform(JXFORM_ROT_90);
      else if (keymatch(argv[argn], "180", 3))
        select_transform(JXFORM_ROT_180);
      else if (keymatch(argv[argn], "270", 3))
        select_transform(JXFORM_ROT_270);
      else
        usage();

    } else if (keymatch(arg, "scans", 1)) {
      /* Set scan script. */
#ifdef C_MULTISCAN_FILES_SUPPORTED
      if (++argn >= argc)       /* advance to next argument */
        usage();
      scansarg = argv[argn];
      /* We must postpone reading the file in case -progressive appears. */
#else
      fprintf(stderr, "%s: sorry, multi-scan output was not compiled\n",
              progname);
      exit(EXIT_FAILURE);
#endif

    } else if (keymatch(arg, "transpose", 1)) {
      /* Transpose (across UL-to-LR axis). */
      select_transform(JXFORM_TRANSPOSE);

    } else if (keymatch(arg, "transverse", 6)) {
      /* Transverse transpose (across UR-to-LL axis). */
      select_transform(JXFORM_TRANSVERSE);

    } else if (keymatch(arg, "trim", 3)) {
      /* Trim off any partial edge MCUs that the transform can't handle. */
      transformoption.trim = TRUE;

    } else {
      usage();                  /* bogus switch */
    }
  }

  /* Post-switch-scanning cleanup */

  if (for_real) {

#ifdef C_PROGRESSIVE_SUPPORTED
    if (simple_progressive)     /* process -progressive; -scans can override */
      jpeg_simple_progression(cinfo);
#endif

#ifdef C_MULTISCAN_FILES_SUPPORTED
    if (scansarg != NULL)       /* process -scans if it was present */
      if (! read_scan_script(cinfo, scansarg))
        usage();
#endif
  }

  return argn;                  /* return index of next arg (file name) */
}


/*
 * The main program.
 */

int
main (int argc, char **argv)
{
  struct jpeg_decompress_struct srcinfo;
  struct jpeg_compress_struct dstinfo;
  struct jpeg_error_mgr jsrcerr, jdsterr;
#ifdef PROGRESS_REPORT
  struct cdjpeg_progress_mgr progress;
#endif
  jvirt_barray_ptr *src_coef_arrays;
  jvirt_barray_ptr *dst_coef_arrays;
  int file_index;
  /* We assume all-in-memory processing and can therefore use only a
   * single file pointer for sequential input and output operation.
   */
  FILE *fp;
  unsigned char *inbuffer = NULL;
  unsigned long insize = 0;
  unsigned char *outbuffer = NULL;
  unsigned long outsize = 0;

  /* On Mac, fetch a command line. */
#ifdef USE_CCOMMAND
  argc = ccommand(&argv);
#endif

  progname = argv[0];
  if (progname == NULL || progname[0] == 0)
    progname = "jpegtran";      /* in case C library doesn't provide it */

  /* Initialize the JPEG decompression object with default error handling. */
  srcinfo.err = jpeg_std_error(&jsrcerr);
  jpeg_create_decompress(&srcinfo);
  /* Initialize the JPEG compression object with default error handling. */
  dstinfo.err = jpeg_std_error(&jdsterr);
  jpeg_create_compress(&dstinfo);

  /* Scan command line to find file names.
   * It is convenient to use just one switch-parsing routine, but the switch
   * values read here are mostly ignored; we will rescan the switches after
   * opening the input file.  Also note that most of the switches affect the
   * destination JPEG object, so we parse into that and then copy over what
   * needs to affects the source too.
   */

  file_index = parse_switches(&dstinfo, argc, argv, 0, FALSE);
  jsrcerr.trace_level = jdsterr.trace_level;
  srcinfo.mem->max_memory_to_use = dstinfo.mem->max_memory_to_use;

#ifdef TWO_FILE_COMMANDLINE
  /* Must have either -outfile switch or explicit output file name */
  if (outfilename == NULL) {
    if (file_index != argc-2) {
      fprintf(stderr, "%s: must name one input and one output file\n",
              progname);
      usage();
    }
    outfilename = argv[file_index+1];
  } else {
    if (file_index != argc-1) {
      fprintf(stderr, "%s: must name one input and one output file\n",
              progname);
      usage();
    }
  }
#else
  /* Unix style: expect zero or one file name */
  if (file_index < argc-1) {
    fprintf(stderr, "%s: only one input file\n", progname);
    usage();
  }
#endif /* TWO_FILE_COMMANDLINE */

  /* Open the input file. */
  if (file_index < argc) {
    if ((fp = fopen(argv[file_index], READ_BINARY)) == NULL) {
      fprintf(stderr, "%s: can't open %s for reading\n", progname, argv[file_index]);
      exit(EXIT_FAILURE);
    }
  } else {
    /* default input file is stdin */
    fp = read_stdin();
  }

#ifdef PROGRESS_REPORT
  start_progress_monitor((j_common_ptr) &dstinfo, &progress);
#endif

  /* Specify data source for decompression */
  if (jpeg_c_int_param_supported(&dstinfo, JINT_COMPRESS_PROFILE) &&
      jpeg_c_get_int_param(&dstinfo, JINT_COMPRESS_PROFILE)
        == JCP_MAX_COMPRESSION)
    memsrc = TRUE; /* needed to revert to original */
#if JPEG_LIB_VERSION >= 80 || defined(MEM_SRCDST_SUPPORTED)
  if (memsrc) {
    size_t nbytes;
    do {
      inbuffer = (unsigned char *)realloc(inbuffer, insize + INPUT_BUF_SIZE);
      if (inbuffer == NULL) {
        fprintf(stderr, "%s: memory allocation failure\n", progname);
        exit(EXIT_FAILURE);
      }
      nbytes = JFREAD(fp, &inbuffer[insize], INPUT_BUF_SIZE);
      if (nbytes < INPUT_BUF_SIZE && ferror(fp)) {
        if (file_index < argc)
          fprintf(stderr, "%s: can't read from %s\n", progname,
                  argv[file_index]);
        else
          fprintf(stderr, "%s: can't read from stdin\n", progname);
      }
      insize += (unsigned long)nbytes;
    } while (nbytes == INPUT_BUF_SIZE);
    jpeg_mem_src(&srcinfo, inbuffer, insize);
  } else
#endif
  jpeg_stdio_src(&srcinfo, fp);

  /* Enable saving of extra markers that we want to copy */
  jcopy_markers_setup(&srcinfo, copyoption);

  /* Read file header */
  (void) jpeg_read_header(&srcinfo, TRUE);

  /* Any space needed by a transform option must be requested before
   * jpeg_read_coefficients so that memory allocation will be done right.
   */
#if TRANSFORMS_SUPPORTED
  /* Fail right away if -perfect is given and transformation is not perfect.
   */
  if (!jtransform_request_workspace(&srcinfo, &transformoption)) {
    fprintf(stderr, "%s: transformation is not perfect\n", progname);
    exit(EXIT_FAILURE);
  }
#endif

  /* Read source file as DCT coefficients */
  src_coef_arrays = jpeg_read_coefficients(&srcinfo);

  /* Initialize destination compression parameters from source values */
  jpeg_copy_critical_parameters(&srcinfo, &dstinfo);

  /* Adjust destination parameters if required by transform options;
   * also find out which set of coefficient arrays will hold the output.
   */
#if TRANSFORMS_SUPPORTED
  dst_coef_arrays = jtransform_adjust_parameters(&srcinfo, &dstinfo,
                                                 src_coef_arrays,
                                                 &transformoption);
#else
  dst_coef_arrays = src_coef_arrays;
#endif

  /* Close input file, if we opened it.
   * Note: we assume that jpeg_read_coefficients consumed all input
   * until JPEG_REACHED_EOI, and that jpeg_finish_decompress will
   * only consume more while (! cinfo->inputctl->eoi_reached).
   * We cannot call jpeg_finish_decompress here since we still need the
   * virtual arrays allocated from the source object for processing.
   */
  if (fp != stdin)
    fclose(fp);

  /* Open the output file. */
  if (outfilename != NULL) {
    if ((fp = fopen(outfilename, WRITE_BINARY)) == NULL) {
      fprintf(stderr, "%s: can't open %s for writing\n", progname, outfilename);
      exit(EXIT_FAILURE);
    }
  } else {
    /* default output file is stdout */
    fp = write_stdout();
  }

  /* Adjust default compression parameters by re-parsing the options */
  file_index = parse_switches(&dstinfo, argc, argv, 0, TRUE);

  /* Specify data destination for compression */
#if JPEG_LIB_VERSION >= 80 || defined(MEM_SRCDST_SUPPORTED)
  if (jpeg_c_int_param_supported(&dstinfo, JINT_COMPRESS_PROFILE) &&
      jpeg_c_get_int_param(&dstinfo, JINT_COMPRESS_PROFILE)
        == JCP_MAX_COMPRESSION)
    jpeg_mem_dest(&dstinfo, &outbuffer, &outsize);
  else
#endif
  jpeg_stdio_dest(&dstinfo, fp);

  /* Start compressor (note no image data is actually written here) */
  jpeg_write_coefficients(&dstinfo, dst_coef_arrays);

  /* Copy to the output file any extra markers that we want to preserve */
  jcopy_markers_execute(&srcinfo, &dstinfo, copyoption);

  /* Execute image transformation, if any */
#if TRANSFORMS_SUPPORTED
  jtransform_execute_transformation(&srcinfo, &dstinfo,
                                    src_coef_arrays,
                                    &transformoption);
#endif

  /* Finish compression and release memory */
  jpeg_finish_compress(&dstinfo);
  
  if (jpeg_c_int_param_supported(&dstinfo, JINT_COMPRESS_PROFILE) &&
      jpeg_c_get_int_param(&dstinfo, JINT_COMPRESS_PROFILE)
        == JCP_MAX_COMPRESSION) {
    size_t nbytes;
    
    unsigned char *buffer = outbuffer;
    unsigned long size = outsize;
    if (insize < size) {
      size = insize;
      buffer = inbuffer;
    }

    nbytes = JFWRITE(fp, buffer, size);
    if (nbytes < size && ferror(fp)) {
      if (file_index < argc)
        fprintf(stderr, "%s: can't write to %s\n", progname,
                argv[file_index]);
      else
        fprintf(stderr, "%s: can't write to stdout\n", progname);
    }
  }
    
  jpeg_destroy_compress(&dstinfo);
  (void) jpeg_finish_decompress(&srcinfo);
  jpeg_destroy_decompress(&srcinfo);

  /* Close output file, if we opened it */
  if (fp != stdout)
    fclose(fp);

#ifdef PROGRESS_REPORT
  end_progress_monitor((j_common_ptr) &dstinfo);
#endif

  free(inbuffer);
  free(outbuffer);

  /* All done. */
  exit(jsrcerr.num_warnings + jdsterr.num_warnings ?EXIT_WARNING:EXIT_SUCCESS);
  return 0;                     /* suppress no-return-value warnings */
}<|MERGE_RESOLUTION|>--- conflicted
+++ resolved
@@ -4,16 +4,10 @@
  * This file was part of the Independent JPEG Group's software:
  * Copyright (C) 1995-2010, Thomas G. Lane, Guido Vollbeding.
  * libjpeg-turbo Modifications:
-<<<<<<< HEAD
- * Copyright (C) 2010, 2014, D. R. Commander.
+ * Copyright (C) 2010, 2014, 2017, D. R. Commander.
  * mozjpeg Modifications:
  * Copyright (C) 2014, Mozilla Corporation.
  * For conditions of distribution and use, see the accompanying README file.
-=======
- * Copyright (C) 2010, 2014, 2017, D. R. Commander.
- * For conditions of distribution and use, see the accompanying README.ijg
- * file.
->>>>>>> e5c1613c
  *
  * This file contains a command-line user interface for JPEG transcoding.
  * It is very similar to cjpeg.c, and partly to djpeg.c, but provides
