/*
 * wrjpgcom.c
 *
 * This file was part of the Independent JPEG Group's software:
 * Copyright (C) 1994-1997, Thomas G. Lane.
 * libjpeg-turbo Modifications:
 * Copyright (C) 2014, D. R. Commander
<<<<<<< HEAD
 * This file is part of the Independent JPEG Group's software.
=======
>>>>>>> 8d4544b7
 * For conditions of distribution and use, see the accompanying README file.
 *
 * This file contains a very simple stand-alone application that inserts
 * user-supplied text as a COM (comment) marker in a JFIF file.
 * This may be useful as an example of the minimum logic needed to parse
 * JPEG markers.
 */

#define JPEG_CJPEG_DJPEG        /* to get the command-line config symbols */
#include "jinclude.h"           /* get auto-config symbols, <stdio.h> */

#ifndef HAVE_STDLIB_H           /* <stdlib.h> should declare malloc() */
extern void * malloc ();
#endif
#include <ctype.h>              /* to declare isupper(), tolower() */
#ifdef USE_SETMODE
#include <fcntl.h>              /* to declare setmode()'s parameter macros */
/* If you have setmode() but not <io.h>, just delete this line: */
#include <io.h>                 /* to declare setmode() */
#endif

#ifdef USE_CCOMMAND             /* command-line reader for Macintosh */
#ifdef __MWERKS__
#include <SIOUX.h>              /* Metrowerks needs this */
#include <console.h>            /* ... and this */
#endif
#ifdef THINK_C
#include <console.h>            /* Think declares it here */
#endif
#endif

#ifdef DONT_USE_B_MODE          /* define mode parameters for fopen() */
#define READ_BINARY     "r"
#define WRITE_BINARY    "w"
#else
#define READ_BINARY     "rb"
#define WRITE_BINARY    "wb"
#endif

#ifndef EXIT_FAILURE            /* define exit() codes if not provided */
#define EXIT_FAILURE  1
#endif
#ifndef EXIT_SUCCESS
#define EXIT_SUCCESS  0
#endif

/* Reduce this value if your malloc() can't allocate blocks up to 64K.
 * On DOS, compiling in large model is usually a better solution.
 */

#ifndef MAX_COM_LENGTH
#define MAX_COM_LENGTH 65000L   /* must be <= 65533 in any case */
#endif


/*
 * These macros are used to read the input file and write the output file.
 * To reuse this code in another application, you might need to change these.
 */

static FILE * infile;           /* input JPEG file */

/* Return next input byte, or EOF if no more */
#define NEXTBYTE()  getc(infile)

static FILE * outfile;          /* output JPEG file */

/* Emit an output byte */
#define PUTBYTE(x)  putc((x), outfile)


/* Error exit handler */
#define ERREXIT(msg)  (fprintf(stderr, "%s\n", msg), exit(EXIT_FAILURE))


/* Read one byte, testing for EOF */
static int
read_1_byte (void)
{
  int c;

  c = NEXTBYTE();
  if (c == EOF)
    ERREXIT("Premature EOF in JPEG file");
  return c;
}

/* Read 2 bytes, convert to unsigned int */
/* All 2-byte quantities in JPEG markers are MSB first */
static unsigned int
read_2_bytes (void)
{
  int c1, c2;

  c1 = NEXTBYTE();
  if (c1 == EOF)
    ERREXIT("Premature EOF in JPEG file");
  c2 = NEXTBYTE();
  if (c2 == EOF)
    ERREXIT("Premature EOF in JPEG file");
  return (((unsigned int) c1) << 8) + ((unsigned int) c2);
}


/* Routines to write data to output file */

static void
write_1_byte (int c)
{
  PUTBYTE(c);
}

static void
write_2_bytes (unsigned int val)
{
  PUTBYTE((val >> 8) & 0xFF);
  PUTBYTE(val & 0xFF);
}

static void
write_marker (int marker)
{
  PUTBYTE(0xFF);
  PUTBYTE(marker);
}

static void
copy_rest_of_file (void)
{
  int c;

  while ((c = NEXTBYTE()) != EOF)
    PUTBYTE(c);
}


/*
 * JPEG markers consist of one or more 0xFF bytes, followed by a marker
 * code byte (which is not an FF).  Here are the marker codes of interest
 * in this program.  (See jdmarker.c for a more complete list.)
 */

#define M_SOF0  0xC0            /* Start Of Frame N */
#define M_SOF1  0xC1            /* N indicates which compression process */
#define M_SOF2  0xC2            /* Only SOF0-SOF2 are now in common use */
#define M_SOF3  0xC3
#define M_SOF5  0xC5            /* NB: codes C4 and CC are NOT SOF markers */
#define M_SOF6  0xC6
#define M_SOF7  0xC7
#define M_SOF9  0xC9
#define M_SOF10 0xCA
#define M_SOF11 0xCB
#define M_SOF13 0xCD
#define M_SOF14 0xCE
#define M_SOF15 0xCF
#define M_SOI   0xD8            /* Start Of Image (beginning of datastream) */
#define M_EOI   0xD9            /* End Of Image (end of datastream) */
#define M_SOS   0xDA            /* Start Of Scan (begins compressed data) */
#define M_COM   0xFE            /* COMment */


/*
 * Find the next JPEG marker and return its marker code.
 * We expect at least one FF byte, possibly more if the compressor used FFs
 * to pad the file.  (Padding FFs will NOT be replicated in the output file.)
 * There could also be non-FF garbage between markers.  The treatment of such
 * garbage is unspecified; we choose to skip over it but emit a warning msg.
 * NB: this routine must not be used after seeing SOS marker, since it will
 * not deal correctly with FF/00 sequences in the compressed image data...
 */

static int
next_marker (void)
{
  int c;
  int discarded_bytes = 0;

  /* Find 0xFF byte; count and skip any non-FFs. */
  c = read_1_byte();
  while (c != 0xFF) {
    discarded_bytes++;
    c = read_1_byte();
  }
  /* Get marker code byte, swallowing any duplicate FF bytes.  Extra FFs
   * are legal as pad bytes, so don't count them in discarded_bytes.
   */
  do {
    c = read_1_byte();
  } while (c == 0xFF);

  if (discarded_bytes != 0) {
    fprintf(stderr, "Warning: garbage data found in JPEG file\n");
  }

  return c;
}


/*
 * Read the initial marker, which should be SOI.
 * For a JFIF file, the first two bytes of the file should be literally
 * 0xFF M_SOI.  To be more general, we could use next_marker, but if the
 * input file weren't actually JPEG at all, next_marker might read the whole
 * file and then return a misleading error message...
 */

static int
first_marker (void)
{
  int c1, c2;

  c1 = NEXTBYTE();
  c2 = NEXTBYTE();
  if (c1 != 0xFF || c2 != M_SOI)
    ERREXIT("Not a JPEG file");
  return c2;
}


/*
 * Most types of marker are followed by a variable-length parameter segment.
 * This routine skips over the parameters for any marker we don't otherwise
 * want to process.
 * Note that we MUST skip the parameter segment explicitly in order not to
 * be fooled by 0xFF bytes that might appear within the parameter segment;
 * such bytes do NOT introduce new markers.
 */

static void
copy_variable (void)
/* Copy an unknown or uninteresting variable-length marker */
{
  unsigned int length;

  /* Get the marker parameter length count */
  length = read_2_bytes();
  write_2_bytes(length);
  /* Length includes itself, so must be at least 2 */
  if (length < 2)
    ERREXIT("Erroneous JPEG marker length");
  length -= 2;
  /* Skip over the remaining bytes */
  while (length > 0) {
    write_1_byte(read_1_byte());
    length--;
  }
}

static void
skip_variable (void)
/* Skip over an unknown or uninteresting variable-length marker */
{
  unsigned int length;

  /* Get the marker parameter length count */
  length = read_2_bytes();
  /* Length includes itself, so must be at least 2 */
  if (length < 2)
    ERREXIT("Erroneous JPEG marker length");
  length -= 2;
  /* Skip over the remaining bytes */
  while (length > 0) {
    (void) read_1_byte();
    length--;
  }
}


/*
 * Parse the marker stream until SOFn or EOI is seen;
 * copy data to output, but discard COM markers unless keep_COM is true.
 */

static int
scan_JPEG_header (int keep_COM)
{
  int marker;

  /* Expect SOI at start of file */
  if (first_marker() != M_SOI)
    ERREXIT("Expected SOI marker first");
  write_marker(M_SOI);

  /* Scan miscellaneous markers until we reach SOFn. */
  for (;;) {
    marker = next_marker();
    switch (marker) {
      /* Note that marker codes 0xC4, 0xC8, 0xCC are not, and must not be,
       * treated as SOFn.  C4 in particular is actually DHT.
       */
    case M_SOF0:                /* Baseline */
    case M_SOF1:                /* Extended sequential, Huffman */
    case M_SOF2:                /* Progressive, Huffman */
    case M_SOF3:                /* Lossless, Huffman */
    case M_SOF5:                /* Differential sequential, Huffman */
    case M_SOF6:                /* Differential progressive, Huffman */
    case M_SOF7:                /* Differential lossless, Huffman */
    case M_SOF9:                /* Extended sequential, arithmetic */
    case M_SOF10:               /* Progressive, arithmetic */
    case M_SOF11:               /* Lossless, arithmetic */
    case M_SOF13:               /* Differential sequential, arithmetic */
    case M_SOF14:               /* Differential progressive, arithmetic */
    case M_SOF15:               /* Differential lossless, arithmetic */
      return marker;

    case M_SOS:                 /* should not see compressed data before SOF */
      ERREXIT("SOS without prior SOFn");
      break;

    case M_EOI:                 /* in case it's a tables-only JPEG stream */
      return marker;

    case M_COM:                 /* Existing COM: conditionally discard */
      if (keep_COM) {
        write_marker(marker);
        copy_variable();
      } else {
        skip_variable();
      }
      break;

    default:                    /* Anything else just gets copied */
      write_marker(marker);
      copy_variable();          /* we assume it has a parameter count... */
      break;
    }
  } /* end loop */
}


/* Command line parsing code */

static const char * progname;   /* program name for error messages */


static void
usage (void)
/* complain about bad command line */
{
  fprintf(stderr, "wrjpgcom inserts a textual comment in a JPEG file.\n");
  fprintf(stderr, "You can add to or replace any existing comment(s).\n");

  fprintf(stderr, "Usage: %s [switches] ", progname);
#ifdef TWO_FILE_COMMANDLINE
  fprintf(stderr, "inputfile outputfile\n");
#else
  fprintf(stderr, "[inputfile]\n");
#endif

  fprintf(stderr, "Switches (names may be abbreviated):\n");
  fprintf(stderr, "  -replace         Delete any existing comments\n");
  fprintf(stderr, "  -comment \"text\"  Insert comment with given text\n");
  fprintf(stderr, "  -cfile name      Read comment from named file\n");
  fprintf(stderr, "Notice that you must put quotes around the comment text\n");
  fprintf(stderr, "when you use -comment.\n");
  fprintf(stderr, "If you do not give either -comment or -cfile on the command line,\n");
  fprintf(stderr, "then the comment text is read from standard input.\n");
  fprintf(stderr, "It can be multiple lines, up to %u characters total.\n",
          (unsigned int) MAX_COM_LENGTH);
#ifndef TWO_FILE_COMMANDLINE
  fprintf(stderr, "You must specify an input JPEG file name when supplying\n");
  fprintf(stderr, "comment text from standard input.\n");
#endif

  exit(EXIT_FAILURE);
}


static int
keymatch (char * arg, const char * keyword, int minchars)
/* Case-insensitive matching of (possibly abbreviated) keyword switches. */
/* keyword is the constant keyword (must be lower case already), */
/* minchars is length of minimum legal abbreviation. */
{
  register int ca, ck;
  register int nmatched = 0;

  while ((ca = *arg++) != '\0') {
    if ((ck = *keyword++) == '\0')
      return 0;                 /* arg longer than keyword, no good */
    if (isupper(ca))            /* force arg to lcase (assume ck is already) */
      ca = tolower(ca);
    if (ca != ck)
      return 0;                 /* no good */
    nmatched++;                 /* count matched characters */
  }
  /* reached end of argument; fail if it's too short for unique abbrev */
  if (nmatched < minchars)
    return 0;
  return 1;                     /* A-OK */
}


/*
 * The main program.
 */

int
main (int argc, char **argv)
{
  int argn;
  char * arg;
  int keep_COM = 1;
  char * comment_arg = NULL;
  FILE * comment_file = NULL;
  unsigned int comment_length = 0;
  int marker;

  /* On Mac, fetch a command line. */
#ifdef USE_CCOMMAND
  argc = ccommand(&argv);
#endif

  progname = argv[0];
  if (progname == NULL || progname[0] == 0)
    progname = "wrjpgcom";      /* in case C library doesn't provide it */

  /* Parse switches, if any */
  for (argn = 1; argn < argc; argn++) {
    arg = argv[argn];
    if (arg[0] != '-')
      break;                    /* not switch, must be file name */
    arg++;                      /* advance over '-' */
    if (keymatch(arg, "replace", 1)) {
      keep_COM = 0;
    } else if (keymatch(arg, "cfile", 2)) {
      if (++argn >= argc) usage();
      if ((comment_file = fopen(argv[argn], "r")) == NULL) {
        fprintf(stderr, "%s: can't open %s\n", progname, argv[argn]);
        exit(EXIT_FAILURE);
      }
    } else if (keymatch(arg, "comment", 1)) {
      if (++argn >= argc) usage();
      comment_arg = argv[argn];
      /* If the comment text starts with '"', then we are probably running
       * under MS-DOG and must parse out the quoted string ourselves.  Sigh.
       */
      if (comment_arg[0] == '"') {
<<<<<<< HEAD
	comment_arg = (char *) malloc((size_t) MAX_COM_LENGTH);
	if (comment_arg == NULL)
	  ERREXIT("Insufficient memory");
=======
        comment_arg = (char *) malloc((size_t) MAX_COM_LENGTH);
        if (comment_arg == NULL)
          ERREXIT("Insufficient memory");
>>>>>>> 8d4544b7
        if (strlen(argv[argn]) + 2 >= (size_t) MAX_COM_LENGTH) {
          fprintf(stderr, "Comment text may not exceed %u bytes\n",
                  (unsigned int) MAX_COM_LENGTH);
          exit(EXIT_FAILURE);
        }
<<<<<<< HEAD
	strcpy(comment_arg, argv[argn]+1);
	for (;;) {
	  comment_length = (unsigned int) strlen(comment_arg);
	  if (comment_length > 0 && comment_arg[comment_length-1] == '"') {
	    comment_arg[comment_length-1] = '\0'; /* zap terminating quote */
	    break;
	  }
	  if (++argn >= argc)
	    ERREXIT("Missing ending quote mark");
=======
        strcpy(comment_arg, argv[argn]+1);
        for (;;) {
          comment_length = (unsigned int) strlen(comment_arg);
          if (comment_length > 0 && comment_arg[comment_length-1] == '"') {
            comment_arg[comment_length-1] = '\0'; /* zap terminating quote */
            break;
          }
          if (++argn >= argc)
            ERREXIT("Missing ending quote mark");
>>>>>>> 8d4544b7
          if (strlen(comment_arg) + strlen(argv[argn]) + 2 >=
              (size_t) MAX_COM_LENGTH) {
            fprintf(stderr, "Comment text may not exceed %u bytes\n",
                    (unsigned int) MAX_COM_LENGTH);
            exit(EXIT_FAILURE);
          }
<<<<<<< HEAD
	  strcat(comment_arg, " ");
	  strcat(comment_arg, argv[argn]);
	}
=======
          strcat(comment_arg, " ");
          strcat(comment_arg, argv[argn]);
        }
>>>>>>> 8d4544b7
      } else if (strlen(argv[argn]) >= (size_t) MAX_COM_LENGTH) {
        fprintf(stderr, "Comment text may not exceed %u bytes\n",
                (unsigned int) MAX_COM_LENGTH);
        exit(EXIT_FAILURE);
      }
      comment_length = (unsigned int) strlen(comment_arg);
    } else
      usage();
  }

  /* Cannot use both -comment and -cfile. */
  if (comment_arg != NULL && comment_file != NULL)
    usage();
  /* If there is neither -comment nor -cfile, we will read the comment text
   * from stdin; in this case there MUST be an input JPEG file name.
   */
  if (comment_arg == NULL && comment_file == NULL && argn >= argc)
    usage();

  /* Open the input file. */
  if (argn < argc) {
    if ((infile = fopen(argv[argn], READ_BINARY)) == NULL) {
      fprintf(stderr, "%s: can't open %s\n", progname, argv[argn]);
      exit(EXIT_FAILURE);
    }
  } else {
    /* default input file is stdin */
#ifdef USE_SETMODE              /* need to hack file mode? */
    setmode(fileno(stdin), O_BINARY);
#endif
#ifdef USE_FDOPEN               /* need to re-open in binary mode? */
    if ((infile = fdopen(fileno(stdin), READ_BINARY)) == NULL) {
      fprintf(stderr, "%s: can't open stdin\n", progname);
      exit(EXIT_FAILURE);
    }
#else
    infile = stdin;
#endif
  }

  /* Open the output file. */
#ifdef TWO_FILE_COMMANDLINE
  /* Must have explicit output file name */
  if (argn != argc-2) {
    fprintf(stderr, "%s: must name one input and one output file\n",
            progname);
    usage();
  }
  if ((outfile = fopen(argv[argn+1], WRITE_BINARY)) == NULL) {
    fprintf(stderr, "%s: can't open %s\n", progname, argv[argn+1]);
    exit(EXIT_FAILURE);
  }
#else
  /* Unix style: expect zero or one file name */
  if (argn < argc-1) {
    fprintf(stderr, "%s: only one input file\n", progname);
    usage();
  }
  /* default output file is stdout */
#ifdef USE_SETMODE              /* need to hack file mode? */
  setmode(fileno(stdout), O_BINARY);
#endif
#ifdef USE_FDOPEN               /* need to re-open in binary mode? */
  if ((outfile = fdopen(fileno(stdout), WRITE_BINARY)) == NULL) {
    fprintf(stderr, "%s: can't open stdout\n", progname);
    exit(EXIT_FAILURE);
  }
#else
  outfile = stdout;
#endif
#endif /* TWO_FILE_COMMANDLINE */

  /* Collect comment text from comment_file or stdin, if necessary */
  if (comment_arg == NULL) {
    FILE * src_file;
    int c;

    comment_arg = (char *) malloc((size_t) MAX_COM_LENGTH);
    if (comment_arg == NULL)
      ERREXIT("Insufficient memory");
    comment_length = 0;
    src_file = (comment_file != NULL ? comment_file : stdin);
    while ((c = getc(src_file)) != EOF) {
      if (comment_length >= (unsigned int) MAX_COM_LENGTH) {
        fprintf(stderr, "Comment text may not exceed %u bytes\n",
                (unsigned int) MAX_COM_LENGTH);
        exit(EXIT_FAILURE);
      }
      comment_arg[comment_length++] = (char) c;
    }
    if (comment_file != NULL)
      fclose(comment_file);
  }

  /* Copy JPEG headers until SOFn marker;
   * we will insert the new comment marker just before SOFn.
   * This (a) causes the new comment to appear after, rather than before,
   * existing comments; and (b) ensures that comments come after any JFIF
   * or JFXX markers, as required by the JFIF specification.
   */
  marker = scan_JPEG_header(keep_COM);
  /* Insert the new COM marker, but only if nonempty text has been supplied */
  if (comment_length > 0) {
    write_marker(M_COM);
    write_2_bytes(comment_length + 2);
    while (comment_length > 0) {
      write_1_byte(*comment_arg++);
      comment_length--;
    }
  }
  /* Duplicate the remainder of the source file.
   * Note that any COM markers occuring after SOF will not be touched.
   */
  write_marker(marker);
  copy_rest_of_file();

  /* All done. */
  exit(EXIT_SUCCESS);
  return 0;                     /* suppress no-return-value warnings */
}<|MERGE_RESOLUTION|>--- conflicted
+++ resolved
@@ -5,10 +5,6 @@
  * Copyright (C) 1994-1997, Thomas G. Lane.
  * libjpeg-turbo Modifications:
  * Copyright (C) 2014, D. R. Commander
-<<<<<<< HEAD
- * This file is part of the Independent JPEG Group's software.
-=======
->>>>>>> 8d4544b7
  * For conditions of distribution and use, see the accompanying README file.
  *
  * This file contains a very simple stand-alone application that inserts
@@ -447,31 +443,14 @@
        * under MS-DOG and must parse out the quoted string ourselves.  Sigh.
        */
       if (comment_arg[0] == '"') {
-<<<<<<< HEAD
-	comment_arg = (char *) malloc((size_t) MAX_COM_LENGTH);
-	if (comment_arg == NULL)
-	  ERREXIT("Insufficient memory");
-=======
         comment_arg = (char *) malloc((size_t) MAX_COM_LENGTH);
         if (comment_arg == NULL)
           ERREXIT("Insufficient memory");
->>>>>>> 8d4544b7
         if (strlen(argv[argn]) + 2 >= (size_t) MAX_COM_LENGTH) {
           fprintf(stderr, "Comment text may not exceed %u bytes\n",
                   (unsigned int) MAX_COM_LENGTH);
           exit(EXIT_FAILURE);
         }
-<<<<<<< HEAD
-	strcpy(comment_arg, argv[argn]+1);
-	for (;;) {
-	  comment_length = (unsigned int) strlen(comment_arg);
-	  if (comment_length > 0 && comment_arg[comment_length-1] == '"') {
-	    comment_arg[comment_length-1] = '\0'; /* zap terminating quote */
-	    break;
-	  }
-	  if (++argn >= argc)
-	    ERREXIT("Missing ending quote mark");
-=======
         strcpy(comment_arg, argv[argn]+1);
         for (;;) {
           comment_length = (unsigned int) strlen(comment_arg);
@@ -481,22 +460,15 @@
           }
           if (++argn >= argc)
             ERREXIT("Missing ending quote mark");
->>>>>>> 8d4544b7
           if (strlen(comment_arg) + strlen(argv[argn]) + 2 >=
               (size_t) MAX_COM_LENGTH) {
             fprintf(stderr, "Comment text may not exceed %u bytes\n",
                     (unsigned int) MAX_COM_LENGTH);
             exit(EXIT_FAILURE);
           }
-<<<<<<< HEAD
-	  strcat(comment_arg, " ");
-	  strcat(comment_arg, argv[argn]);
-	}
-=======
           strcat(comment_arg, " ");
           strcat(comment_arg, argv[argn]);
         }
->>>>>>> 8d4544b7
       } else if (strlen(argv[argn]) >= (size_t) MAX_COM_LENGTH) {
         fprintf(stderr, "Comment text may not exceed %u bytes\n",
                 (unsigned int) MAX_COM_LENGTH);
