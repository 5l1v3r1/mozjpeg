/*
 * jdatasrc.c
 *
 * This file was part of the Independent JPEG Group's software:
 * Copyright (C) 1994-1996, Thomas G. Lane.
 * Modified 2009-2011 by Guido Vollbeding.
 * libjpeg-turbo Modifications:
 * Copyright (C) 2013, D. R. Commander.
 * For conditions of distribution and use, see the accompanying README.ijg
 * file.
 *
 * This file contains decompression data source routines for the case of
 * reading JPEG data from memory or from a file (or any stdio stream).
 * While these routines are sufficient for most applications,
 * some will want to use a different source manager.
 * IMPORTANT: we assume that fread() will correctly transcribe an array of
 * JOCTETs from 8-bit-wide elements on external storage.  If char is wider
 * than 8 bits on your machine, you may need to do some tweaking.
 */

/* this is not a core library module, so it doesn't define JPEG_INTERNALS */
#include "jinclude.h"
#include "jpeglib.h"
#include "jerror.h"


/* Expanded data source object for stdio input */

typedef struct {
  struct jpeg_source_mgr pub;   /* public fields */

  FILE *infile;                 /* source stream */
  JOCTET *buffer;               /* start of buffer */
  boolean start_of_file;        /* have we gotten any data yet? */
} my_source_mgr;

typedef my_source_mgr *my_src_ptr;

#define INPUT_BUF_SIZE  4096    /* choose an efficiently fread'able size */


/*
 * Initialize source --- called by jpeg_read_header
 * before any data is actually read.
 */

METHODDEF(void)
init_source (j_decompress_ptr cinfo)
{
  my_src_ptr src = (my_src_ptr) cinfo->src;

  /* We reset the empty-input-file flag for each image,
   * but we don't clear the input buffer.
   * This is correct behavior for reading a series of images from one source.
   */
  src->start_of_file = TRUE;
}

#if JPEG_LIB_VERSION >= 80 || defined(MEM_SRCDST_SUPPORTED)
METHODDEF(void)
init_mem_source (j_decompress_ptr cinfo)
{
  /* no work necessary here */
}
#endif


/*
 * Fill the input buffer --- called whenever buffer is emptied.
 *
 * In typical applications, this should read fresh data into the buffer
 * (ignoring the current state of next_input_byte & bytes_in_buffer),
 * reset the pointer & count to the start of the buffer, and return TRUE
 * indicating that the buffer has been reloaded.  It is not necessary to
 * fill the buffer entirely, only to obtain at least one more byte.
 *
 * There is no such thing as an EOF return.  If the end of the file has been
 * reached, the routine has a choice of ERREXIT() or inserting fake data into
 * the buffer.  In most cases, generating a warning message and inserting a
 * fake EOI marker is the best course of action --- this will allow the
 * decompressor to output however much of the image is there.  However,
 * the resulting error message is misleading if the real problem is an empty
 * input file, so we handle that case specially.
 *
 * In applications that need to be able to suspend compression due to input
 * not being available yet, a FALSE return indicates that no more data can be
 * obtained right now, but more may be forthcoming later.  In this situation,
 * the decompressor will return to its caller (with an indication of the
 * number of scanlines it has read, if any).  The application should resume
 * decompression after it has loaded more data into the input buffer.  Note
 * that there are substantial restrictions on the use of suspension --- see
 * the documentation.
 *
 * When suspending, the decompressor will back up to a convenient restart point
 * (typically the start of the current MCU). next_input_byte & bytes_in_buffer
 * indicate where the restart point will be if the current call returns FALSE.
 * Data beyond this point must be rescanned after resumption, so move it to
 * the front of the buffer rather than discarding it.
 */

METHODDEF(boolean)
fill_input_buffer (j_decompress_ptr cinfo)
{
  my_src_ptr src = (my_src_ptr) cinfo->src;
  size_t nbytes;

  nbytes = JFREAD(src->infile, src->buffer, INPUT_BUF_SIZE);

  if (nbytes <= 0) {
    if (src->start_of_file)     /* Treat empty input file as fatal error */
      ERREXIT(cinfo, JERR_INPUT_EMPTY);
    WARNMS(cinfo, JWRN_JPEG_EOF);
    /* Insert a fake EOI marker */
    src->buffer[0] = (JOCTET) 0xFF;
    src->buffer[1] = (JOCTET) JPEG_EOI;
    nbytes = 2;
  }

  src->pub.next_input_byte = src->buffer;
  src->pub.bytes_in_buffer = nbytes;
  src->start_of_file = FALSE;

  return TRUE;
}

#if JPEG_LIB_VERSION >= 80 || defined(MEM_SRCDST_SUPPORTED)
METHODDEF(boolean)
fill_mem_input_buffer (j_decompress_ptr cinfo)
{
  static const JOCTET mybuffer[4] = {
    (JOCTET) 0xFF, (JOCTET) JPEG_EOI, 0, 0
  };

  /* The whole JPEG data is expected to reside in the supplied memory
   * buffer, so any request for more data beyond the given buffer size
   * is treated as an error.
   */
  WARNMS(cinfo, JWRN_JPEG_EOF);

  /* Insert a fake EOI marker */

  cinfo->src->next_input_byte = mybuffer;
  cinfo->src->bytes_in_buffer = 2;

  return TRUE;
}
#endif


/*
 * Skip data --- used to skip over a potentially large amount of
 * uninteresting data (such as an APPn marker).
 *
 * Writers of suspendable-input applications must note that skip_input_data
 * is not granted the right to give a suspension return.  If the skip extends
 * beyond the data currently in the buffer, the buffer can be marked empty so
 * that the next read will cause a fill_input_buffer call that can suspend.
 * Arranging for additional bytes to be discarded before reloading the input
 * buffer is the application writer's problem.
 */

METHODDEF(void)
skip_input_data (j_decompress_ptr cinfo, long num_bytes)
{
  struct jpeg_source_mgr *src = cinfo->src;

  /* Just a dumb implementation for now.  Could use fseek() except
   * it doesn't work on pipes.  Not clear that being smart is worth
   * any trouble anyway --- large skips are infrequent.
   */
  if (num_bytes > 0) {
    while (num_bytes > (long) src->bytes_in_buffer) {
      num_bytes -= (long) src->bytes_in_buffer;
      (void) (*src->fill_input_buffer) (cinfo);
      /* note we assume that fill_input_buffer will never return FALSE,
       * so suspension need not be handled.
       */
    }
    src->next_input_byte += (size_t) num_bytes;
    src->bytes_in_buffer -= (size_t) num_bytes;
  }
}


/*
 * An additional method that can be provided by data source modules is the
 * resync_to_restart method for error recovery in the presence of RST markers.
 * For the moment, this source module just uses the default resync method
 * provided by the JPEG library.  That method assumes that no backtracking
 * is possible.
 */


/*
 * Terminate source --- called by jpeg_finish_decompress
 * after all data has been read.  Often a no-op.
 *
 * NB: *not* called by jpeg_abort or jpeg_destroy; surrounding
 * application must deal with any cleanup that should happen even
 * for error exit.
 */

METHODDEF(void)
term_source (j_decompress_ptr cinfo)
{
  /* no work necessary here */
}


/*
 * Prepare for input from a stdio stream.
 * The caller must have already opened the stream, and is responsible
 * for closing it after finishing decompression.
 */

GLOBAL(void)
jpeg_stdio_src (j_decompress_ptr cinfo, FILE *infile)
{
  my_src_ptr src;

  /* The source object and input buffer are made permanent so that a series
   * of JPEG images can be read from the same file by calling jpeg_stdio_src
   * only before the first one.  (If we discarded the buffer at the end of
   * one image, we'd likely lose the start of the next one.)
   * This makes it unsafe to use this manager and a different source
   * manager serially with the same JPEG object.  Caveat programmer.
   */
  if (cinfo->src == NULL) {     /* first time for this JPEG object? */
    cinfo->src = (struct jpeg_source_mgr *)
      (*cinfo->mem->alloc_small) ((j_common_ptr) cinfo, JPOOL_PERMANENT,
                                  sizeof(my_source_mgr));
    src = (my_src_ptr) cinfo->src;
    src->buffer = (JOCTET *)
      (*cinfo->mem->alloc_small) ((j_common_ptr) cinfo, JPOOL_PERMANENT,
                                  INPUT_BUF_SIZE * sizeof(JOCTET));
  }

  src = (my_src_ptr) cinfo->src;
  src->pub.init_source = init_source;
  src->pub.fill_input_buffer = fill_input_buffer;
  src->pub.skip_input_data = skip_input_data;
  src->pub.resync_to_restart = jpeg_resync_to_restart; /* use default method */
  src->pub.term_source = term_source;
  src->infile = infile;
  src->pub.bytes_in_buffer = 0; /* forces fill_input_buffer on first read */
  src->pub.next_input_byte = NULL; /* until buffer loaded */
}


#if JPEG_LIB_VERSION >= 80 || defined(MEM_SRCDST_SUPPORTED)
/*
 * Prepare for input from a supplied memory buffer.
 * The buffer must contain the whole JPEG data.
 */

GLOBAL(void)
jpeg_mem_src (j_decompress_ptr cinfo,
<<<<<<< HEAD
              const unsigned char * inbuffer, unsigned long insize)
=======
              const unsigned char *inbuffer, unsigned long insize)
>>>>>>> 346837ca
{
  struct jpeg_source_mgr *src;

  if (inbuffer == NULL || insize == 0)  /* Treat empty input as fatal error */
    ERREXIT(cinfo, JERR_INPUT_EMPTY);

  /* The source object is made permanent so that a series of JPEG images
   * can be read from the same buffer by calling jpeg_mem_src only before
   * the first one.
   */
  if (cinfo->src == NULL) {     /* first time for this JPEG object? */
    cinfo->src = (struct jpeg_source_mgr *)
      (*cinfo->mem->alloc_small) ((j_common_ptr) cinfo, JPOOL_PERMANENT,
                                  sizeof(struct jpeg_source_mgr));
  }

  src = cinfo->src;
  src->init_source = init_mem_source;
  src->fill_input_buffer = fill_mem_input_buffer;
  src->skip_input_data = skip_input_data;
  src->resync_to_restart = jpeg_resync_to_restart; /* use default method */
  src->term_source = term_source;
  src->bytes_in_buffer = (size_t) insize;
  src->next_input_byte = (const JOCTET *) inbuffer;
}
#endif<|MERGE_RESOLUTION|>--- conflicted
+++ resolved
@@ -255,11 +255,7 @@
 
 GLOBAL(void)
 jpeg_mem_src (j_decompress_ptr cinfo,
-<<<<<<< HEAD
-              const unsigned char * inbuffer, unsigned long insize)
-=======
               const unsigned char *inbuffer, unsigned long insize)
->>>>>>> 346837ca
 {
   struct jpeg_source_mgr *src;
 
