--- conflicted
+++ resolved
@@ -109,11 +109,7 @@
 
 
 cjpeg_SOURCES = cdjpeg.h cderror.h cdjpeg.c cjpeg.c rdbmp.c rdgif.c \
-<<<<<<< HEAD
 	rdppm.c rdswitch.c rdtarga.c rdjpeg.c
-=======
-	rdppm.c rdswitch.c rdtarga.c
->>>>>>> 8d4544b7
 
 cjpeg_LDADD = libjpeg.la
 
@@ -158,13 +154,8 @@
 	ChangeLog.txt
 
 docdir = $(datadir)/doc
-<<<<<<< HEAD
 dist_doc_DATA = README README-mozilla.txt README-turbo.txt libjpeg.txt structure.txt usage.txt \
-	wizard.txt 
-=======
-dist_doc_DATA = README README-turbo.txt libjpeg.txt structure.txt usage.txt \
 	wizard.txt
->>>>>>> 8d4544b7
 
 exampledir = $(datadir)/doc
 dist_example_DATA = example.c
