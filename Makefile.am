lib_LTLIBRARIES = libjpeg.la
libjpeg_la_LDFLAGS = -version-info ${LIBTOOL_CURRENT}:${SO_MINOR_VERSION}:${SO_AGE} -no-undefined
include_HEADERS = jerror.h jmorecfg.h jpeglib.h

if WITH_TURBOJPEG
lib_LTLIBRARIES += libturbojpeg.la
libturbojpeg_la_LDFLAGS = -version-info 1:0:1 -no-undefined
include_HEADERS += turbojpeg.h
endif

nodist_include_HEADERS = jconfig.h


HDRS = jchuff.h jdct.h jdhuff.h jerror.h jinclude.h jmemsys.h jmorecfg.h \
	jpegint.h jpeglib.h jversion.h jsimd.h jsimddct.h jpegcomp.h \
	jpeg_nbits_table.h

libjpeg_la_SOURCES = $(HDRS) jcapimin.c jcapistd.c jccoefct.c jccolor.c \
	jcdctmgr.c jchuff.c jcinit.c jcmainct.c jcmarker.c jcmaster.c \
	jcomapi.c jcparam.c jcphuff.c jcprepct.c jcsample.c jctrans.c \
	jdapimin.c jdapistd.c jdatadst.c jdatasrc.c jdcoefct.c jdcolor.c \
	jddctmgr.c jdhuff.c jdinput.c jdmainct.c jdmarker.c jdmaster.c \
	jdmerge.c jdphuff.c jdpostct.c jdsample.c jdtrans.c jerror.c \
	jfdctflt.c jfdctfst.c jfdctint.c jidctflt.c jidctfst.c jidctint.c \
	jidctred.c jquant1.c jquant2.c jutils.c jmemmgr.c jmemnobs.c

if WITH_ARITH
libjpeg_la_SOURCES += jaricom.c
endif

if WITH_ARITH_ENC
libjpeg_la_SOURCES += jcarith.c
endif

if WITH_ARITH_DEC
libjpeg_la_SOURCES += jdarith.c
endif


SUBDIRS = java


if WITH_TURBOJPEG

libturbojpeg_la_SOURCES = $(libjpeg_la_SOURCES) turbojpeg.c turbojpeg.h \
	transupp.c transupp.h jdatadst-tj.c jdatasrc-tj.c

if WITH_JAVA

libturbojpeg_la_SOURCES += turbojpeg-jni.c
libturbojpeg_la_CFLAGS = ${JNI_CFLAGS}
TJMAPFILE = turbojpeg-mapfile.jni

else

TJMAPFILE = turbojpeg-mapfile

endif

libturbojpeg_la_SOURCES += $(TJMAPFILE)

if VERSION_SCRIPT
libturbojpeg_la_LDFLAGS += $(VERSION_SCRIPT_FLAG)$(srcdir)/$(TJMAPFILE)
endif

endif


if VERSION_SCRIPT
libjpeg_la_LDFLAGS += $(VERSION_SCRIPT_FLAG)libjpeg.map
endif


if WITH_SIMD

SUBDIRS += simd
libjpeg_la_LIBADD = simd/libsimd.la
libturbojpeg_la_LIBADD = simd/libsimd.la

else

libjpeg_la_SOURCES += jsimd_none.c

endif


bin_PROGRAMS = cjpeg djpeg jpegtran rdjpgcom wrjpgcom
noinst_PROGRAMS = jcstest jpegyuv yuvjpeg


if WITH_TURBOJPEG

bin_PROGRAMS += tjbench

noinst_PROGRAMS += tjunittest

tjbench_SOURCES = tjbench.c bmp.h bmp.c tjutil.h tjutil.c rdbmp.c rdppm.c \
	wrbmp.c wrppm.c

tjbench_LDADD = libturbojpeg.la libjpeg.la -lm

tjbench_CFLAGS = -DBMP_SUPPORTED -DPPM_SUPPORTED

tjunittest_SOURCES = tjunittest.c tjutil.h tjutil.c

tjunittest_LDADD = libturbojpeg.la

endif


<<<<<<< HEAD
cjpeg_SOURCES = cdjpeg.h cderror.h cdjpeg.c cjpeg.c rdbmp.c rdgif.c \
	rdppm.c rdswitch.c rdtarga.c rdjpeg.c
=======
cjpeg_SOURCES = cdjpeg.h cderror.h cdjpeg.c cjpeg.c rdgif.c rdppm.c rdswitch.c
if WITH_12BIT
else
cjpeg_SOURCES += rdbmp.c rdtarga.c
endif
>>>>>>> 2ef1bec3

cjpeg_LDADD = libjpeg.la

cjpeg_CFLAGS = -DGIF_SUPPORTED -DPPM_SUPPORTED
if WITH_12BIT
else
cjpeg_CFLAGS += -DBMP_SUPPORTED -DTARGA_SUPPORTED
endif

if HAVE_LIBPNG
cjpeg_CFLAGS += -DPNG_SUPPORTED $(libpng_CFLAGS)
cjpeg_LDADD += $(libpng_LIBS)
cjpeg_SOURCES += rdpng.c
endif

djpeg_SOURCES = cdjpeg.h cderror.h cdjpeg.c djpeg.c rdcolmap.c rdswitch.c \
	wrgif.c wrppm.c
if WITH_12BIT
else
djpeg_SOURCES += wrbmp.c wrtarga.c
endif

djpeg_LDADD = libjpeg.la

djpeg_CFLAGS = -DGIF_SUPPORTED -DPPM_SUPPORTED
if WITH_12BIT
else
djpeg_CFLAGS += -DBMP_SUPPORTED -DTARGA_SUPPORTED
endif

jpegtran_SOURCES = jpegtran.c rdswitch.c cdjpeg.c transupp.c transupp.h

jpegtran_LDADD = libjpeg.la

rdjpgcom_SOURCES = rdjpgcom.c

rdjpgcom_LDADD = libjpeg.la

wrjpgcom_SOURCES = wrjpgcom.c

wrjpgcom_LDADD = libjpeg.la

jcstest_SOURCES = jcstest.c

jcstest_LDADD = libjpeg.la

jpegyuv_SOURCES = jpegyuv.c

jpegyuv_LDADD = libjpeg.la

yuvjpeg_SOURCES = yuvjpeg.c

yuvjpeg_LDADD = libjpeg.la

dist_man1_MANS = cjpeg.1 djpeg.1 jpegtran.1 rdjpgcom.1 wrjpgcom.1

DOCS= coderules.txt jconfig.txt change.log rdrle.c wrrle.c BUILDING.txt \
	ChangeLog.txt

docdir = $(datadir)/doc
dist_doc_DATA = README README-mozilla.txt README-turbo.txt libjpeg.txt structure.txt usage.txt \
	wizard.txt

exampledir = $(datadir)/doc
dist_example_DATA = example.c


EXTRA_DIST = win release $(DOCS) testimages CMakeLists.txt \
	sharedlib/CMakeLists.txt cmakescripts libjpeg.map.in doc doxygen.config \
	doxygen-extra.css jccolext.c jdcolext.c jdcol565.c jdmrgext.c jstdhuff.c

dist-hook:
	rm -rf `find $(distdir) -name .svn`


SUBDIRS += md5

if WITH_12BIT

TESTORIG = testorig12.jpg
MD5_JPEG_RGB_ISLOW = 9620f424569594bb9242b48498ad801f
MD5_PPM_RGB_ISLOW = f3301d2219783b8b3d942b7239fa50c0
MD5_JPEG_422_IFAST_OPT = 7322e3bd2f127f7de4b40d4480ce60e4
MD5_PPM_422_IFAST = 79807fa552899e66a04708f533e16950
MD5_PPM_422M_IFAST = 07737bfe8a7c1c87aaa393a0098d16b0
MD5_JPEG_420_IFAST_Q100_PROG = a1da220b5604081863a504297ed59e55
MD5_PPM_420_Q100_IFAST = 1b3730122709f53d007255e8dfd3305e
MD5_PPM_420M_Q100_IFAST = 980a1a3c5bf9510022869d30b7d26566
MD5_JPEG_GRAY_ISLOW = 235c90707b16e2e069f37c888b2636d9
MD5_PPM_GRAY_ISLOW = 7213c10af507ad467da5578ca5ee1fca
MD5_PPM_GRAY_ISLOW_RGB = e96ee81c30a6ed422d466338bd3de65d
MD5_JPEG_420S_IFAST_OPT = 7af8e60be4d9c227ec63ac9b6630855e
MD5_JPEG_3x2_FLOAT_PROG = a8c17daf77b457725ec929e215b603f8
MD5_PPM_3x2_FLOAT = 42876ab9e5c2f76a87d08db5fbd57956
MD5_PPM_420M_ISLOW_2_1 = 4ca6be2a6f326ff9eaab63e70a8259c0
MD5_PPM_420M_ISLOW_15_8 = 12aa9f9534c1b3d7ba047322226365eb
MD5_PPM_420M_ISLOW_13_8 = f7e22817c7b25e1393e4ec101e9d4e96
MD5_PPM_420M_ISLOW_11_8 = 800a16f9f4dc9b293197bfe11be10a82
MD5_PPM_420M_ISLOW_9_8 = 06b7a92a9bc69f4dc36ec40f1937d55c
MD5_PPM_420M_ISLOW_7_8 = 3ec444a14a4ab4eab88ffc49c48eca43
MD5_PPM_420M_ISLOW_3_4 = 3e726b7ea872445b19437d1c1d4f0d93
MD5_PPM_420M_ISLOW_5_8 = a8a771abdc94301d20ffac119b2caccd
MD5_PPM_420M_ISLOW_1_2 = b419124dd5568b085787234866102866
MD5_PPM_420M_ISLOW_3_8 = 343d19015531b7bbe746124127244fa8
MD5_PPM_420M_ISLOW_1_4 = 35fd59d866e44659edfa3c18db2a3edb
MD5_PPM_420M_ISLOW_1_8 = ccaed48ac0aedefda5d4abe4013f4ad7
MD5_JPEG_CROP = cdb35ff4b4519392690ea040c56ea99c

else

TESTORIG = testorig.jpg
MD5_JPEG_RGB_ISLOW = 768e970dd57b340ff1b83c9d3d47c77b
MD5_PPM_RGB_ISLOW = 00a257f5393fef8821f2b88ac7421291
MD5_BMP_RGB_ISLOW_565 = f07d2e75073e4bb10f6c6f4d36e2e3be
MD5_BMP_RGB_ISLOW_565D = 4cfa0928ef3e6bb626d7728c924cfda4
MD5_JPEG_422_IFAST_OPT = 2540287b79d913f91665e660303ab2c8
MD5_PPM_422_IFAST = 35bd6b3f833bad23de82acea847129fa
MD5_PPM_422M_IFAST = 8dbc65323d62cca7c91ba02dd1cfa81d
MD5_BMP_422M_IFAST_565 = 3294bd4d9a1f2b3d08ea6020d0db7065
MD5_BMP_422M_IFAST_565D = da98c9c7b6039511be4a79a878a9abc1
MD5_JPEG_420_IFAST_Q100_PROG = 990cbe0329c882420a2094da7e5adade
MD5_PPM_420_Q100_IFAST = 5a732542015c278ff43635e473a8a294
MD5_PPM_420M_Q100_IFAST = ff692ee9323a3b424894862557c092f1
MD5_JPEG_GRAY_ISLOW = 72b51f894b8f4a10b3ee3066770aa38d
MD5_PPM_GRAY_ISLOW = 8d3596c56eace32f205deccc229aa5ed
MD5_PPM_GRAY_ISLOW_RGB = 116424ac07b79e5e801f00508eab48ec
MD5_BMP_GRAY_ISLOW_565 = 12f78118e56a2f48b966f792fedf23cc
MD5_BMP_GRAY_ISLOW_565D = bdbbd616441a24354c98553df5dc82db
MD5_JPEG_420S_IFAST_OPT = 388708217ac46273ca33086b22827ed8
# See README-turbo.txt for more details on why this next bit is necessary.
if WITH_SSE_FLOAT_DCT
MD5_JPEG_3x2_FLOAT_PROG = 343e3f8caf8af5986ebaf0bdc13b5c71
MD5_PPM_3x2_FLOAT = 1a75f36e5904d6fc3a85a43da9ad89bb
else
MD5_JPEG_3x2_FLOAT_PROG = 9bca803d2042bd1eb03819e2bf92b3e5
MD5_PPM_3x2_FLOAT = f6bfab038438ed8f5522fbd33595dcdc
endif
MD5_JPEG_420_ISLOW_ARI = e986fb0a637a8d833d96e8a6d6d84ea1
MD5_JPEG_444_ISLOW_PROGARI = 0a8f1c8f66e113c3cf635df0a475a617
MD5_PPM_420M_IFAST_ARI = 72b59a99bcf1de24c5b27d151bde2437
MD5_JPEG_420_ISLOW = 9a68f56bc76e466aa7e52f415d0f4a5f
MD5_PPM_420M_ISLOW_2_1 = 9f9de8c0612f8d06869b960b05abf9c9
MD5_PPM_420M_ISLOW_15_8 = b6875bc070720b899566cc06459b63b7
MD5_PPM_420M_ISLOW_13_8 = bc3452573c8152f6ae552939ee19f82f
MD5_PPM_420M_ISLOW_11_8 = d8cc73c0aaacd4556569b59437ba00a5
MD5_PPM_420M_ISLOW_9_8 = d25e61bc7eac0002f5b393aa223747b6
MD5_PPM_420M_ISLOW_7_8 = ddb564b7c74a09494016d6cd7502a946
MD5_PPM_420M_ISLOW_3_4 = 8ed8e68808c3fbc4ea764fc9d2968646
MD5_PPM_420M_ISLOW_5_8 = a3363274999da2366a024efae6d16c9b
MD5_PPM_420M_ISLOW_1_2 = e692a315cea26b988c8e8b29a5dbcd81
MD5_PPM_420M_ISLOW_3_8 = 79eca9175652ced755155c90e785a996
MD5_PPM_420M_ISLOW_1_4 = 79cd778f8bf1a117690052cacdd54eca
MD5_PPM_420M_ISLOW_1_8 = 391b3d4aca640c8567d6f8745eb2142f
MD5_BMP_420_ISLOW_256 = 4980185e3776e89bd931736e1cddeee6
MD5_BMP_420_ISLOW_565 = bf9d13e16c4923b92e1faa604d7922cb
MD5_BMP_420_ISLOW_565D = 6bde71526acc44bcff76f696df8638d2
MD5_BMP_420M_ISLOW_565 = 8dc0185245353cfa32ad97027342216f
MD5_BMP_420M_ISLOW_565D =d1be3a3339166255e76fa50a0d70d73e
MD5_JPEG_CROP = b4197f377e621c4e9b1d20471432610d

endif

test: testclean all

if WITH_TURBOJPEG
if WITH_JAVA
	$(JAVA) -cp java/turbojpeg.jar -Djava.library.path=.libs TJUnitTest
	$(JAVA) -cp java/turbojpeg.jar -Djava.library.path=.libs TJUnitTest -bi
	$(JAVA) -cp java/turbojpeg.jar -Djava.library.path=.libs TJUnitTest -yuv
	$(JAVA) -cp java/turbojpeg.jar -Djava.library.path=.libs TJUnitTest -yuv -noyuvpad
	$(JAVA) -cp java/turbojpeg.jar -Djava.library.path=.libs TJUnitTest -yuv -bi
	$(JAVA) -cp java/turbojpeg.jar -Djava.library.path=.libs TJUnitTest -yuv -bi -noyuvpad
endif
	./tjunittest
	./tjunittest -alloc
	./tjunittest -yuv
	./tjunittest -yuv -alloc
	./tjunittest -yuv -noyuvpad
endif

# These tests are carefully crafted to provide full coverage of as many of the
# underlying algorithms as possible (including all of the SIMD-accelerated
# ones.)

# CC: null  SAMP: fullsize  FDCT: islow  ENT: huff
	./cjpeg -rgb -dct int -outfile testout_rgb_islow.jpg $(srcdir)/testimages/testorig.ppm
	md5/md5cmp $(MD5_JPEG_RGB_ISLOW) testout_rgb_islow.jpg
# CC: null  SAMP: fullsize  IDCT: islow  ENT: huff
	./djpeg -dct int -ppm -outfile testout_rgb_islow.ppm testout_rgb_islow.jpg
	md5/md5cmp $(MD5_PPM_RGB_ISLOW) testout_rgb_islow.ppm
	rm testout_rgb_islow.ppm
if WITH_12BIT
	rm testout_rgb_islow.jpg
else
# CC: RGB->RGB565  SAMP: fullsize  IDCT: islow  ENT: huff
	./djpeg -dct int -rgb565 -dither none -bmp -outfile testout_rgb_islow_565.bmp testout_rgb_islow.jpg
	md5/md5cmp $(MD5_BMP_RGB_ISLOW_565) testout_rgb_islow_565.bmp
	rm testout_rgb_islow_565.bmp
# CC: RGB->RGB565 (dithered)  SAMP: fullsize  IDCT: islow  ENT: huff
	./djpeg -dct int -rgb565 -bmp -outfile testout_rgb_islow_565D.bmp testout_rgb_islow.jpg
	md5/md5cmp $(MD5_BMP_RGB_ISLOW_565D) testout_rgb_islow_565D.bmp
	rm testout_rgb_islow_565D.bmp testout_rgb_islow.jpg
endif

# CC: RGB->YCC  SAMP: fullsize/h2v1  FDCT: ifast  ENT: 2-pass huff
	./cjpeg -sample 2x1 -dct fast -opt -outfile testout_422_ifast_opt.jpg $(srcdir)/testimages/testorig.ppm
	md5/md5cmp $(MD5_JPEG_422_IFAST_OPT) testout_422_ifast_opt.jpg
# CC: YCC->RGB  SAMP: fullsize/h2v1 fancy  IDCT: ifast  ENT: huff
	./djpeg -dct fast -outfile testout_422_ifast.ppm testout_422_ifast_opt.jpg
	md5/md5cmp $(MD5_PPM_422_IFAST) testout_422_ifast.ppm
	rm testout_422_ifast.ppm
# CC: YCC->RGB  SAMP: h2v1 merged  IDCT: ifast  ENT: huff
	./djpeg -dct fast -nosmooth -outfile testout_422m_ifast.ppm testout_422_ifast_opt.jpg
	md5/md5cmp $(MD5_PPM_422M_IFAST) testout_422m_ifast.ppm
	rm testout_422m_ifast.ppm
if WITH_12BIT
	rm testout_422_ifast_opt.jpg
else
# CC: YCC->RGB565  SAMP: h2v1 merged  IDCT: ifast  ENT: huff
	./djpeg -dct int -nosmooth -rgb565 -dither none -bmp -outfile testout_422m_ifast_565.bmp testout_422_ifast_opt.jpg
	md5/md5cmp $(MD5_BMP_422M_IFAST_565) testout_422m_ifast_565.bmp
	rm testout_422m_ifast_565.bmp
# CC: YCC->RGB565 (dithered)  SAMP: h2v1 merged  IDCT: ifast  ENT: huff
	./djpeg -dct int -nosmooth -rgb565 -bmp -outfile testout_422m_ifast_565D.bmp testout_422_ifast_opt.jpg
	md5/md5cmp $(MD5_BMP_422M_IFAST_565D) testout_422m_ifast_565D.bmp
	rm testout_422m_ifast_565D.bmp testout_422_ifast_opt.jpg
endif

# CC: RGB->YCC  SAMP: fullsize/h2v2  FDCT: ifast  ENT: prog huff
	./cjpeg -sample 2x2 -quality 100 -dct fast -prog -outfile testout_420_q100_ifast_prog.jpg $(srcdir)/testimages/testorig.ppm
	md5/md5cmp $(MD5_JPEG_420_IFAST_Q100_PROG) testout_420_q100_ifast_prog.jpg
# CC: YCC->RGB  SAMP: fullsize/h2v2 fancy  IDCT: ifast  ENT: prog huff
	./djpeg -dct fast -outfile testout_420_q100_ifast.ppm testout_420_q100_ifast_prog.jpg
	md5/md5cmp $(MD5_PPM_420_Q100_IFAST) testout_420_q100_ifast.ppm
	rm testout_420_q100_ifast.ppm
# CC: YCC->RGB  SAMP: h2v2 merged  IDCT: ifast  ENT: prog huff
	./djpeg -dct fast -nosmooth -outfile testout_420m_q100_ifast.ppm testout_420_q100_ifast_prog.jpg
	md5/md5cmp $(MD5_PPM_420M_Q100_IFAST) testout_420m_q100_ifast.ppm
	rm testout_420m_q100_ifast.ppm testout_420_q100_ifast_prog.jpg

# CC: RGB->Gray  SAMP: fullsize  FDCT: islow  ENT: huff
	./cjpeg -gray -dct int -outfile testout_gray_islow.jpg $(srcdir)/testimages/testorig.ppm
	md5/md5cmp $(MD5_JPEG_GRAY_ISLOW) testout_gray_islow.jpg
# CC: Gray->Gray  SAMP: fullsize  IDCT: islow  ENT: huff
	./djpeg -dct int -outfile testout_gray_islow.ppm testout_gray_islow.jpg
	md5/md5cmp $(MD5_PPM_GRAY_ISLOW) testout_gray_islow.ppm
	rm testout_gray_islow.ppm
# CC: Gray->RGB  SAMP: fullsize  IDCT: islow  ENT: huff
	./djpeg -dct int -rgb -outfile testout_gray_islow_rgb.ppm testout_gray_islow.jpg
	md5/md5cmp $(MD5_PPM_GRAY_ISLOW_RGB) testout_gray_islow_rgb.ppm
	rm testout_gray_islow_rgb.ppm
if WITH_12BIT
	rm testout_gray_islow.jpg
else
# CC: Gray->RGB565  SAMP: fullsize  IDCT: islow  ENT: huff
	./djpeg -dct int -rgb565 -dither none -bmp -outfile testout_gray_islow_565.bmp testout_gray_islow.jpg
	md5/md5cmp $(MD5_BMP_GRAY_ISLOW_565) testout_gray_islow_565.bmp
	rm testout_gray_islow_565.bmp
# CC: Gray->RGB565 (dithered)  SAMP: fullsize  IDCT: islow  ENT: huff
	./djpeg -dct int -rgb565 -bmp -outfile testout_gray_islow_565D.bmp testout_gray_islow.jpg
	md5/md5cmp $(MD5_BMP_GRAY_ISLOW_565D) testout_gray_islow_565D.bmp
	rm testout_gray_islow_565D.bmp testout_gray_islow.jpg
endif

# CC: RGB->YCC  SAMP: fullsize smooth/h2v2 smooth  FDCT: islow
# ENT: 2-pass huff
	./cjpeg -sample 2x2 -smooth 1 -dct int -opt -outfile testout_420s_ifast_opt.jpg $(srcdir)/testimages/testorig.ppm
	md5/md5cmp $(MD5_JPEG_420S_IFAST_OPT) testout_420s_ifast_opt.jpg
	rm testout_420s_ifast_opt.jpg

# CC: RGB->YCC  SAMP: fullsize/int  FDCT: float  ENT: prog huff
	./cjpeg -sample 3x2 -dct float -prog -outfile testout_3x2_float_prog.jpg $(srcdir)/testimages/testorig.ppm
	md5/md5cmp $(MD5_JPEG_3x2_FLOAT_PROG) testout_3x2_float_prog.jpg
# CC: YCC->RGB  SAMP: fullsize/int  IDCT: float  ENT: prog huff
	./djpeg -dct float -outfile testout_3x2_float.ppm testout_3x2_float_prog.jpg
	md5/md5cmp $(MD5_PPM_3x2_FLOAT) testout_3x2_float.ppm
	rm testout_3x2_float.ppm testout_3x2_float_prog.jpg

if WITH_ARITH_ENC
# CC: YCC->RGB  SAMP: fullsize/h2v2  FDCT: islow  ENT: arith
	./cjpeg -dct int -arithmetic -outfile testout_420_islow_ari.jpg $(srcdir)/testimages/testorig.ppm
	md5/md5cmp $(MD5_JPEG_420_ISLOW_ARI) testout_420_islow_ari.jpg
	rm testout_420_islow_ari.jpg
	./jpegtran -arithmetic -outfile testout_420_islow_ari.jpg $(srcdir)/testimages/testimgint.jpg
	md5/md5cmp $(MD5_JPEG_420_ISLOW_ARI) testout_420_islow_ari.jpg
	rm testout_420_islow_ari.jpg
# CC: YCC->RGB  SAMP: fullsize  FDCT: islow  ENT: prog arith
	./cjpeg -sample 1x1 -dct int -progressive -arithmetic -outfile testout_444_islow_progari.jpg $(srcdir)/testimages/testorig.ppm
	md5/md5cmp $(MD5_JPEG_444_ISLOW_PROGARI) testout_444_islow_progari.jpg
	rm testout_444_islow_progari.jpg
endif
if WITH_ARITH_DEC
# CC: RGB->YCC  SAMP: h2v2 merged  IDCT: ifast  ENT: arith
	./djpeg -fast -ppm -outfile testout_420m_ifast_ari.ppm $(srcdir)/testimages/testimgari.jpg
	md5/md5cmp $(MD5_PPM_420M_IFAST_ARI) testout_420m_ifast_ari.ppm
	rm testout_420m_ifast_ari.ppm
	./jpegtran -outfile testout_420_islow.jpg $(srcdir)/testimages/testimgari.jpg
	md5/md5cmp $(MD5_JPEG_420_ISLOW) testout_420_islow.jpg
	rm testout_420_islow.jpg
endif

# CC: YCC->RGB  SAMP: h2v2 merged  IDCT: 16x16 islow  ENT: huff
	./djpeg -dct int -scale 2/1 -nosmooth -ppm -outfile testout_420m_islow_2_1.ppm $(srcdir)/testimages/$(TESTORIG)
	md5/md5cmp $(MD5_PPM_420M_ISLOW_2_1) testout_420m_islow_2_1.ppm
	rm testout_420m_islow_2_1.ppm
# CC: YCC->RGB  SAMP: h2v2 merged  IDCT: 15x15 islow  ENT: huff
	./djpeg -dct int -scale 15/8 -nosmooth -ppm -outfile testout_420m_islow_15_8.ppm $(srcdir)/testimages/$(TESTORIG)
	md5/md5cmp $(MD5_PPM_420M_ISLOW_15_8) testout_420m_islow_15_8.ppm
	rm testout_420m_islow_15_8.ppm
# CC: YCC->RGB  SAMP: h2v2 merged  IDCT: 13x13 islow  ENT: huff
	./djpeg -dct int -scale 13/8 -nosmooth -ppm -outfile testout_420m_islow_13_8.ppm $(srcdir)/testimages/$(TESTORIG)
	md5/md5cmp $(MD5_PPM_420M_ISLOW_13_8) testout_420m_islow_13_8.ppm
	rm testout_420m_islow_13_8.ppm
# CC: YCC->RGB  SAMP: h2v2 merged  IDCT: 11x11 islow  ENT: huff
	./djpeg -dct int -scale 11/8 -nosmooth -ppm -outfile testout_420m_islow_11_8.ppm $(srcdir)/testimages/$(TESTORIG)
	md5/md5cmp $(MD5_PPM_420M_ISLOW_11_8) testout_420m_islow_11_8.ppm
	rm testout_420m_islow_11_8.ppm
# CC: YCC->RGB  SAMP: h2v2 merged  IDCT: 9x9 islow  ENT: huff
	./djpeg -dct int -scale 9/8 -nosmooth -ppm -outfile testout_420m_islow_9_8.ppm $(srcdir)/testimages/$(TESTORIG)
	md5/md5cmp $(MD5_PPM_420M_ISLOW_9_8) testout_420m_islow_9_8.ppm
	rm testout_420m_islow_9_8.ppm
# CC: YCC->RGB  SAMP: h2v2 merged  IDCT: 7x7 islow/14x14 islow  ENT: huff
	./djpeg -dct int -scale 7/8 -nosmooth -ppm -outfile testout_420m_islow_7_8.ppm $(srcdir)/testimages/$(TESTORIG)
	md5/md5cmp $(MD5_PPM_420M_ISLOW_7_8) testout_420m_islow_7_8.ppm
	rm testout_420m_islow_7_8.ppm
# CC: YCC->RGB  SAMP: h2v2 merged  IDCT: 6x6 islow/12x12 islow  ENT: huff
	./djpeg -dct int -scale 3/4 -nosmooth -ppm -outfile testout_420m_islow_3_4.ppm $(srcdir)/testimages/$(TESTORIG)
	md5/md5cmp $(MD5_PPM_420M_ISLOW_3_4) testout_420m_islow_3_4.ppm
	rm testout_420m_islow_3_4.ppm
# CC: YCC->RGB  SAMP: h2v2 merged  IDCT: 5x5 islow/10x10 islow  ENT: huff
	./djpeg -dct int -scale 5/8 -nosmooth -ppm -outfile testout_420m_islow_5_8.ppm $(srcdir)/testimages/$(TESTORIG)
	md5/md5cmp $(MD5_PPM_420M_ISLOW_5_8) testout_420m_islow_5_8.ppm
	rm testout_420m_islow_5_8.ppm
# CC: YCC->RGB  SAMP: h2v2 merged  IDCT: 4x4 islow/8x8 islow  ENT: huff
	./djpeg -dct int -scale 1/2 -nosmooth -ppm -outfile testout_420m_islow_1_2.ppm $(srcdir)/testimages/$(TESTORIG)
	md5/md5cmp $(MD5_PPM_420M_ISLOW_1_2) testout_420m_islow_1_2.ppm
	rm testout_420m_islow_1_2.ppm
# CC: YCC->RGB  SAMP: h2v2 merged  IDCT: 3x3 islow/6x6 islow  ENT: huff
	./djpeg -dct int -scale 3/8 -nosmooth -ppm -outfile testout_420m_islow_3_8.ppm $(srcdir)/testimages/$(TESTORIG)
	md5/md5cmp $(MD5_PPM_420M_ISLOW_3_8) testout_420m_islow_3_8.ppm
	rm testout_420m_islow_3_8.ppm
# CC: YCC->RGB  SAMP: h2v2 merged  IDCT: 2x2 islow/4x4 islow  ENT: huff
	./djpeg -dct int -scale 1/4 -nosmooth -ppm -outfile testout_420m_islow_1_4.ppm $(srcdir)/testimages/$(TESTORIG)
	md5/md5cmp $(MD5_PPM_420M_ISLOW_1_4) testout_420m_islow_1_4.ppm
	rm testout_420m_islow_1_4.ppm
# CC: YCC->RGB  SAMP: h2v2 merged  IDCT: 1x1 islow/2x2 islow  ENT: huff
	./djpeg -dct int -scale 1/8 -nosmooth -ppm -outfile testout_420m_islow_1_8.ppm $(srcdir)/testimages/$(TESTORIG)
	md5/md5cmp $(MD5_PPM_420M_ISLOW_1_8) testout_420m_islow_1_8.ppm
	rm testout_420m_islow_1_8.ppm
if WITH_12BIT
else
# CC: YCC->RGB (dithered)  SAMP: h2v2 fancy  IDCT: islow  ENT: huff
	./djpeg -dct int -colors 256 -bmp -outfile testout_420_islow_256.bmp $(srcdir)/testimages/$(TESTORIG)
	md5/md5cmp $(MD5_BMP_420_ISLOW_256) testout_420_islow_256.bmp
	rm testout_420_islow_256.bmp
# CC: YCC->RGB565  SAMP: h2v2 fancy  IDCT: islow  ENT: huff
	./djpeg -dct int -rgb565 -dither none -bmp -outfile testout_420_islow_565.bmp $(srcdir)/testimages/$(TESTORIG)
	md5/md5cmp $(MD5_BMP_420_ISLOW_565) testout_420_islow_565.bmp
	rm testout_420_islow_565.bmp
# CC: YCC->RGB565 (dithered)  SAMP: h2v2 fancy  IDCT: islow  ENT: huff
	./djpeg -dct int -rgb565 -bmp -outfile testout_420_islow_565D.bmp $(srcdir)/testimages/$(TESTORIG)
	md5/md5cmp $(MD5_BMP_420_ISLOW_565D) testout_420_islow_565D.bmp
	rm testout_420_islow_565D.bmp
# CC: YCC->RGB565  SAMP: h2v2 merged  IDCT: islow  ENT: huff
	./djpeg -dct int -nosmooth -rgb565 -dither none -bmp -outfile testout_420m_islow_565.bmp $(srcdir)/testimages/$(TESTORIG)
	md5/md5cmp $(MD5_BMP_420M_ISLOW_565) testout_420m_islow_565.bmp
	rm testout_420m_islow_565.bmp
# CC: YCC->RGB565 (dithered)  SAMP: h2v2 merged  IDCT: islow  ENT: huff
	./djpeg -dct int -nosmooth -rgb565 -bmp -outfile testout_420m_islow_565D.bmp $(srcdir)/testimages/$(TESTORIG)
	md5/md5cmp $(MD5_BMP_420M_ISLOW_565D) testout_420m_islow_565D.bmp
	rm testout_420m_islow_565D.bmp
endif

	./jpegtran -crop 120x90+20+50 -transpose -perfect -outfile testout_crop.jpg $(srcdir)/testimages/$(TESTORIG)
	md5/md5cmp $(MD5_JPEG_CROP) testout_crop.jpg
	rm testout_crop.jpg


testclean:
	rm -f testout*
	rm -f *_GRAY_*.bmp
	rm -f *_GRAY_*.png
	rm -f *_GRAY_*.ppm
	rm -f *_GRAY_*.jpg
	rm -f *_GRAY.yuv
	rm -f *_420_*.bmp
	rm -f *_420_*.png
	rm -f *_420_*.ppm
	rm -f *_420_*.jpg
	rm -f *_420.yuv
	rm -f *_422_*.bmp
	rm -f *_422_*.png
	rm -f *_422_*.ppm
	rm -f *_422_*.jpg
	rm -f *_422.yuv
	rm -f *_444_*.bmp
	rm -f *_444_*.png
	rm -f *_444_*.ppm
	rm -f *_444_*.jpg
	rm -f *_444.yuv
	rm -f *_440_*.bmp
	rm -f *_440_*.png
	rm -f *_440_*.ppm
	rm -f *_440_*.jpg
	rm -f *_440.yuv
	rm -f *_411_*.bmp
	rm -f *_411_*.png
	rm -f *_411_*.ppm
	rm -f *_411_*.jpg
	rm -f *_411.yuv


tjtest:
	sh ./tjbenchtest
	sh ./tjbenchtest -alloc
	sh ./tjbenchtest -yuv
	sh ./tjbenchtest -yuv -alloc
if WITH_JAVA
	sh ./tjbenchtest.java
	sh ./tjbenchtest.java -yuv
endif


pkgscripts/libmozjpeg.spec: pkgscripts/libmozjpeg.spec.tmpl
	cat pkgscripts/libmozjpeg.spec.tmpl | sed s@%{__prefix}@$(prefix)@g | \
		sed s@%{__bindir}@$(bindir)@g | sed s@%{__datadir}@$(datadir)@g | \
		sed s@%{__docdir}@$(docdir)@g | sed s@%{__includedir}@$(includedir)@g | \
		sed s@%{__libdir}@$(libdir)@g | sed s@%{__mandir}@$(mandir)@g \
		> pkgscripts/libmozjpeg.spec

rpm: all pkgscripts/libmozjpeg.spec
	TMPDIR=`mktemp -d /tmp/${PACKAGE_NAME}-build.XXXXXX`; \
	mkdir -p $$TMPDIR/RPMS; \
	ln -fs `pwd` $$TMPDIR/BUILD; \
	rm -f ${PKGNAME}-${VERSION}.${RPMARCH}.rpm; \
	rpmbuild -bb --define "_blddir $$TMPDIR/buildroot"  \
		--define "_topdir $$TMPDIR" \
		--target ${RPMARCH} pkgscripts/libmozjpeg.spec; \
	cp $$TMPDIR/RPMS/${RPMARCH}/${PKGNAME}-${VERSION}-${BUILD}.${RPMARCH}.rpm \
		${PKGNAME}-${VERSION}.${RPMARCH}.rpm; \
	rm -rf $$TMPDIR

srpm: dist-gzip pkgscripts/libmozjpeg.spec
	TMPDIR=`mktemp -d /tmp/${PACKAGE_NAME}-build.XXXXXX`; \
	mkdir -p $$TMPDIR/RPMS; \
	mkdir -p $$TMPDIR/SRPMS; \
	mkdir -p $$TMPDIR/BUILD; \
	mkdir -p $$TMPDIR/SOURCES; \
	mkdir -p $$TMPDIR/SPECS; \
	rm -f ${PKGNAME}-${VERSION}.src.rpm; \
	cp ${PACKAGE_NAME}-${VERSION}.tar.gz $$TMPDIR/SOURCES; \
	cat pkgscripts/libmozjpeg.spec | sed s/%{_blddir}/%{_tmppath}/g \
		| sed s/#--\>//g \
		> $$TMPDIR/SPECS/libmozjpeg.spec; \
	rpmbuild -bs --define "_topdir $$TMPDIR" $$TMPDIR/SPECS/libmozjpeg.spec; \
	cp $$TMPDIR/SRPMS/${PKGNAME}-${VERSION}-${BUILD}.src.rpm \
		${PKGNAME}-${VERSION}.src.rpm; \
	rm -rf $$TMPDIR

pkgscripts/makedpkg: pkgscripts/makedpkg.tmpl
	cat pkgscripts/makedpkg.tmpl | sed s@%{__prefix}@$(prefix)@g | \
		sed s@%{__docdir}@$(docdir)@g | sed s@%{__libdir}@$(libdir)@g \
		> pkgscripts/makedpkg

deb: all pkgscripts/makedpkg
	sh pkgscripts/makedpkg

pkgscripts/uninstall: pkgscripts/uninstall.tmpl
	cat pkgscripts/uninstall.tmpl | sed s@%{__prefix}@$(prefix)@g | \
		sed s@%{__bindir}@$(bindir)@g | sed s@%{__datadir}@$(datadir)@g | \
		sed s@%{__includedir}@$(includedir)@g | sed s@%{__libdir}@$(libdir)@g | \
		sed s@%{__mandir}@$(mandir)@g > pkgscripts/uninstall

pkgscripts/makemacpkg: pkgscripts/makemacpkg.tmpl
	cat pkgscripts/makemacpkg.tmpl | sed s@%{__prefix}@$(prefix)@g | \
		sed s@%{__bindir}@$(bindir)@g | sed s@%{__docdir}@$(docdir)@g | \
		sed s@%{__libdir}@$(libdir)@g > pkgscripts/makemacpkg

if X86_64

udmg: all pkgscripts/makemacpkg pkgscripts/uninstall
	sh pkgscripts/makemacpkg -build32 ${BUILDDIR32}

iosdmg: all pkgscripts/makemacpkg pkgscripts/uninstall
	sh pkgscripts/makemacpkg -build32 ${BUILDDIR32} -buildarmv6 ${BUILDDIRARMV6} -buildarmv7 ${BUILDDIRARMV7} -buildarmv7s ${BUILDDIRARMV7S}

else

iosdmg: all pkgscripts/makemacpkg pkgscripts/uninstall
	sh pkgscripts/makemacpkg -buildarmv6 ${BUILDDIRARMV6} -buildarmv7 ${BUILDDIRARMV7} -buildarmv7s ${BUILDDIRARMV7S}

endif

dmg: all pkgscripts/makemacpkg pkgscripts/uninstall
	sh pkgscripts/makemacpkg

pkgscripts/makecygwinpkg: pkgscripts/makecygwinpkg.tmpl
	cat pkgscripts/makecygwinpkg.tmpl | sed s@%{__prefix}@$(prefix)@g | \
		sed s@%{__docdir}@$(docdir)@g | sed s@%{__libdir}@$(libdir)@g \
		> pkgscripts/makecygwinpkg

cygwinpkg: all pkgscripts/makecygwinpkg
	sh pkgscripts/makecygwinpkg<|MERGE_RESOLUTION|>--- conflicted
+++ resolved
@@ -108,16 +108,11 @@
 endif
 
 
-<<<<<<< HEAD
-cjpeg_SOURCES = cdjpeg.h cderror.h cdjpeg.c cjpeg.c rdbmp.c rdgif.c \
-	rdppm.c rdswitch.c rdtarga.c rdjpeg.c
-=======
-cjpeg_SOURCES = cdjpeg.h cderror.h cdjpeg.c cjpeg.c rdgif.c rdppm.c rdswitch.c
+cjpeg_SOURCES = cdjpeg.h cderror.h cdjpeg.c cjpeg.c rdgif.c rdppm.c rdswitch.c rdjpeg.c
 if WITH_12BIT
 else
 cjpeg_SOURCES += rdbmp.c rdtarga.c
 endif
->>>>>>> 2ef1bec3
 
 cjpeg_LDADD = libjpeg.la
 
