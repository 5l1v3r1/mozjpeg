--- conflicted
+++ resolved
@@ -462,9 +462,6 @@
 	fi
 # CC: YCC->RGB  SAMP: fullsize/int  IDCT: float  ENT: prog huff
 	./djpeg -dct float -outfile testout_3x2_float.ppm testout_3x2_float_prog.jpg
-<<<<<<< HEAD
-#	md5/md5cmp $(MD5_PPM_3x2_FLOAT) testout_3x2_float.ppm
-=======
 	if [ "${FLOATTEST}" = "sse" ]; then \
 		md5/md5cmp $(MD5_PPM_3x2_FLOAT_SSE) testout_3x2_float.ppm; \
 	elif [ "${FLOATTEST}" = "32bit" ]; then \
@@ -472,7 +469,6 @@
 	elif [ "${FLOATTEST}" = "64bit" ]; then \
 		md5/md5cmp $(MD5_PPM_3x2_FLOAT_64BIT) testout_3x2_float.ppm; \
 	fi
->>>>>>> eb319ed8
 	rm testout_3x2_float.ppm testout_3x2_float_prog.jpg
 
 # CC: RGB->YCC  SAMP: fullsize/int  FDCT: ifast  ENT: prog huff
