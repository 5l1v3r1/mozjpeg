--- conflicted
+++ resolved
@@ -11,13 +11,8 @@
 nodist_include_HEADERS = jconfig.h
 
 
-<<<<<<< HEAD
 HDRS = jchuff.h jcmaster.h jdct.h jdhuff.h jerror.h jinclude.h jmemsys.h \
 	jmorecfg.h jpegint.h jpeglib.h jversion.h jsimd.h jsimddct.h jpegcomp.h \
-=======
-HDRS = jchuff.h jdct.h jdhuff.h jerror.h jinclude.h jmemsys.h jmorecfg.h \
-	jpegint.h jpeglib.h jversion.h jsimd.h jsimddct.h jpegcomp.h \
->>>>>>> a8af7243
 	jpeg_nbits_table.h
 
 libjpeg_la_SOURCES = $(HDRS) jcapimin.c jcapistd.c jccoefct.c jccolor.c \
@@ -69,13 +64,8 @@
 endif
 
 endif
-<<<<<<< HEAD
-
-
-=======
-
-
->>>>>>> a8af7243
+
+
 if VERSION_SCRIPT
 libjpeg_la_LDFLAGS += $(VERSION_SCRIPT_FLAG)libjpeg.map
 endif
@@ -95,11 +85,7 @@
 
 
 bin_PROGRAMS = cjpeg djpeg jpegtran rdjpgcom wrjpgcom
-<<<<<<< HEAD
 noinst_PROGRAMS = jcstest jpegyuv yuvjpeg
-=======
-noinst_PROGRAMS = jcstest
->>>>>>> a8af7243
 
 
 if WITH_TURBOJPEG
@@ -122,11 +108,7 @@
 endif
 
 
-<<<<<<< HEAD
 cjpeg_SOURCES = cdjpeg.h cderror.h cdjpeg.c cjpeg.c rdgif.c rdppm.c rdswitch.c rdjpeg.c
-=======
-cjpeg_SOURCES = cdjpeg.h cderror.h cdjpeg.c cjpeg.c rdgif.c rdppm.c rdswitch.c
->>>>>>> a8af7243
 if WITH_12BIT
 else
 cjpeg_SOURCES += rdbmp.c rdtarga.c
@@ -139,15 +121,12 @@
 else
 cjpeg_CFLAGS += -DBMP_SUPPORTED -DTARGA_SUPPORTED
 endif
-<<<<<<< HEAD
 
 if HAVE_LIBPNG
 cjpeg_CFLAGS += -DPNG_SUPPORTED $(libpng_CFLAGS)
 cjpeg_LDADD += $(libpng_LIBS)
 cjpeg_SOURCES += rdpng.c
 endif
-=======
->>>>>>> a8af7243
 
 djpeg_SOURCES = cdjpeg.h cderror.h cdjpeg.c djpeg.c rdcolmap.c rdswitch.c \
 	wrgif.c wrppm.c
@@ -193,15 +172,11 @@
 DOCS= coderules.txt jconfig.txt change.log rdrle.c wrrle.c BUILDING.txt \
 	ChangeLog.txt
 
-<<<<<<< HEAD
 docdir = $(datadir)/doc
 dist_doc_DATA = README README-mozilla.txt README-turbo.txt libjpeg.txt structure.txt usage.txt \
-=======
-dist_doc_DATA = README README-turbo.txt libjpeg.txt structure.txt usage.txt \
->>>>>>> a8af7243
 	wizard.txt
 
-exampledir = $(docdir)
+exampledir = $(datadir)/doc
 dist_example_DATA = example.c
 
 
@@ -231,10 +206,6 @@
 MD5_PPM_GRAY_ISLOW = 7213c10af507ad467da5578ca5ee1fca
 MD5_PPM_GRAY_ISLOW_RGB = e96ee81c30a6ed422d466338bd3de65d
 MD5_JPEG_420S_IFAST_OPT = 7af8e60be4d9c227ec63ac9b6630855e
-<<<<<<< HEAD
-MD5_JPEG_3x2_FLOAT_PROG = a8c17daf77b457725ec929e215b603f8
-MD5_PPM_3x2_FLOAT = 42876ab9e5c2f76a87d08db5fbd57956
-=======
 MD5_JPEG_3x2_FLOAT_PROG_SSE = a8c17daf77b457725ec929e215b603f8
 MD5_PPM_3x2_FLOAT_SSE = 42876ab9e5c2f76a87d08db5fbd57956
 MD5_JPEG_3x2_FLOAT_PROG_32BIT = a8c17daf77b457725ec929e215b603f8
@@ -242,7 +213,6 @@
 MD5_PPM_3x2_FLOAT_64BIT = d6fbc71153b3d8ded484dbc17c7b9cf4
 MD5_JPEG_3x2_IFAST_PROG = 1396cc2b7185cfe943d408c9d305339e
 MD5_PPM_3x2_IFAST = 3975985ef6eeb0a2cdc58daa651ccc00
->>>>>>> a8af7243
 MD5_PPM_420M_ISLOW_2_1 = 4ca6be2a6f326ff9eaab63e70a8259c0
 MD5_PPM_420M_ISLOW_15_8 = 12aa9f9534c1b3d7ba047322226365eb
 MD5_PPM_420M_ISLOW_13_8 = f7e22817c7b25e1393e4ec101e9d4e96
@@ -279,15 +249,6 @@
 MD5_BMP_GRAY_ISLOW_565D = bdbbd616441a24354c98553df5dc82db
 MD5_JPEG_420S_IFAST_OPT = 388708217ac46273ca33086b22827ed8
 # See README-turbo.txt for more details on why this next bit is necessary.
-<<<<<<< HEAD
-if WITH_SSE_FLOAT_DCT
-MD5_JPEG_3x2_FLOAT_PROG = 343e3f8caf8af5986ebaf0bdc13b5c71
-MD5_PPM_3x2_FLOAT = 1a75f36e5904d6fc3a85a43da9ad89bb
-else
-MD5_JPEG_3x2_FLOAT_PROG = 9bca803d2042bd1eb03819e2bf92b3e5
-MD5_PPM_3x2_FLOAT = f6bfab038438ed8f5522fbd33595dcdc
-endif
-=======
 MD5_JPEG_3x2_FLOAT_PROG_SSE = 343e3f8caf8af5986ebaf0bdc13b5c71
 MD5_PPM_3x2_FLOAT_SSE = 1a75f36e5904d6fc3a85a43da9ad89bb
 MD5_JPEG_3x2_FLOAT_PROG_32BIT = 9bca803d2042bd1eb03819e2bf92b3e5
@@ -295,7 +256,6 @@
 MD5_PPM_3x2_FLOAT_64BIT = 0e917a34193ef976b679a6b069b1be26
 MD5_JPEG_3x2_IFAST_PROG = 1ee5d2c1a77f2da495f993c8c7cceca5
 MD5_PPM_3x2_IFAST = fd283664b3b49127984af0a7f118fccd
->>>>>>> a8af7243
 MD5_JPEG_420_ISLOW_ARI = e986fb0a637a8d833d96e8a6d6d84ea1
 MD5_JPEG_444_ISLOW_PROGARI = 0a8f1c8f66e113c3cf635df0a475a617
 MD5_PPM_420M_IFAST_ARI = 72b59a99bcf1de24c5b27d151bde2437
@@ -322,11 +282,7 @@
 endif
 
 .PHONY: test
-<<<<<<< HEAD
-test: tjquicktest bittest
-=======
 test: tjquicktest tjbittest bittest
->>>>>>> a8af7243
 
 tjquicktest: testclean all
 
@@ -345,8 +301,6 @@
 	./tjunittest -yuv -alloc
 	./tjunittest -yuv -noyuvpad
 endif
-<<<<<<< HEAD
-=======
 	echo GREAT SUCCESS!
 
 tjbittest: testclean all
@@ -405,7 +359,6 @@
 	echo GREAT SUCCESS!
 
 endif
->>>>>>> a8af7243
 
 bittest: testclean all
 
@@ -414,11 +367,7 @@
 # ones.)
 
 # CC: null  SAMP: fullsize  FDCT: islow  ENT: huff
-<<<<<<< HEAD
 	./cjpeg -revert -rgb -dct int -outfile testout_rgb_islow.jpg $(srcdir)/testimages/testorig.ppm
-=======
-	./cjpeg -rgb -dct int -outfile testout_rgb_islow.jpg $(srcdir)/testimages/testorig.ppm
->>>>>>> a8af7243
 	md5/md5cmp $(MD5_JPEG_RGB_ISLOW) testout_rgb_islow.jpg
 # CC: null  SAMP: fullsize  IDCT: islow  ENT: huff
 	./djpeg -dct int -ppm -outfile testout_rgb_islow.ppm testout_rgb_islow.jpg
@@ -438,11 +387,7 @@
 endif
 
 # CC: RGB->YCC  SAMP: fullsize/h2v1  FDCT: ifast  ENT: 2-pass huff
-<<<<<<< HEAD
 	./cjpeg -revert -sample 2x1 -dct fast -opt -outfile testout_422_ifast_opt.jpg $(srcdir)/testimages/testorig.ppm
-=======
-	./cjpeg -sample 2x1 -dct fast -opt -outfile testout_422_ifast_opt.jpg $(srcdir)/testimages/testorig.ppm
->>>>>>> a8af7243
 	md5/md5cmp $(MD5_JPEG_422_IFAST_OPT) testout_422_ifast_opt.jpg
 # CC: YCC->RGB  SAMP: fullsize/h2v1 fancy  IDCT: ifast  ENT: huff
 	./djpeg -dct fast -outfile testout_422_ifast.ppm testout_422_ifast_opt.jpg
@@ -454,7 +399,6 @@
 	rm testout_422m_ifast.ppm
 if WITH_12BIT
 	rm testout_422_ifast_opt.jpg
-<<<<<<< HEAD
 else
 # CC: YCC->RGB565  SAMP: h2v1 merged  IDCT: ifast  ENT: huff
 	./djpeg -dct int -nosmooth -rgb565 -dither none -bmp -outfile testout_422m_ifast_565.bmp testout_422_ifast_opt.jpg
@@ -505,78 +449,6 @@
 # CC: RGB->YCC  SAMP: fullsize smooth/h2v2 smooth  FDCT: islow
 # ENT: 2-pass huff
 	./cjpeg -revert -sample 2x2 -smooth 1 -dct int -opt -outfile testout_420s_ifast_opt.jpg $(srcdir)/testimages/testorig.ppm
-	md5/md5cmp $(MD5_JPEG_420S_IFAST_OPT) testout_420s_ifast_opt.jpg
-	rm testout_420s_ifast_opt.jpg
-
-# CC: RGB->YCC  SAMP: fullsize/int  FDCT: float  ENT: prog huff
-	./cjpeg -revert -sample 3x2 -dct float -prog -outfile testout_3x2_float_prog.jpg $(srcdir)/testimages/testorig.ppm
-	md5/md5cmp $(MD5_JPEG_3x2_FLOAT_PROG) testout_3x2_float_prog.jpg
-# CC: YCC->RGB  SAMP: fullsize/int  IDCT: float  ENT: prog huff
-	./djpeg -dct float -outfile testout_3x2_float.ppm testout_3x2_float_prog.jpg
-	md5/md5cmp $(MD5_PPM_3x2_FLOAT) testout_3x2_float.ppm
-	rm testout_3x2_float.ppm testout_3x2_float_prog.jpg
-
-if WITH_ARITH_ENC
-# CC: YCC->RGB  SAMP: fullsize/h2v2  FDCT: islow  ENT: arith
-	./cjpeg -revert -dct int -arithmetic -outfile testout_420_islow_ari.jpg $(srcdir)/testimages/testorig.ppm
-	md5/md5cmp $(MD5_JPEG_420_ISLOW_ARI) testout_420_islow_ari.jpg
-	rm testout_420_islow_ari.jpg
-	./jpegtran -revert -arithmetic -outfile testout_420_islow_ari.jpg $(srcdir)/testimages/testimgint.jpg
-	md5/md5cmp $(MD5_JPEG_420_ISLOW_ARI) testout_420_islow_ari.jpg
-	rm testout_420_islow_ari.jpg
-# CC: YCC->RGB  SAMP: fullsize  FDCT: islow  ENT: prog arith
-	./cjpeg -revert -sample 1x1 -dct int -progressive -arithmetic -outfile testout_444_islow_progari.jpg $(srcdir)/testimages/testorig.ppm
-=======
-else
-# CC: YCC->RGB565  SAMP: h2v1 merged  IDCT: ifast  ENT: huff
-	./djpeg -dct int -nosmooth -rgb565 -dither none -bmp -outfile testout_422m_ifast_565.bmp testout_422_ifast_opt.jpg
-	md5/md5cmp $(MD5_BMP_422M_IFAST_565) testout_422m_ifast_565.bmp
-	rm testout_422m_ifast_565.bmp
-# CC: YCC->RGB565 (dithered)  SAMP: h2v1 merged  IDCT: ifast  ENT: huff
-	./djpeg -dct int -nosmooth -rgb565 -bmp -outfile testout_422m_ifast_565D.bmp testout_422_ifast_opt.jpg
-	md5/md5cmp $(MD5_BMP_422M_IFAST_565D) testout_422m_ifast_565D.bmp
-	rm testout_422m_ifast_565D.bmp testout_422_ifast_opt.jpg
-endif
-
-# CC: RGB->YCC  SAMP: fullsize/h2v2  FDCT: ifast  ENT: prog huff
-	./cjpeg -sample 2x2 -quality 100 -dct fast -prog -outfile testout_420_q100_ifast_prog.jpg $(srcdir)/testimages/testorig.ppm
-	md5/md5cmp $(MD5_JPEG_420_IFAST_Q100_PROG) testout_420_q100_ifast_prog.jpg
-# CC: YCC->RGB  SAMP: fullsize/h2v2 fancy  IDCT: ifast  ENT: prog huff
-	./djpeg -dct fast -outfile testout_420_q100_ifast.ppm testout_420_q100_ifast_prog.jpg
-	md5/md5cmp $(MD5_PPM_420_Q100_IFAST) testout_420_q100_ifast.ppm
-	rm testout_420_q100_ifast.ppm
-# CC: YCC->RGB  SAMP: h2v2 merged  IDCT: ifast  ENT: prog huff
-	./djpeg -dct fast -nosmooth -outfile testout_420m_q100_ifast.ppm testout_420_q100_ifast_prog.jpg
-	md5/md5cmp $(MD5_PPM_420M_Q100_IFAST) testout_420m_q100_ifast.ppm
-	rm testout_420m_q100_ifast.ppm testout_420_q100_ifast_prog.jpg
-
-# CC: RGB->Gray  SAMP: fullsize  FDCT: islow  ENT: huff
-	./cjpeg -gray -dct int -outfile testout_gray_islow.jpg $(srcdir)/testimages/testorig.ppm
-	md5/md5cmp $(MD5_JPEG_GRAY_ISLOW) testout_gray_islow.jpg
-# CC: Gray->Gray  SAMP: fullsize  IDCT: islow  ENT: huff
-	./djpeg -dct int -outfile testout_gray_islow.ppm testout_gray_islow.jpg
-	md5/md5cmp $(MD5_PPM_GRAY_ISLOW) testout_gray_islow.ppm
-	rm testout_gray_islow.ppm
-# CC: Gray->RGB  SAMP: fullsize  IDCT: islow  ENT: huff
-	./djpeg -dct int -rgb -outfile testout_gray_islow_rgb.ppm testout_gray_islow.jpg
-	md5/md5cmp $(MD5_PPM_GRAY_ISLOW_RGB) testout_gray_islow_rgb.ppm
-	rm testout_gray_islow_rgb.ppm
-if WITH_12BIT
-	rm testout_gray_islow.jpg
-else
-# CC: Gray->RGB565  SAMP: fullsize  IDCT: islow  ENT: huff
-	./djpeg -dct int -rgb565 -dither none -bmp -outfile testout_gray_islow_565.bmp testout_gray_islow.jpg
-	md5/md5cmp $(MD5_BMP_GRAY_ISLOW_565) testout_gray_islow_565.bmp
-	rm testout_gray_islow_565.bmp
-# CC: Gray->RGB565 (dithered)  SAMP: fullsize  IDCT: islow  ENT: huff
-	./djpeg -dct int -rgb565 -bmp -outfile testout_gray_islow_565D.bmp testout_gray_islow.jpg
-	md5/md5cmp $(MD5_BMP_GRAY_ISLOW_565D) testout_gray_islow_565D.bmp
-	rm testout_gray_islow_565D.bmp testout_gray_islow.jpg
-endif
-
-# CC: RGB->YCC  SAMP: fullsize smooth/h2v2 smooth  FDCT: islow
-# ENT: 2-pass huff
-	./cjpeg -sample 2x2 -smooth 1 -dct int -opt -outfile testout_420s_ifast_opt.jpg $(srcdir)/testimages/testorig.ppm
 	md5/md5cmp $(MD5_JPEG_420S_IFAST_OPT) testout_420s_ifast_opt.jpg
 	rm testout_420s_ifast_opt.jpg
 
@@ -596,7 +468,7 @@
 #                  when running on a 64-bit FPU
 
 # CC: RGB->YCC  SAMP: fullsize/int  FDCT: float  ENT: prog huff
-	./cjpeg -sample 3x2 -dct float -prog -outfile testout_3x2_float_prog.jpg $(srcdir)/testimages/testorig.ppm
+	./cjpeg -revert -sample 3x2 -dct float -prog -outfile testout_3x2_float_prog.jpg $(srcdir)/testimages/testorig.ppm
 	if [ "${FLOATTEST}" = "sse" ]; then \
 		md5/md5cmp $(MD5_JPEG_3x2_FLOAT_PROG_SSE) testout_3x2_float_prog.jpg; \
 	elif [ "${FLOATTEST}" = "32bit" -o "${FLOATTEST}" = "64bit" ]; then \
@@ -614,7 +486,7 @@
 	rm testout_3x2_float.ppm testout_3x2_float_prog.jpg
 
 # CC: RGB->YCC  SAMP: fullsize/int  FDCT: ifast  ENT: prog huff
-	./cjpeg -sample 3x2 -dct fast -prog -outfile testout_3x2_ifast_prog.jpg $(srcdir)/testimages/testorig.ppm
+	./cjpeg -revert -sample 3x2 -dct fast -prog -outfile testout_3x2_ifast_prog.jpg $(srcdir)/testimages/testorig.ppm
 	md5/md5cmp $(MD5_JPEG_3x2_IFAST_PROG) testout_3x2_ifast_prog.jpg
 # CC: YCC->RGB  SAMP: fullsize/int  IDCT: ifast  ENT: prog huff
 	./djpeg -dct fast -outfile testout_3x2_ifast.ppm testout_3x2_ifast_prog.jpg
@@ -623,15 +495,14 @@
 
 if WITH_ARITH_ENC
 # CC: YCC->RGB  SAMP: fullsize/h2v2  FDCT: islow  ENT: arith
-	./cjpeg -dct int -arithmetic -outfile testout_420_islow_ari.jpg $(srcdir)/testimages/testorig.ppm
+	./cjpeg -revert -dct int -arithmetic -outfile testout_420_islow_ari.jpg $(srcdir)/testimages/testorig.ppm
 	md5/md5cmp $(MD5_JPEG_420_ISLOW_ARI) testout_420_islow_ari.jpg
 	rm testout_420_islow_ari.jpg
-	./jpegtran -arithmetic -outfile testout_420_islow_ari.jpg $(srcdir)/testimages/testimgint.jpg
+	./jpegtran -revert -arithmetic -outfile testout_420_islow_ari.jpg $(srcdir)/testimages/testimgint.jpg
 	md5/md5cmp $(MD5_JPEG_420_ISLOW_ARI) testout_420_islow_ari.jpg
 	rm testout_420_islow_ari.jpg
 # CC: YCC->RGB  SAMP: fullsize  FDCT: islow  ENT: prog arith
-	./cjpeg -sample 1x1 -dct int -progressive -arithmetic -outfile testout_444_islow_progari.jpg $(srcdir)/testimages/testorig.ppm
->>>>>>> a8af7243
+	./cjpeg -revert -sample 1x1 -dct int -progressive -arithmetic -outfile testout_444_islow_progari.jpg $(srcdir)/testimages/testorig.ppm
 	md5/md5cmp $(MD5_JPEG_444_ISLOW_PROGARI) testout_444_islow_progari.jpg
 	rm testout_444_islow_progari.jpg
 endif
@@ -640,7 +511,6 @@
 	./djpeg -fast -ppm -outfile testout_420m_ifast_ari.ppm $(srcdir)/testimages/testimgari.jpg
 	md5/md5cmp $(MD5_PPM_420M_IFAST_ARI) testout_420m_ifast_ari.ppm
 	rm testout_420m_ifast_ari.ppm
-<<<<<<< HEAD
 	./jpegtran -revert -outfile testout_420_islow.jpg $(srcdir)/testimages/testimgari.jpg
 	md5/md5cmp $(MD5_JPEG_420_ISLOW) testout_420_islow.jpg
 	rm testout_420_islow.jpg
@@ -721,89 +591,7 @@
 	./jpegtran -revert -crop 120x90+20+50 -transpose -perfect -outfile testout_crop.jpg $(srcdir)/testimages/$(TESTORIG)
 	md5/md5cmp $(MD5_JPEG_CROP) testout_crop.jpg
 	rm testout_crop.jpg
-=======
-	./jpegtran -outfile testout_420_islow.jpg $(srcdir)/testimages/testimgari.jpg
-	md5/md5cmp $(MD5_JPEG_420_ISLOW) testout_420_islow.jpg
-	rm testout_420_islow.jpg
-endif
-
-# CC: YCC->RGB  SAMP: h2v2 merged  IDCT: 16x16 islow  ENT: huff
-	./djpeg -dct int -scale 2/1 -nosmooth -ppm -outfile testout_420m_islow_2_1.ppm $(srcdir)/testimages/$(TESTORIG)
-	md5/md5cmp $(MD5_PPM_420M_ISLOW_2_1) testout_420m_islow_2_1.ppm
-	rm testout_420m_islow_2_1.ppm
-# CC: YCC->RGB  SAMP: h2v2 merged  IDCT: 15x15 islow  ENT: huff
-	./djpeg -dct int -scale 15/8 -nosmooth -ppm -outfile testout_420m_islow_15_8.ppm $(srcdir)/testimages/$(TESTORIG)
-	md5/md5cmp $(MD5_PPM_420M_ISLOW_15_8) testout_420m_islow_15_8.ppm
-	rm testout_420m_islow_15_8.ppm
-# CC: YCC->RGB  SAMP: h2v2 merged  IDCT: 13x13 islow  ENT: huff
-	./djpeg -dct int -scale 13/8 -nosmooth -ppm -outfile testout_420m_islow_13_8.ppm $(srcdir)/testimages/$(TESTORIG)
-	md5/md5cmp $(MD5_PPM_420M_ISLOW_13_8) testout_420m_islow_13_8.ppm
-	rm testout_420m_islow_13_8.ppm
-# CC: YCC->RGB  SAMP: h2v2 merged  IDCT: 11x11 islow  ENT: huff
-	./djpeg -dct int -scale 11/8 -nosmooth -ppm -outfile testout_420m_islow_11_8.ppm $(srcdir)/testimages/$(TESTORIG)
-	md5/md5cmp $(MD5_PPM_420M_ISLOW_11_8) testout_420m_islow_11_8.ppm
-	rm testout_420m_islow_11_8.ppm
-# CC: YCC->RGB  SAMP: h2v2 merged  IDCT: 9x9 islow  ENT: huff
-	./djpeg -dct int -scale 9/8 -nosmooth -ppm -outfile testout_420m_islow_9_8.ppm $(srcdir)/testimages/$(TESTORIG)
-	md5/md5cmp $(MD5_PPM_420M_ISLOW_9_8) testout_420m_islow_9_8.ppm
-	rm testout_420m_islow_9_8.ppm
-# CC: YCC->RGB  SAMP: h2v2 merged  IDCT: 7x7 islow/14x14 islow  ENT: huff
-	./djpeg -dct int -scale 7/8 -nosmooth -ppm -outfile testout_420m_islow_7_8.ppm $(srcdir)/testimages/$(TESTORIG)
-	md5/md5cmp $(MD5_PPM_420M_ISLOW_7_8) testout_420m_islow_7_8.ppm
-	rm testout_420m_islow_7_8.ppm
-# CC: YCC->RGB  SAMP: h2v2 merged  IDCT: 6x6 islow/12x12 islow  ENT: huff
-	./djpeg -dct int -scale 3/4 -nosmooth -ppm -outfile testout_420m_islow_3_4.ppm $(srcdir)/testimages/$(TESTORIG)
-	md5/md5cmp $(MD5_PPM_420M_ISLOW_3_4) testout_420m_islow_3_4.ppm
-	rm testout_420m_islow_3_4.ppm
-# CC: YCC->RGB  SAMP: h2v2 merged  IDCT: 5x5 islow/10x10 islow  ENT: huff
-	./djpeg -dct int -scale 5/8 -nosmooth -ppm -outfile testout_420m_islow_5_8.ppm $(srcdir)/testimages/$(TESTORIG)
-	md5/md5cmp $(MD5_PPM_420M_ISLOW_5_8) testout_420m_islow_5_8.ppm
-	rm testout_420m_islow_5_8.ppm
-# CC: YCC->RGB  SAMP: h2v2 merged  IDCT: 4x4 islow/8x8 islow  ENT: huff
-	./djpeg -dct int -scale 1/2 -nosmooth -ppm -outfile testout_420m_islow_1_2.ppm $(srcdir)/testimages/$(TESTORIG)
-	md5/md5cmp $(MD5_PPM_420M_ISLOW_1_2) testout_420m_islow_1_2.ppm
-	rm testout_420m_islow_1_2.ppm
-# CC: YCC->RGB  SAMP: h2v2 merged  IDCT: 3x3 islow/6x6 islow  ENT: huff
-	./djpeg -dct int -scale 3/8 -nosmooth -ppm -outfile testout_420m_islow_3_8.ppm $(srcdir)/testimages/$(TESTORIG)
-	md5/md5cmp $(MD5_PPM_420M_ISLOW_3_8) testout_420m_islow_3_8.ppm
-	rm testout_420m_islow_3_8.ppm
-# CC: YCC->RGB  SAMP: h2v2 merged  IDCT: 2x2 islow/4x4 islow  ENT: huff
-	./djpeg -dct int -scale 1/4 -nosmooth -ppm -outfile testout_420m_islow_1_4.ppm $(srcdir)/testimages/$(TESTORIG)
-	md5/md5cmp $(MD5_PPM_420M_ISLOW_1_4) testout_420m_islow_1_4.ppm
-	rm testout_420m_islow_1_4.ppm
-# CC: YCC->RGB  SAMP: h2v2 merged  IDCT: 1x1 islow/2x2 islow  ENT: huff
-	./djpeg -dct int -scale 1/8 -nosmooth -ppm -outfile testout_420m_islow_1_8.ppm $(srcdir)/testimages/$(TESTORIG)
-	md5/md5cmp $(MD5_PPM_420M_ISLOW_1_8) testout_420m_islow_1_8.ppm
-	rm testout_420m_islow_1_8.ppm
-if WITH_12BIT
-else
-# CC: YCC->RGB (dithered)  SAMP: h2v2 fancy  IDCT: islow  ENT: huff
-	./djpeg -dct int -colors 256 -bmp -outfile testout_420_islow_256.bmp $(srcdir)/testimages/$(TESTORIG)
-	md5/md5cmp $(MD5_BMP_420_ISLOW_256) testout_420_islow_256.bmp
-	rm testout_420_islow_256.bmp
-# CC: YCC->RGB565  SAMP: h2v2 fancy  IDCT: islow  ENT: huff
-	./djpeg -dct int -rgb565 -dither none -bmp -outfile testout_420_islow_565.bmp $(srcdir)/testimages/$(TESTORIG)
-	md5/md5cmp $(MD5_BMP_420_ISLOW_565) testout_420_islow_565.bmp
-	rm testout_420_islow_565.bmp
-# CC: YCC->RGB565 (dithered)  SAMP: h2v2 fancy  IDCT: islow  ENT: huff
-	./djpeg -dct int -rgb565 -bmp -outfile testout_420_islow_565D.bmp $(srcdir)/testimages/$(TESTORIG)
-	md5/md5cmp $(MD5_BMP_420_ISLOW_565D) testout_420_islow_565D.bmp
-	rm testout_420_islow_565D.bmp
-# CC: YCC->RGB565  SAMP: h2v2 merged  IDCT: islow  ENT: huff
-	./djpeg -dct int -nosmooth -rgb565 -dither none -bmp -outfile testout_420m_islow_565.bmp $(srcdir)/testimages/$(TESTORIG)
-	md5/md5cmp $(MD5_BMP_420M_ISLOW_565) testout_420m_islow_565.bmp
-	rm testout_420m_islow_565.bmp
-# CC: YCC->RGB565 (dithered)  SAMP: h2v2 merged  IDCT: islow  ENT: huff
-	./djpeg -dct int -nosmooth -rgb565 -bmp -outfile testout_420m_islow_565D.bmp $(srcdir)/testimages/$(TESTORIG)
-	md5/md5cmp $(MD5_BMP_420M_ISLOW_565D) testout_420m_islow_565D.bmp
-	rm testout_420m_islow_565D.bmp
-endif
-
-	./jpegtran -crop 120x90+20+50 -transpose -perfect -outfile testout_crop.jpg $(srcdir)/testimages/$(TESTORIG)
-	md5/md5cmp $(MD5_JPEG_CROP) testout_crop.jpg
-	rm testout_crop.jpg
 	echo GREAT SUCCESS!
->>>>>>> a8af7243
 
 
 testclean:
@@ -851,7 +639,6 @@
 endif
 
 
-<<<<<<< HEAD
 pkgscripts/mozjpeg.spec: pkgscripts/mozjpeg.spec.tmpl
 	cat pkgscripts/mozjpeg.spec.tmpl | sed s@%{__prefix}@$(prefix)@g | \
 		sed s@%{__bindir}@$(bindir)@g | sed s@%{__datadir}@$(datadir)@g | \
@@ -860,36 +647,18 @@
 		> pkgscripts/mozjpeg.spec
 
 rpm: all pkgscripts/mozjpeg.spec
-=======
-pkgscripts/libjpeg-turbo.spec: pkgscripts/libjpeg-turbo.spec.tmpl
-	cat pkgscripts/libjpeg-turbo.spec.tmpl | sed s@%{__prefix}@$(prefix)@g | \
-		sed s@%{__bindir}@$(bindir)@g | sed s@%{__datadir}@$(datadir)@g | \
-		sed s@%{__docdir}@$(docdir)@g | sed s@%{__includedir}@$(includedir)@g | \
-		sed s@%{__libdir}@$(libdir)@g | sed s@%{__mandir}@$(mandir)@g \
-		> pkgscripts/libjpeg-turbo.spec
-
-rpm: all pkgscripts/libjpeg-turbo.spec
->>>>>>> a8af7243
 	TMPDIR=`mktemp -d /tmp/${PACKAGE_NAME}-build.XXXXXX`; \
 	mkdir -p $$TMPDIR/RPMS; \
 	ln -fs `pwd` $$TMPDIR/BUILD; \
 	rm -f ${PKGNAME}-${VERSION}.${RPMARCH}.rpm; \
 	rpmbuild -bb --define "_blddir $$TMPDIR/buildroot"  \
 		--define "_topdir $$TMPDIR" \
-<<<<<<< HEAD
 		--target ${RPMARCH} pkgscripts/mozjpeg.spec; \
-=======
-		--target ${RPMARCH} pkgscripts/libjpeg-turbo.spec; \
->>>>>>> a8af7243
 	cp $$TMPDIR/RPMS/${RPMARCH}/${PKGNAME}-${VERSION}-${BUILD}.${RPMARCH}.rpm \
 		${PKGNAME}-${VERSION}.${RPMARCH}.rpm; \
 	rm -rf $$TMPDIR
 
-<<<<<<< HEAD
 srpm: dist-gzip pkgscripts/mozjpeg.spec
-=======
-srpm: dist-gzip pkgscripts/libjpeg-turbo.spec
->>>>>>> a8af7243
 	TMPDIR=`mktemp -d /tmp/${PACKAGE_NAME}-build.XXXXXX`; \
 	mkdir -p $$TMPDIR/RPMS; \
 	mkdir -p $$TMPDIR/SRPMS; \
@@ -900,13 +669,8 @@
 	cp ${PACKAGE_NAME}-${VERSION}.tar.gz $$TMPDIR/SOURCES; \
 	cat pkgscripts/mozjpeg.spec | sed s/%{_blddir}/%{_tmppath}/g \
 		| sed s/#--\>//g \
-<<<<<<< HEAD
 		> $$TMPDIR/SPECS/mozjpeg.spec; \
 	rpmbuild -bs --define "_topdir $$TMPDIR" $$TMPDIR/SPECS/mozjpeg.spec; \
-=======
-		> $$TMPDIR/SPECS/libjpeg-turbo.spec; \
-	rpmbuild -bs --define "_topdir $$TMPDIR" $$TMPDIR/SPECS/libjpeg-turbo.spec; \
->>>>>>> a8af7243
 	cp $$TMPDIR/SRPMS/${PKGNAME}-${VERSION}-${BUILD}.src.rpm \
 		${PKGNAME}-${VERSION}.src.rpm; \
 	rm -rf $$TMPDIR
