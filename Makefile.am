--- conflicted
+++ resolved
@@ -172,12 +172,7 @@
 DOCS= coderules.txt jconfig.txt change.log rdrle.c wrrle.c BUILDING.txt \
 	ChangeLog.txt
 
-<<<<<<< HEAD
-docdir = $(datadir)/doc
-dist_doc_DATA = README README-mozilla.txt README-turbo.txt libjpeg.txt structure.txt usage.txt \
-=======
 dist_doc_DATA = README README-turbo.txt libjpeg.txt structure.txt usage.txt \
->>>>>>> eb7962a0
 	wizard.txt
 
 exampledir = $(docdir)
@@ -187,11 +182,7 @@
 EXTRA_DIST = win release $(DOCS) testimages CMakeLists.txt \
 	sharedlib/CMakeLists.txt cmakescripts libjpeg.map.in doc doxygen.config \
 	doxygen-extra.css jccolext.c jdcolext.c jdcol565.c jdmrgext.c jdmrg565.c \
-<<<<<<< HEAD
-	jstdhuff.c
-=======
 	jstdhuff.c LICENSE.txt
->>>>>>> eb7962a0
 
 dist-hook:
 	rm -rf `find $(distdir) -name .svn`
@@ -464,12 +455,8 @@
 # the output differs depending on the type of floating point math used, and
 # this is only deterministic if the DCT/IDCT are implemented using SIMD
 # instructions on a particular platform.  Pass one of the following on the make
-<<<<<<< HEAD
-# command line to validate the floating point tests against one of the expected # results:
-=======
 # command line to validate the floating point tests against one of the expected
 # results:
->>>>>>> eb7962a0
 #
 # FLOATTEST=sse  validate against the expected results from the libjpeg-turbo
 #                SSE SIMD extensions
@@ -481,11 +468,7 @@
 #                  when running on a 64-bit FPU
 
 # CC: RGB->YCC  SAMP: fullsize/int  FDCT: float  ENT: prog huff
-<<<<<<< HEAD
 	./cjpeg -revert -sample 3x2 -dct float -prog -outfile testout_3x2_float_prog.jpg $(srcdir)/testimages/testorig.ppm
-=======
-	./cjpeg -sample 3x2 -dct float -prog -outfile testout_3x2_float_prog.jpg $(srcdir)/testimages/testorig.ppm
->>>>>>> eb7962a0
 	if [ "${FLOATTEST}" = "sse" ]; then \
 		md5/md5cmp $(MD5_JPEG_3x2_FLOAT_PROG_SSE) testout_3x2_float_prog.jpg; \
 	elif [ "${FLOATTEST}" = "32bit" -o "${FLOATTEST}" = "64bit" ]; then \
@@ -503,11 +486,7 @@
 	rm testout_3x2_float.ppm testout_3x2_float_prog.jpg
 
 # CC: RGB->YCC  SAMP: fullsize/int  FDCT: ifast  ENT: prog huff
-<<<<<<< HEAD
 	./cjpeg -revert -sample 3x2 -dct fast -prog -outfile testout_3x2_ifast_prog.jpg $(srcdir)/testimages/testorig.ppm
-=======
-	./cjpeg -sample 3x2 -dct fast -prog -outfile testout_3x2_ifast_prog.jpg $(srcdir)/testimages/testorig.ppm
->>>>>>> eb7962a0
 	md5/md5cmp $(MD5_JPEG_3x2_IFAST_PROG) testout_3x2_ifast_prog.jpg
 # CC: YCC->RGB  SAMP: fullsize/int  IDCT: ifast  ENT: prog huff
 	./djpeg -dct fast -outfile testout_3x2_ifast.ppm testout_3x2_ifast_prog.jpg
