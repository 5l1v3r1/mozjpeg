lib_LTLIBRARIES = libjpeg.la
libjpeg_la_LDFLAGS = -version-info ${LIBTOOL_CURRENT}:${SO_MINOR_VERSION}:${SO_AGE} -no-undefined
include_HEADERS = jerror.h jmorecfg.h jpeglib.h

if WITH_TURBOJPEG
lib_LTLIBRARIES += libturbojpeg.la
libturbojpeg_la_LDFLAGS = -version-info 1:0:1 -no-undefined
include_HEADERS += turbojpeg.h
endif

nodist_include_HEADERS = jconfig.h

pkgconfigdir = $(libdir)/pkgconfig
pkgconfig_DATA = pkgscripts/libjpeg.pc
if WITH_TURBOJPEG
pkgconfig_DATA += pkgscripts/libturbojpeg.pc
endif

HDRS = jchuff.h jcmaster.h jdct.h jdhuff.h jerror.h jinclude.h jmemsys.h \
	jmorecfg.h jpegint.h jpeglib.h jversion.h jsimd.h jsimddct.h jpegcomp.h \
	jpeg_nbits_table.h

libjpeg_la_SOURCES = $(HDRS) jcapimin.c jcapistd.c jccoefct.c jccolor.c \
	jcdctmgr.c jcext.c jchuff.c jcinit.c jcmainct.c jcmarker.c \
	jcmaster.c jcomapi.c jcparam.c jcphuff.c jcprepct.c jcsample.c \
	jctrans.c jdapimin.c jdapistd.c jdatadst.c jdatasrc.c jdcoefct.c \
	jdcolor.c jddctmgr.c jdhuff.c jdinput.c jdmainct.c jdmarker.c \
	jdmaster.c jdmerge.c jdphuff.c jdpostct.c jdsample.c jdtrans.c \
	jerror.c jfdctflt.c jfdctfst.c jfdctint.c jidctflt.c jidctfst.c \
	jidctint.c jidctred.c jquant1.c jquant2.c jutils.c jmemmgr.c jmemnobs.c

if WITH_ARITH
libjpeg_la_SOURCES += jaricom.c
endif

if WITH_ARITH_ENC
libjpeg_la_SOURCES += jcarith.c
endif

if WITH_ARITH_DEC
libjpeg_la_SOURCES += jdarith.c
endif


SUBDIRS = java


if WITH_TURBOJPEG

libturbojpeg_la_SOURCES = $(libjpeg_la_SOURCES) turbojpeg.c turbojpeg.h \
	transupp.c transupp.h jdatadst-tj.c jdatasrc-tj.c

if WITH_JAVA

libturbojpeg_la_SOURCES += turbojpeg-jni.c
libturbojpeg_la_CFLAGS = ${JNI_CFLAGS}
TJMAPFILE = turbojpeg-mapfile.jni

else

TJMAPFILE = turbojpeg-mapfile

endif

libturbojpeg_la_SOURCES += $(TJMAPFILE)

if VERSION_SCRIPT
libturbojpeg_la_LDFLAGS += $(VERSION_SCRIPT_FLAG)$(srcdir)/$(TJMAPFILE)
endif

endif


if VERSION_SCRIPT
libjpeg_la_LDFLAGS += $(VERSION_SCRIPT_FLAG)libjpeg.map
endif


if WITH_SIMD

SUBDIRS += simd
libjpeg_la_LIBADD = simd/libsimd.la
libturbojpeg_la_LIBADD = simd/libsimd.la

else

libjpeg_la_SOURCES += jsimd_none.c

endif


bin_PROGRAMS = cjpeg djpeg jpegtran rdjpgcom wrjpgcom
noinst_PROGRAMS = jcstest jpegyuv yuvjpeg


if WITH_TURBOJPEG

bin_PROGRAMS += tjbench

noinst_PROGRAMS += tjunittest

tjbench_SOURCES = tjbench.c bmp.h bmp.c tjutil.h tjutil.c rdbmp.c rdppm.c \
	wrbmp.c wrppm.c

tjbench_LDADD = libturbojpeg.la libjpeg.la -lm

tjbench_CFLAGS = -DBMP_SUPPORTED -DPPM_SUPPORTED

tjunittest_SOURCES = tjunittest.c tjutil.h tjutil.c

tjunittest_LDADD = libturbojpeg.la

endif


cjpeg_SOURCES = cdjpeg.h cderror.h cdjpeg.c cjpeg.c rdgif.c rdppm.c rdswitch.c rdjpeg.c
if WITH_12BIT
else
cjpeg_SOURCES += rdbmp.c rdtarga.c
endif

cjpeg_LDADD = libjpeg.la

cjpeg_CFLAGS = -DGIF_SUPPORTED -DPPM_SUPPORTED
if WITH_12BIT
else
cjpeg_CFLAGS += -DBMP_SUPPORTED -DTARGA_SUPPORTED
endif

if HAVE_LIBPNG
cjpeg_CFLAGS += -DPNG_SUPPORTED $(libpng_CFLAGS)
cjpeg_LDADD += $(libpng_LIBS)
cjpeg_SOURCES += rdpng.c
endif

djpeg_SOURCES = cdjpeg.h cderror.h cdjpeg.c djpeg.c rdcolmap.c rdswitch.c \
	wrgif.c wrppm.c
if WITH_12BIT
else
djpeg_SOURCES += wrbmp.c wrtarga.c
endif

djpeg_LDADD = libjpeg.la

djpeg_CFLAGS = -DGIF_SUPPORTED -DPPM_SUPPORTED
if WITH_12BIT
else
djpeg_CFLAGS += -DBMP_SUPPORTED -DTARGA_SUPPORTED
endif

jpegtran_SOURCES = jpegtran.c rdswitch.c cdjpeg.c transupp.c transupp.h

jpegtran_LDADD = libjpeg.la

rdjpgcom_SOURCES = rdjpgcom.c

rdjpgcom_LDADD = libjpeg.la

wrjpgcom_SOURCES = wrjpgcom.c

wrjpgcom_LDADD = libjpeg.la

jcstest_SOURCES = jcstest.c

jcstest_LDADD = libjpeg.la

jpegyuv_SOURCES = jpegyuv.c

jpegyuv_LDADD = libjpeg.la

yuvjpeg_SOURCES = yuvjpeg.c

yuvjpeg_LDADD = libjpeg.la

dist_man1_MANS = cjpeg.1 djpeg.1 jpegtran.1 rdjpgcom.1 wrjpgcom.1

DOCS= coderules.txt jconfig.txt change.log rdrle.c wrrle.c BUILDING.md \
	ChangeLog.md

dist_doc_DATA = README.ijg README.md libjpeg.txt structure.txt usage.txt \
	wizard.txt LICENSE.md

exampledir = $(docdir)
dist_example_DATA = example.c


EXTRA_DIST = win release $(DOCS) testimages CMakeLists.txt \
	sharedlib/CMakeLists.txt cmakescripts libjpeg.map.in doc doxygen.config \
	doxygen-extra.css jccolext.c jdcolext.c jdcol565.c jdmrgext.c jdmrg565.c \
	jstdhuff.c jdcoefct.h jdmainct.h jdmaster.h jdsample.h wrppm.h \
	md5/CMakeLists.txt

dist-hook:
	rm -rf `find $(distdir) -name .svn`


SUBDIRS += md5

if WITH_12BIT

TESTORIG = testorig12.jpg
MD5_JPEG_RGB_ISLOW = 9620f424569594bb9242b48498ad801f
MD5_PPM_RGB_ISLOW = f3301d2219783b8b3d942b7239fa50c0
MD5_JPEG_422_IFAST_OPT = 7322e3bd2f127f7de4b40d4480ce60e4
MD5_PPM_422_IFAST = 79807fa552899e66a04708f533e16950
MD5_PPM_422M_IFAST = 07737bfe8a7c1c87aaa393a0098d16b0
MD5_JPEG_420_IFAST_Q100_PROG = a1da220b5604081863a504297ed59e55
MD5_PPM_420_Q100_IFAST = 1b3730122709f53d007255e8dfd3305e
MD5_PPM_420M_Q100_IFAST = 980a1a3c5bf9510022869d30b7d26566
MD5_JPEG_GRAY_ISLOW = 235c90707b16e2e069f37c888b2636d9
MD5_PPM_GRAY_ISLOW = 7213c10af507ad467da5578ca5ee1fca
MD5_PPM_GRAY_ISLOW_RGB = e96ee81c30a6ed422d466338bd3de65d
MD5_JPEG_420S_IFAST_OPT = 7af8e60be4d9c227ec63ac9b6630855e
MD5_JPEG_3x2_FLOAT_PROG_SSE = a8c17daf77b457725ec929e215b603f8
MD5_PPM_3x2_FLOAT_SSE = 42876ab9e5c2f76a87d08db5fbd57956
MD5_JPEG_3x2_FLOAT_PROG_32BIT = a8c17daf77b457725ec929e215b603f8
MD5_PPM_3x2_FLOAT_32BIT = 42876ab9e5c2f76a87d08db5fbd57956
MD5_PPM_3x2_FLOAT_64BIT = d6fbc71153b3d8ded484dbc17c7b9cf4
MD5_JPEG_3x2_FLOAT_PROG_387 = bc6dbbefac2872f6b9d6c4a0ae60c3c0
MD5_PPM_3x2_FLOAT_387 = bcc5723c61560463ac60f772e742d092
MD5_JPEG_3x2_IFAST_PROG = 1396cc2b7185cfe943d408c9d305339e
MD5_PPM_3x2_IFAST = 3975985ef6eeb0a2cdc58daa651ccc00
MD5_PPM_420M_ISLOW_2_1 = 4ca6be2a6f326ff9eaab63e70a8259c0
MD5_PPM_420M_ISLOW_15_8 = 12aa9f9534c1b3d7ba047322226365eb
MD5_PPM_420M_ISLOW_13_8 = f7e22817c7b25e1393e4ec101e9d4e96
MD5_PPM_420M_ISLOW_11_8 = 800a16f9f4dc9b293197bfe11be10a82
MD5_PPM_420M_ISLOW_9_8 = 06b7a92a9bc69f4dc36ec40f1937d55c
MD5_PPM_420M_ISLOW_7_8 = 3ec444a14a4ab4eab88ffc49c48eca43
MD5_PPM_420M_ISLOW_3_4 = 3e726b7ea872445b19437d1c1d4f0d93
MD5_PPM_420M_ISLOW_5_8 = a8a771abdc94301d20ffac119b2caccd
MD5_PPM_420M_ISLOW_1_2 = b419124dd5568b085787234866102866
MD5_PPM_420M_ISLOW_3_8 = 343d19015531b7bbe746124127244fa8
MD5_PPM_420M_ISLOW_1_4 = 35fd59d866e44659edfa3c18db2a3edb
MD5_PPM_420M_ISLOW_1_8 = ccaed48ac0aedefda5d4abe4013f4ad7
MD5_PPM_420_ISLOW_SKIP15_31 = 86664cd9dc956536409e44e244d20a97
MD5_PPM_420_ISLOW_PROG_CROP62x62_71_71 = 452a21656115a163029cfba5c04fa76a
MD5_PPM_444_ISLOW_SKIP1_6 = ef63901f71ef7a75cd78253fc0914f84
MD5_PPM_444_ISLOW_PROG_CROP98x98_13_13 = 15b173fb5872d9575572fbcc1b05956f
MD5_JPEG_CROP = cdb35ff4b4519392690ea040c56ea99c

else

TESTORIG = testorig.jpg
MD5_JPEG_RGB_ISLOW = 768e970dd57b340ff1b83c9d3d47c77b
MD5_PPM_RGB_ISLOW = 00a257f5393fef8821f2b88ac7421291
MD5_BMP_RGB_ISLOW_565 = f07d2e75073e4bb10f6c6f4d36e2e3be
MD5_BMP_RGB_ISLOW_565D = 4cfa0928ef3e6bb626d7728c924cfda4
MD5_JPEG_422_IFAST_OPT = 2540287b79d913f91665e660303ab2c8
MD5_PPM_422_IFAST = 35bd6b3f833bad23de82acea847129fa
MD5_PPM_422M_IFAST = 8dbc65323d62cca7c91ba02dd1cfa81d
MD5_BMP_422M_IFAST_565 = 3294bd4d9a1f2b3d08ea6020d0db7065
MD5_BMP_422M_IFAST_565D = da98c9c7b6039511be4a79a878a9abc1
MD5_JPEG_420_IFAST_Q100_PROG = 990cbe0329c882420a2094da7e5adade
MD5_PPM_420_Q100_IFAST = 5a732542015c278ff43635e473a8a294
MD5_PPM_420M_Q100_IFAST = ff692ee9323a3b424894862557c092f1
MD5_JPEG_GRAY_ISLOW = 72b51f894b8f4a10b3ee3066770aa38d
MD5_PPM_GRAY_ISLOW = 8d3596c56eace32f205deccc229aa5ed
MD5_PPM_GRAY_ISLOW_RGB = 116424ac07b79e5e801f00508eab48ec
MD5_BMP_GRAY_ISLOW_565 = 12f78118e56a2f48b966f792fedf23cc
MD5_BMP_GRAY_ISLOW_565D = bdbbd616441a24354c98553df5dc82db
MD5_JPEG_420S_IFAST_OPT = 388708217ac46273ca33086b22827ed8
# See README.md for more details on why this next bit is necessary.
MD5_JPEG_3x2_FLOAT_PROG_SSE = 343e3f8caf8af5986ebaf0bdc13b5c71
MD5_PPM_3x2_FLOAT_SSE = 1a75f36e5904d6fc3a85a43da9ad89bb
MD5_JPEG_3x2_FLOAT_PROG_32BIT = 9bca803d2042bd1eb03819e2bf92b3e5
MD5_PPM_3x2_FLOAT_32BIT = f6bfab038438ed8f5522fbd33595dcdc
MD5_PPM_3x2_FLOAT_64BIT = 0e917a34193ef976b679a6b069b1be26
MD5_JPEG_3x2_FLOAT_PROG_387 = 1657664a410e0822c924b54f6f65e6e9
MD5_PPM_3x2_FLOAT_387 = cb0a1f027f3d2917c902b5640214e025
MD5_JPEG_3x2_IFAST_PROG = 1ee5d2c1a77f2da495f993c8c7cceca5
MD5_PPM_3x2_IFAST = fd283664b3b49127984af0a7f118fccd
MD5_JPEG_420_ISLOW_ARI = e986fb0a637a8d833d96e8a6d6d84ea1
MD5_JPEG_444_ISLOW_PROGARI = 0a8f1c8f66e113c3cf635df0a475a617
MD5_PPM_420M_IFAST_ARI = 72b59a99bcf1de24c5b27d151bde2437
MD5_JPEG_420_ISLOW = 9a68f56bc76e466aa7e52f415d0f4a5f
MD5_PPM_420M_ISLOW_2_1 = 9f9de8c0612f8d06869b960b05abf9c9
MD5_PPM_420M_ISLOW_15_8 = b6875bc070720b899566cc06459b63b7
MD5_PPM_420M_ISLOW_13_8 = bc3452573c8152f6ae552939ee19f82f
MD5_PPM_420M_ISLOW_11_8 = d8cc73c0aaacd4556569b59437ba00a5
MD5_PPM_420M_ISLOW_9_8 = d25e61bc7eac0002f5b393aa223747b6
MD5_PPM_420M_ISLOW_7_8 = ddb564b7c74a09494016d6cd7502a946
MD5_PPM_420M_ISLOW_3_4 = 8ed8e68808c3fbc4ea764fc9d2968646
MD5_PPM_420M_ISLOW_5_8 = a3363274999da2366a024efae6d16c9b
MD5_PPM_420M_ISLOW_1_2 = e692a315cea26b988c8e8b29a5dbcd81
MD5_PPM_420M_ISLOW_3_8 = 79eca9175652ced755155c90e785a996
MD5_PPM_420M_ISLOW_1_4 = 79cd778f8bf1a117690052cacdd54eca
MD5_PPM_420M_ISLOW_1_8 = 391b3d4aca640c8567d6f8745eb2142f
MD5_BMP_420_ISLOW_256 = 4980185e3776e89bd931736e1cddeee6
MD5_BMP_420_ISLOW_565 = bf9d13e16c4923b92e1faa604d7922cb
MD5_BMP_420_ISLOW_565D = 6bde71526acc44bcff76f696df8638d2
MD5_BMP_420M_ISLOW_565 = 8dc0185245353cfa32ad97027342216f
MD5_BMP_420M_ISLOW_565D =d1be3a3339166255e76fa50a0d70d73e
MD5_PPM_420_ISLOW_SKIP15_31 = c4c65c1e43d7275cd50328a61e6534f0
MD5_PPM_420_ISLOW_ARI_SKIP16_139 = 087c6b123db16ac00cb88c5b590bb74a
MD5_PPM_420_ISLOW_PROG_CROP62x62_71_71 = 26eb36ccc7d1f0cb80cdabb0ac8b5d99
MD5_PPM_420_ISLOW_ARI_CROP53x53_4_4 = 886c6775af22370257122f8b16207e6d
MD5_PPM_444_ISLOW_SKIP1_6 = 5606f86874cf26b8fcee1117a0a436a6
MD5_PPM_444_ISLOW_PROG_CROP98x98_13_13 = db87dc7ce26bcdc7a6b56239ce2b9d6c
MD5_PPM_444_ISLOW_ARI_CROP37x37_0_0 = cb57b32bd6d03e35432362f7bf184b6d
MD5_JPEG_CROP = b4197f377e621c4e9b1d20471432610d

endif

.PHONY: test
test: tjquicktest tjbittest bittest

if CROSS_COMPILING
tjquicktest: testclean
else
tjquicktest: testclean all
endif

if WITH_TURBOJPEG
if WITH_JAVA
	$(JAVA) -cp java/turbojpeg.jar -Djava.library.path=.libs TJUnitTest
	$(JAVA) -cp java/turbojpeg.jar -Djava.library.path=.libs TJUnitTest -bi
	$(JAVA) -cp java/turbojpeg.jar -Djava.library.path=.libs TJUnitTest -yuv
	$(JAVA) -cp java/turbojpeg.jar -Djava.library.path=.libs TJUnitTest -yuv -noyuvpad
	$(JAVA) -cp java/turbojpeg.jar -Djava.library.path=.libs TJUnitTest -yuv -bi
	$(JAVA) -cp java/turbojpeg.jar -Djava.library.path=.libs TJUnitTest -yuv -bi -noyuvpad
endif
	./tjunittest
	./tjunittest -alloc
	./tjunittest -yuv
	./tjunittest -yuv -alloc
	./tjunittest -yuv -noyuvpad
endif
	echo GREAT SUCCESS!

if CROSS_COMPILING
tjbittest: testclean
else
tjbittest: testclean all
endif

if WITH_TURBOJPEG

MD5_PPM_GRAY_TILE = 89d3ca21213d9d864b50b4e4e7de4ca6
MD5_PPM_420_8x8_TILE = 847fceab15c5b7b911cb986cf0f71de3
MD5_PPM_420_16x16_TILE = ca45552a93687e078f7137cc4126a7b0
MD5_PPM_420_32x32_TILE = d8676f1d6b68df358353bba9844f4a00
MD5_PPM_420_64x64_TILE = 4e4c1a3d7ea4bace4f868bcbe83b7050
MD5_PPM_420_128x128_TILE = f24c3429c52265832beab9df72a0ceae
MD5_PPM_420M_8x8_TILE = bc25320e1f4c31ce2e610e43e9fd173c
MD5_PPM_420M_TILE = 75ffdf14602258c5c189522af57fa605
MD5_PPM_422_8x8_TILE = d83dacd9fc73b0a6f10c09acad64eb1e
MD5_PPM_422_16x16_TILE = 35077fb610d72dd743b1eb0cbcfe10fb
MD5_PPM_422_32x32_TILE = e6902ed8a449ecc0f0d6f2bf945f65f7
MD5_PPM_422_64x64_TILE = 2b4502a8f316cedbde1da7bce3d2231e
MD5_PPM_422_128x128_TILE = f0b5617d578f5e13c8eee215d64d4877
MD5_PPM_422M_8x8_TILE = 828941d7f41cd6283abd6beffb7fd51d
MD5_PPM_422M_TILE = e877ae1324c4a280b95376f7f018172f
MD5_PPM_444_TILE = 7964e41e67cfb8d0a587c0aa4798f9c3

# Test compressing from/decompressing to an arbitrary subregion of a larger
# image buffer
	cp $(srcdir)/testimages/testorig.ppm testout_tile.ppm
<<<<<<< HEAD
	TJ_REVERT=1 ./tjbench testout_tile.ppm 95 -rgb -quiet -tile -benchtime 0.01 >/dev/null 2>&1
=======
	./tjbench testout_tile.ppm 95 -rgb -quiet -tile -benchtime 0.01 -warmup 0 >/dev/null 2>&1
>>>>>>> e5c1613c
	for i in 8 16 32 64 128; do \
		md5/md5cmp $(MD5_PPM_GRAY_TILE) testout_tile_GRAY_Q95_$$i\x$$i.ppm; \
	done
	md5/md5cmp $(MD5_PPM_420_8x8_TILE) testout_tile_420_Q95_8x8.ppm
	md5/md5cmp $(MD5_PPM_420_16x16_TILE) testout_tile_420_Q95_16x16.ppm
	md5/md5cmp $(MD5_PPM_420_32x32_TILE) testout_tile_420_Q95_32x32.ppm
	md5/md5cmp $(MD5_PPM_420_64x64_TILE) testout_tile_420_Q95_64x64.ppm
	md5/md5cmp $(MD5_PPM_420_128x128_TILE) testout_tile_420_Q95_128x128.ppm
	md5/md5cmp $(MD5_PPM_422_8x8_TILE) testout_tile_422_Q95_8x8.ppm
	md5/md5cmp $(MD5_PPM_422_16x16_TILE) testout_tile_422_Q95_16x16.ppm
	md5/md5cmp $(MD5_PPM_422_32x32_TILE) testout_tile_422_Q95_32x32.ppm
	md5/md5cmp $(MD5_PPM_422_64x64_TILE) testout_tile_422_Q95_64x64.ppm
	md5/md5cmp $(MD5_PPM_422_128x128_TILE) testout_tile_422_Q95_128x128.ppm
	for i in 8 16 32 64 128; do \
		md5/md5cmp $(MD5_PPM_444_TILE) testout_tile_444_Q95_$$i\x$$i.ppm; \
	done
	rm -f testout_tile_GRAY_* testout_tile_420_* testout_tile_422_* testout_tile_444_*

<<<<<<< HEAD
	TJ_REVERT=1 ./tjbench testout_tile.ppm 95 -rgb -fastupsample -quiet -tile -benchtime 0.01 >/dev/null 2>&1
=======
	./tjbench testout_tile.ppm 95 -rgb -fastupsample -quiet -tile -benchtime 0.01 -warmup 0 >/dev/null 2>&1
>>>>>>> e5c1613c
	md5/md5cmp $(MD5_PPM_420M_8x8_TILE) testout_tile_420_Q95_8x8.ppm
	for i in 16 32 64 128; do \
		md5/md5cmp $(MD5_PPM_420M_TILE) testout_tile_420_Q95_$$i\x$$i.ppm; \
	done
	md5/md5cmp $(MD5_PPM_422M_8x8_TILE) testout_tile_422_Q95_8x8.ppm
	for i in 16 32 64 128; do \
		md5/md5cmp $(MD5_PPM_422M_TILE) testout_tile_422_Q95_$$i\x$$i.ppm; \
	done
	rm -f testout_tile_GRAY_* testout_tile_420_* testout_tile_422_* testout_tile_444_* testout_tile.ppm
	echo GREAT SUCCESS!

endif

if CROSS_COMPILING
bittest: testclean
else
bittest: testclean all
endif

# These tests are carefully crafted to provide full coverage of as many of the
# underlying algorithms as possible (including all of the SIMD-accelerated
# ones.)

# CC: null  SAMP: fullsize  FDCT: islow  ENT: huff
	./cjpeg -revert -rgb -dct int -outfile testout_rgb_islow.jpg $(srcdir)/testimages/testorig.ppm
	md5/md5cmp $(MD5_JPEG_RGB_ISLOW) testout_rgb_islow.jpg
# CC: null  SAMP: fullsize  IDCT: islow  ENT: huff
	./djpeg -dct int -ppm -outfile testout_rgb_islow.ppm testout_rgb_islow.jpg
	md5/md5cmp $(MD5_PPM_RGB_ISLOW) testout_rgb_islow.ppm
	rm -f testout_rgb_islow.ppm
if WITH_12BIT
	rm -f testout_rgb_islow.jpg
else
# CC: RGB->RGB565  SAMP: fullsize  IDCT: islow  ENT: huff
	./djpeg -dct int -rgb565 -dither none -bmp -outfile testout_rgb_islow_565.bmp testout_rgb_islow.jpg
	md5/md5cmp $(MD5_BMP_RGB_ISLOW_565) testout_rgb_islow_565.bmp
	rm -f testout_rgb_islow_565.bmp
# CC: RGB->RGB565 (dithered)  SAMP: fullsize  IDCT: islow  ENT: huff
	./djpeg -dct int -rgb565 -bmp -outfile testout_rgb_islow_565D.bmp testout_rgb_islow.jpg
	md5/md5cmp $(MD5_BMP_RGB_ISLOW_565D) testout_rgb_islow_565D.bmp
	rm -f testout_rgb_islow_565D.bmp testout_rgb_islow.jpg
endif

# CC: RGB->YCC  SAMP: fullsize/h2v1  FDCT: ifast  ENT: 2-pass huff
	./cjpeg -revert -sample 2x1 -dct fast -opt -outfile testout_422_ifast_opt.jpg $(srcdir)/testimages/testorig.ppm
	md5/md5cmp $(MD5_JPEG_422_IFAST_OPT) testout_422_ifast_opt.jpg
# CC: YCC->RGB  SAMP: fullsize/h2v1 fancy  IDCT: ifast  ENT: huff
	./djpeg -dct fast -outfile testout_422_ifast.ppm testout_422_ifast_opt.jpg
	md5/md5cmp $(MD5_PPM_422_IFAST) testout_422_ifast.ppm
	rm -f testout_422_ifast.ppm
# CC: YCC->RGB  SAMP: h2v1 merged  IDCT: ifast  ENT: huff
	./djpeg -dct fast -nosmooth -outfile testout_422m_ifast.ppm testout_422_ifast_opt.jpg
	md5/md5cmp $(MD5_PPM_422M_IFAST) testout_422m_ifast.ppm
	rm -f testout_422m_ifast.ppm
if WITH_12BIT
	rm -f testout_422_ifast_opt.jpg
else
# CC: YCC->RGB565  SAMP: h2v1 merged  IDCT: ifast  ENT: huff
	./djpeg -dct int -nosmooth -rgb565 -dither none -bmp -outfile testout_422m_ifast_565.bmp testout_422_ifast_opt.jpg
	md5/md5cmp $(MD5_BMP_422M_IFAST_565) testout_422m_ifast_565.bmp
	rm -f testout_422m_ifast_565.bmp
# CC: YCC->RGB565 (dithered)  SAMP: h2v1 merged  IDCT: ifast  ENT: huff
	./djpeg -dct int -nosmooth -rgb565 -bmp -outfile testout_422m_ifast_565D.bmp testout_422_ifast_opt.jpg
	md5/md5cmp $(MD5_BMP_422M_IFAST_565D) testout_422m_ifast_565D.bmp
	rm -f testout_422m_ifast_565D.bmp testout_422_ifast_opt.jpg
endif

# CC: RGB->YCC  SAMP: fullsize/h2v2  FDCT: ifast  ENT: prog huff
	./cjpeg -revert -sample 2x2 -quality 100 -dct fast -prog -outfile testout_420_q100_ifast_prog.jpg $(srcdir)/testimages/testorig.ppm
	md5/md5cmp $(MD5_JPEG_420_IFAST_Q100_PROG) testout_420_q100_ifast_prog.jpg
# CC: YCC->RGB  SAMP: fullsize/h2v2 fancy  IDCT: ifast  ENT: prog huff
	./djpeg -dct fast -outfile testout_420_q100_ifast.ppm testout_420_q100_ifast_prog.jpg
	md5/md5cmp $(MD5_PPM_420_Q100_IFAST) testout_420_q100_ifast.ppm
	rm -f testout_420_q100_ifast.ppm
# CC: YCC->RGB  SAMP: h2v2 merged  IDCT: ifast  ENT: prog huff
	./djpeg -dct fast -nosmooth -outfile testout_420m_q100_ifast.ppm testout_420_q100_ifast_prog.jpg
	md5/md5cmp $(MD5_PPM_420M_Q100_IFAST) testout_420m_q100_ifast.ppm
	rm -f testout_420m_q100_ifast.ppm testout_420_q100_ifast_prog.jpg

# CC: RGB->Gray  SAMP: fullsize  FDCT: islow  ENT: huff
	./cjpeg -revert -gray -dct int -outfile testout_gray_islow.jpg $(srcdir)/testimages/testorig.ppm
	md5/md5cmp $(MD5_JPEG_GRAY_ISLOW) testout_gray_islow.jpg
# CC: Gray->Gray  SAMP: fullsize  IDCT: islow  ENT: huff
	./djpeg -dct int -outfile testout_gray_islow.ppm testout_gray_islow.jpg
	md5/md5cmp $(MD5_PPM_GRAY_ISLOW) testout_gray_islow.ppm
	rm -f testout_gray_islow.ppm
# CC: Gray->RGB  SAMP: fullsize  IDCT: islow  ENT: huff
	./djpeg -dct int -rgb -outfile testout_gray_islow_rgb.ppm testout_gray_islow.jpg
	md5/md5cmp $(MD5_PPM_GRAY_ISLOW_RGB) testout_gray_islow_rgb.ppm
	rm -f testout_gray_islow_rgb.ppm
if WITH_12BIT
	rm -f testout_gray_islow.jpg
else
# CC: Gray->RGB565  SAMP: fullsize  IDCT: islow  ENT: huff
	./djpeg -dct int -rgb565 -dither none -bmp -outfile testout_gray_islow_565.bmp testout_gray_islow.jpg
	md5/md5cmp $(MD5_BMP_GRAY_ISLOW_565) testout_gray_islow_565.bmp
	rm -f testout_gray_islow_565.bmp
# CC: Gray->RGB565 (dithered)  SAMP: fullsize  IDCT: islow  ENT: huff
	./djpeg -dct int -rgb565 -bmp -outfile testout_gray_islow_565D.bmp testout_gray_islow.jpg
	md5/md5cmp $(MD5_BMP_GRAY_ISLOW_565D) testout_gray_islow_565D.bmp
	rm -f testout_gray_islow_565D.bmp testout_gray_islow.jpg
endif

# CC: RGB->YCC  SAMP: fullsize smooth/h2v2 smooth  FDCT: islow
# ENT: 2-pass huff
	./cjpeg -revert -sample 2x2 -smooth 1 -dct int -opt -outfile testout_420s_ifast_opt.jpg $(srcdir)/testimages/testorig.ppm
	md5/md5cmp $(MD5_JPEG_420S_IFAST_OPT) testout_420s_ifast_opt.jpg
	rm -f testout_420s_ifast_opt.jpg

# The output of the floating point tests is not validated by default, because
# the output differs depending on the type of floating point math used, and
# this is only deterministic if the DCT/IDCT are implemented using SIMD
# instructions on a particular platform.  Pass one of the following on the make
# command line to validate the floating point tests against one of the expected
# results:
#
# FLOATTEST=sse  validate against the expected results from the libjpeg-turbo
#                SSE SIMD extensions
# FLOATTEST=32bit  validate against the expected results from the C code
#                  when running on a 32-bit FPU (or when SSE is being used for
#                  floating point math, which is generally the default with
#                  x86-64 compilers)
# FLOATTEST=64bit  validate against the exepected results from the C code
#                  when running on a 64-bit FPU
# FLOATTEST=387  validate against the expected results from the C code when
#                the 387 FPU is being used for floating point math (which is
#                generally the default with x86 compilers)

# CC: RGB->YCC  SAMP: fullsize/int  FDCT: float  ENT: prog huff
	./cjpeg -revert -sample 3x2 -dct float -prog -outfile testout_3x2_float_prog.jpg $(srcdir)/testimages/testorig.ppm
	if [ "${FLOATTEST}" = "sse" ]; then \
		md5/md5cmp $(MD5_JPEG_3x2_FLOAT_PROG_SSE) testout_3x2_float_prog.jpg; \
	elif [ "${FLOATTEST}" = "32bit" -o "${FLOATTEST}" = "64bit" ]; then \
		md5/md5cmp $(MD5_JPEG_3x2_FLOAT_PROG_32BIT) testout_3x2_float_prog.jpg; \
	elif [ "${FLOATTEST}" = "387" ]; then \
		md5/md5cmp $(MD5_JPEG_3x2_FLOAT_PROG_387) testout_3x2_float_prog.jpg; \
	fi
# CC: YCC->RGB  SAMP: fullsize/int  IDCT: float  ENT: prog huff
	./djpeg -dct float -outfile testout_3x2_float.ppm testout_3x2_float_prog.jpg
	if [ "${FLOATTEST}" = "sse" ]; then \
		md5/md5cmp $(MD5_PPM_3x2_FLOAT_SSE) testout_3x2_float.ppm; \
	elif [ "${FLOATTEST}" = "32bit" ]; then \
		md5/md5cmp $(MD5_PPM_3x2_FLOAT_32BIT) testout_3x2_float.ppm; \
	elif [ "${FLOATTEST}" = "64bit" ]; then \
		md5/md5cmp $(MD5_PPM_3x2_FLOAT_64BIT) testout_3x2_float.ppm; \
	elif [ "${FLOATTEST}" = "387" ]; then \
		md5/md5cmp $(MD5_PPM_3x2_FLOAT_387) testout_3x2_float.ppm; \
	fi
	rm -f testout_3x2_float.ppm testout_3x2_float_prog.jpg

# CC: RGB->YCC  SAMP: fullsize/int  FDCT: ifast  ENT: prog huff
	./cjpeg -revert -sample 3x2 -dct fast -prog -outfile testout_3x2_ifast_prog.jpg $(srcdir)/testimages/testorig.ppm
	md5/md5cmp $(MD5_JPEG_3x2_IFAST_PROG) testout_3x2_ifast_prog.jpg
# CC: YCC->RGB  SAMP: fullsize/int  IDCT: ifast  ENT: prog huff
	./djpeg -dct fast -outfile testout_3x2_ifast.ppm testout_3x2_ifast_prog.jpg
	md5/md5cmp $(MD5_PPM_3x2_IFAST) testout_3x2_ifast.ppm
	rm -f testout_3x2_ifast.ppm testout_3x2_ifast_prog.jpg

if WITH_ARITH_ENC
# CC: YCC->RGB  SAMP: fullsize/h2v2  FDCT: islow  ENT: arith
	./cjpeg -revert -dct int -arithmetic -outfile testout_420_islow_ari.jpg $(srcdir)/testimages/testorig.ppm
	md5/md5cmp $(MD5_JPEG_420_ISLOW_ARI) testout_420_islow_ari.jpg
	rm -f testout_420_islow_ari.jpg
	./jpegtran -revert -arithmetic -outfile testout_420_islow_ari.jpg $(srcdir)/testimages/testimgint.jpg
	md5/md5cmp $(MD5_JPEG_420_ISLOW_ARI) testout_420_islow_ari.jpg
	rm -f testout_420_islow_ari.jpg
# CC: YCC->RGB  SAMP: fullsize  FDCT: islow  ENT: prog arith
	./cjpeg -revert -sample 1x1 -dct int -prog -arithmetic -outfile testout_444_islow_progari.jpg $(srcdir)/testimages/testorig.ppm
	md5/md5cmp $(MD5_JPEG_444_ISLOW_PROGARI) testout_444_islow_progari.jpg
	rm -f testout_444_islow_progari.jpg
endif
if WITH_ARITH_DEC
# CC: RGB->YCC  SAMP: h2v2 merged  IDCT: ifast  ENT: arith
	./djpeg -fast -ppm -outfile testout_420m_ifast_ari.ppm $(srcdir)/testimages/testimgari.jpg
	md5/md5cmp $(MD5_PPM_420M_IFAST_ARI) testout_420m_ifast_ari.ppm
	rm -f testout_420m_ifast_ari.ppm
	./jpegtran -revert -outfile testout_420_islow.jpg $(srcdir)/testimages/testimgari.jpg
	md5/md5cmp $(MD5_JPEG_420_ISLOW) testout_420_islow.jpg
	rm -f testout_420_islow.jpg
endif

# CC: YCC->RGB  SAMP: h2v2 merged  IDCT: 16x16 islow  ENT: huff
	./djpeg -dct int -scale 2/1 -nosmooth -ppm -outfile testout_420m_islow_2_1.ppm $(srcdir)/testimages/$(TESTORIG)
	md5/md5cmp $(MD5_PPM_420M_ISLOW_2_1) testout_420m_islow_2_1.ppm
	rm -f testout_420m_islow_2_1.ppm
# CC: YCC->RGB  SAMP: h2v2 merged  IDCT: 15x15 islow  ENT: huff
	./djpeg -dct int -scale 15/8 -nosmooth -ppm -outfile testout_420m_islow_15_8.ppm $(srcdir)/testimages/$(TESTORIG)
	md5/md5cmp $(MD5_PPM_420M_ISLOW_15_8) testout_420m_islow_15_8.ppm
	rm -f testout_420m_islow_15_8.ppm
# CC: YCC->RGB  SAMP: h2v2 merged  IDCT: 13x13 islow  ENT: huff
	./djpeg -dct int -scale 13/8 -nosmooth -ppm -outfile testout_420m_islow_13_8.ppm $(srcdir)/testimages/$(TESTORIG)
	md5/md5cmp $(MD5_PPM_420M_ISLOW_13_8) testout_420m_islow_13_8.ppm
	rm -f testout_420m_islow_13_8.ppm
# CC: YCC->RGB  SAMP: h2v2 merged  IDCT: 11x11 islow  ENT: huff
	./djpeg -dct int -scale 11/8 -nosmooth -ppm -outfile testout_420m_islow_11_8.ppm $(srcdir)/testimages/$(TESTORIG)
	md5/md5cmp $(MD5_PPM_420M_ISLOW_11_8) testout_420m_islow_11_8.ppm
	rm -f testout_420m_islow_11_8.ppm
# CC: YCC->RGB  SAMP: h2v2 merged  IDCT: 9x9 islow  ENT: huff
	./djpeg -dct int -scale 9/8 -nosmooth -ppm -outfile testout_420m_islow_9_8.ppm $(srcdir)/testimages/$(TESTORIG)
	md5/md5cmp $(MD5_PPM_420M_ISLOW_9_8) testout_420m_islow_9_8.ppm
	rm -f testout_420m_islow_9_8.ppm
# CC: YCC->RGB  SAMP: h2v2 merged  IDCT: 7x7 islow/14x14 islow  ENT: huff
	./djpeg -dct int -scale 7/8 -nosmooth -ppm -outfile testout_420m_islow_7_8.ppm $(srcdir)/testimages/$(TESTORIG)
	md5/md5cmp $(MD5_PPM_420M_ISLOW_7_8) testout_420m_islow_7_8.ppm
	rm -f testout_420m_islow_7_8.ppm
# CC: YCC->RGB  SAMP: h2v2 merged  IDCT: 6x6 islow/12x12 islow  ENT: huff
	./djpeg -dct int -scale 3/4 -nosmooth -ppm -outfile testout_420m_islow_3_4.ppm $(srcdir)/testimages/$(TESTORIG)
	md5/md5cmp $(MD5_PPM_420M_ISLOW_3_4) testout_420m_islow_3_4.ppm
	rm -f testout_420m_islow_3_4.ppm
# CC: YCC->RGB  SAMP: h2v2 merged  IDCT: 5x5 islow/10x10 islow  ENT: huff
	./djpeg -dct int -scale 5/8 -nosmooth -ppm -outfile testout_420m_islow_5_8.ppm $(srcdir)/testimages/$(TESTORIG)
	md5/md5cmp $(MD5_PPM_420M_ISLOW_5_8) testout_420m_islow_5_8.ppm
	rm -f testout_420m_islow_5_8.ppm
# CC: YCC->RGB  SAMP: h2v2 merged  IDCT: 4x4 islow/8x8 islow  ENT: huff
	./djpeg -dct int -scale 1/2 -nosmooth -ppm -outfile testout_420m_islow_1_2.ppm $(srcdir)/testimages/$(TESTORIG)
	md5/md5cmp $(MD5_PPM_420M_ISLOW_1_2) testout_420m_islow_1_2.ppm
	rm -f testout_420m_islow_1_2.ppm
# CC: YCC->RGB  SAMP: h2v2 merged  IDCT: 3x3 islow/6x6 islow  ENT: huff
	./djpeg -dct int -scale 3/8 -nosmooth -ppm -outfile testout_420m_islow_3_8.ppm $(srcdir)/testimages/$(TESTORIG)
	md5/md5cmp $(MD5_PPM_420M_ISLOW_3_8) testout_420m_islow_3_8.ppm
	rm -f testout_420m_islow_3_8.ppm
# CC: YCC->RGB  SAMP: h2v2 merged  IDCT: 2x2 islow/4x4 islow  ENT: huff
	./djpeg -dct int -scale 1/4 -nosmooth -ppm -outfile testout_420m_islow_1_4.ppm $(srcdir)/testimages/$(TESTORIG)
	md5/md5cmp $(MD5_PPM_420M_ISLOW_1_4) testout_420m_islow_1_4.ppm
	rm -f testout_420m_islow_1_4.ppm
# CC: YCC->RGB  SAMP: h2v2 merged  IDCT: 1x1 islow/2x2 islow  ENT: huff
	./djpeg -dct int -scale 1/8 -nosmooth -ppm -outfile testout_420m_islow_1_8.ppm $(srcdir)/testimages/$(TESTORIG)
	md5/md5cmp $(MD5_PPM_420M_ISLOW_1_8) testout_420m_islow_1_8.ppm
	rm -f testout_420m_islow_1_8.ppm
if WITH_12BIT
else
# CC: YCC->RGB (dithered)  SAMP: h2v2 fancy  IDCT: islow  ENT: huff
	./djpeg -dct int -colors 256 -bmp -outfile testout_420_islow_256.bmp $(srcdir)/testimages/$(TESTORIG)
	md5/md5cmp $(MD5_BMP_420_ISLOW_256) testout_420_islow_256.bmp
	rm -f testout_420_islow_256.bmp
# CC: YCC->RGB565  SAMP: h2v2 fancy  IDCT: islow  ENT: huff
	./djpeg -dct int -rgb565 -dither none -bmp -outfile testout_420_islow_565.bmp $(srcdir)/testimages/$(TESTORIG)
	md5/md5cmp $(MD5_BMP_420_ISLOW_565) testout_420_islow_565.bmp
	rm -f testout_420_islow_565.bmp
# CC: YCC->RGB565 (dithered)  SAMP: h2v2 fancy  IDCT: islow  ENT: huff
	./djpeg -dct int -rgb565 -bmp -outfile testout_420_islow_565D.bmp $(srcdir)/testimages/$(TESTORIG)
	md5/md5cmp $(MD5_BMP_420_ISLOW_565D) testout_420_islow_565D.bmp
	rm -f testout_420_islow_565D.bmp
# CC: YCC->RGB565  SAMP: h2v2 merged  IDCT: islow  ENT: huff
	./djpeg -dct int -nosmooth -rgb565 -dither none -bmp -outfile testout_420m_islow_565.bmp $(srcdir)/testimages/$(TESTORIG)
	md5/md5cmp $(MD5_BMP_420M_ISLOW_565) testout_420m_islow_565.bmp
	rm -f testout_420m_islow_565.bmp
# CC: YCC->RGB565 (dithered)  SAMP: h2v2 merged  IDCT: islow  ENT: huff
	./djpeg -dct int -nosmooth -rgb565 -bmp -outfile testout_420m_islow_565D.bmp $(srcdir)/testimages/$(TESTORIG)
	md5/md5cmp $(MD5_BMP_420M_ISLOW_565D) testout_420m_islow_565D.bmp
	rm -f testout_420m_islow_565D.bmp
endif

# Partial decode tests.  These tests are designed to cover all of the possible
# code paths in jpeg_skip_scanlines().

# Context rows: Yes  Intra-iMCU row: Yes  iMCU row prefetch: No   ENT: huff
	./djpeg -dct int -skip 15,31 -ppm -outfile testout_420_islow_skip15,31.ppm $(srcdir)/testimages/$(TESTORIG)
	md5/md5cmp $(MD5_PPM_420_ISLOW_SKIP15_31) testout_420_islow_skip15,31.ppm
	rm -f testout_420_islow_skip15,31.ppm
# Context rows: Yes  Intra-iMCU row: No   iMCU row prefetch: Yes  ENT: arith
if WITH_ARITH_DEC
	./djpeg -dct int -skip 16,139 -ppm -outfile testout_420_islow_ari_skip16,139.ppm $(srcdir)/testimages/testimgari.jpg
	md5/md5cmp $(MD5_PPM_420_ISLOW_ARI_SKIP16_139) testout_420_islow_ari_skip16,139.ppm
	rm -f testout_420_islow_ari_skip16,139.ppm
endif
# Context rows: Yes  Intra-iMCU row: No   iMCU row prefetch: No   ENT: prog huff
	./cjpeg -revert -dct int -prog -outfile testout_420_islow_prog.jpg $(srcdir)/testimages/testorig.ppm
	./djpeg -dct int -crop 62x62+71+71 -ppm -outfile testout_420_islow_prog_crop62x62,71,71.ppm testout_420_islow_prog.jpg
	md5/md5cmp $(MD5_PPM_420_ISLOW_PROG_CROP62x62_71_71) testout_420_islow_prog_crop62x62,71,71.ppm
	rm -f testout_420_islow_prog_crop62x62,71,71.ppm testout_420_islow_prog.jpg
# Context rows: Yes  Intra-iMCU row: No   iMCU row prefetch: No   ENT: arith
if WITH_ARITH_DEC
	./djpeg -dct int -crop 53x53+4+4 -ppm -outfile testout_420_islow_ari_crop53x53,4,4.ppm $(srcdir)/testimages/testimgari.jpg
	md5/md5cmp $(MD5_PPM_420_ISLOW_ARI_CROP53x53_4_4) testout_420_islow_ari_crop53x53,4,4.ppm
	rm -f testout_420_islow_ari_crop53x53,4,4.ppm
endif
# Context rows: No   Intra-iMCU row: Yes  ENT: huff
	./cjpeg -revert -dct int -sample 1x1 -outfile testout_444_islow.jpg $(srcdir)/testimages/testorig.ppm
	./djpeg -dct int -skip 1,6 -ppm -outfile testout_444_islow_skip1,6.ppm testout_444_islow.jpg
	md5/md5cmp $(MD5_PPM_444_ISLOW_SKIP1_6) testout_444_islow_skip1,6.ppm
	rm -f testout_444_islow_skip1,6.ppm testout_444_islow.jpg
# Context rows: No   Intra-iMCU row: No   ENT: prog huff
	./cjpeg -revert -dct int -prog -sample 1x1 -outfile testout_444_islow_prog.jpg $(srcdir)/testimages/testorig.ppm
	./djpeg -dct int -crop 98x98+13+13 -ppm -outfile testout_444_islow_prog_crop98x98,13,13.ppm testout_444_islow_prog.jpg
	md5/md5cmp $(MD5_PPM_444_ISLOW_PROG_CROP98x98_13_13) testout_444_islow_prog_crop98x98,13,13.ppm
	rm -f testout_444_islow_prog_crop98x98,13,13.ppm testout_444_islow_prog.jpg
# Context rows: No   Intra-iMCU row: No   ENT: arith
if WITH_ARITH_ENC
	./cjpeg -revert -dct int -arithmetic -sample 1x1 -outfile testout_444_islow_ari.jpg $(srcdir)/testimages/testorig.ppm
if WITH_ARITH_DEC
	./djpeg -dct int -crop 37x37+0+0 -ppm -outfile testout_444_islow_ari_crop37x37,0,0.ppm testout_444_islow_ari.jpg
	md5/md5cmp $(MD5_PPM_444_ISLOW_ARI_CROP37x37_0_0) testout_444_islow_ari_crop37x37,0,0.ppm
	rm -f testout_444_islow_ari_crop37x37,0,0.ppm
endif
	rm -f testout_444_islow_ari.jpg
endif

	./jpegtran -revert -crop 120x90+20+50 -transpose -perfect -outfile testout_crop.jpg $(srcdir)/testimages/$(TESTORIG)
	md5/md5cmp $(MD5_JPEG_CROP) testout_crop.jpg
	rm -f testout_crop.jpg
	echo GREAT SUCCESS!


testclean:
	rm -f testout*
	rm -f *_GRAY_*.bmp
	rm -f *_GRAY_*.png
	rm -f *_GRAY_*.ppm
	rm -f *_GRAY_*.jpg
	rm -f *_GRAY.yuv
	rm -f *_420_*.bmp
	rm -f *_420_*.png
	rm -f *_420_*.ppm
	rm -f *_420_*.jpg
	rm -f *_420.yuv
	rm -f *_422_*.bmp
	rm -f *_422_*.png
	rm -f *_422_*.ppm
	rm -f *_422_*.jpg
	rm -f *_422.yuv
	rm -f *_444_*.bmp
	rm -f *_444_*.png
	rm -f *_444_*.ppm
	rm -f *_444_*.jpg
	rm -f *_444.yuv
	rm -f *_440_*.bmp
	rm -f *_440_*.png
	rm -f *_440_*.ppm
	rm -f *_440_*.jpg
	rm -f *_440.yuv
	rm -f *_411_*.bmp
	rm -f *_411_*.png
	rm -f *_411_*.ppm
	rm -f *_411_*.jpg
	rm -f *_411.yuv


tjtest:
	sh ./tjbenchtest
	sh ./tjbenchtest -alloc
	sh ./tjbenchtest -yuv
	sh ./tjbenchtest -yuv -alloc
if WITH_JAVA
	sh ./tjbenchtest.java
	sh ./tjbenchtest.java -yuv
endif


pkgscripts/mozjpeg.spec: pkgscripts/mozjpeg.spec.tmpl
	cat pkgscripts/mozjpeg.spec.tmpl | sed s@%{__prefix}@$(prefix)@g | \
		sed s@%{__bindir}@$(bindir)@g | sed s@%{__datadir}@$(datadir)@g | \
		sed s@%{__docdir}@$(docdir)@g | sed s@%{__includedir}@$(includedir)@g | \
		sed s@%{__libdir}@$(libdir)@g | sed s@%{__mandir}@$(mandir)@g \
		> pkgscripts/mozjpeg.spec

rpm: all pkgscripts/mozjpeg.spec
	TMPDIR=`mktemp -d /tmp/${PACKAGE_NAME}-build.XXXXXX`; \
	mkdir -p $$TMPDIR/RPMS; \
	ln -fs `pwd` $$TMPDIR/BUILD; \
	rm -f ${PKGNAME}-${VERSION}.${RPMARCH}.rpm; \
	rpmbuild -bb --define "_blddir $$TMPDIR/buildroot"  \
		--define "_topdir $$TMPDIR" \
		--target ${RPMARCH} pkgscripts/mozjpeg.spec; \
	cp $$TMPDIR/RPMS/${RPMARCH}/${PKGNAME}-${VERSION}-${BUILD}.${RPMARCH}.rpm \
		${PKGNAME}-${VERSION}.${RPMARCH}.rpm; \
	rm -rf $$TMPDIR

srpm: dist-gzip pkgscripts/mozjpeg.spec
	TMPDIR=`mktemp -d /tmp/${PACKAGE_NAME}-build.XXXXXX`; \
	mkdir -p $$TMPDIR/RPMS; \
	mkdir -p $$TMPDIR/SRPMS; \
	mkdir -p $$TMPDIR/BUILD; \
	mkdir -p $$TMPDIR/SOURCES; \
	mkdir -p $$TMPDIR/SPECS; \
	rm -f ${PKGNAME}-${VERSION}.src.rpm; \
	cp ${PACKAGE_NAME}-${VERSION}.tar.gz $$TMPDIR/SOURCES; \
	cat pkgscripts/mozjpeg.spec | sed s/%{_blddir}/%{_tmppath}/g \
		| sed s/#--\>//g \
		> $$TMPDIR/SPECS/mozjpeg.spec; \
	rpmbuild -bs --define "_topdir $$TMPDIR" $$TMPDIR/SPECS/mozjpeg.spec; \
	cp $$TMPDIR/SRPMS/${PKGNAME}-${VERSION}-${BUILD}.src.rpm \
		${PKGNAME}-${VERSION}.src.rpm; \
	rm -rf $$TMPDIR

pkgscripts/makedpkg: pkgscripts/makedpkg.tmpl
	cat pkgscripts/makedpkg.tmpl | sed s@%{__prefix}@$(prefix)@g | \
		sed s@%{__docdir}@$(docdir)@g | sed s@%{__libdir}@$(libdir)@g \
		> pkgscripts/makedpkg

deb: all pkgscripts/makedpkg
	sh pkgscripts/makedpkg

pkgscripts/uninstall: pkgscripts/uninstall.tmpl
	cat pkgscripts/uninstall.tmpl | sed s@%{__prefix}@$(prefix)@g | \
		sed s@%{__bindir}@$(bindir)@g | sed s@%{__datadir}@$(datadir)@g | \
		sed s@%{__includedir}@$(includedir)@g | sed s@%{__libdir}@$(libdir)@g | \
		sed s@%{__mandir}@$(mandir)@g > pkgscripts/uninstall

pkgscripts/makemacpkg: pkgscripts/makemacpkg.tmpl
	cat pkgscripts/makemacpkg.tmpl | sed s@%{__prefix}@$(prefix)@g | \
		sed s@%{__bindir}@$(bindir)@g | sed s@%{__docdir}@$(docdir)@g | \
		sed s@%{__libdir}@$(libdir)@g > pkgscripts/makemacpkg

if X86_64

udmg: all pkgscripts/makemacpkg pkgscripts/uninstall
	sh pkgscripts/makemacpkg -build32 ${BUILDDIR32}

iosdmg: all pkgscripts/makemacpkg pkgscripts/uninstall
	sh pkgscripts/makemacpkg -build32 ${BUILDDIR32} -buildarmv7 ${BUILDDIRARMV7} -buildarmv7s ${BUILDDIRARMV7S} -buildarmv8 ${BUILDDIRARMV8} -lipo "${LIPO}"

else

iosdmg: all pkgscripts/makemacpkg pkgscripts/uninstall
	sh pkgscripts/makemacpkg -buildarmv7 ${BUILDDIRARMV7} -buildarmv7s ${BUILDDIRARMV7S} -buildarmv8 ${BUILDDIRARMV8} -lipo "${LIPO}"

endif

dmg: all pkgscripts/makemacpkg pkgscripts/uninstall
	sh pkgscripts/makemacpkg

pkgscripts/makecygwinpkg: pkgscripts/makecygwinpkg.tmpl
	cat pkgscripts/makecygwinpkg.tmpl | sed s@%{__prefix}@$(prefix)@g | \
		sed s@%{__docdir}@$(docdir)@g | sed s@%{__libdir}@$(libdir)@g \
		> pkgscripts/makecygwinpkg

cygwinpkg: all pkgscripts/makecygwinpkg
	sh pkgscripts/makecygwinpkg<|MERGE_RESOLUTION|>--- conflicted
+++ resolved
@@ -355,11 +355,7 @@
 # Test compressing from/decompressing to an arbitrary subregion of a larger
 # image buffer
 	cp $(srcdir)/testimages/testorig.ppm testout_tile.ppm
-<<<<<<< HEAD
-	TJ_REVERT=1 ./tjbench testout_tile.ppm 95 -rgb -quiet -tile -benchtime 0.01 >/dev/null 2>&1
-=======
-	./tjbench testout_tile.ppm 95 -rgb -quiet -tile -benchtime 0.01 -warmup 0 >/dev/null 2>&1
->>>>>>> e5c1613c
+	TJ_REVERT=1 ./tjbench testout_tile.ppm 95 -rgb -quiet -tile -benchtime 0.01 -warmup 0 >/dev/null 2>&1
 	for i in 8 16 32 64 128; do \
 		md5/md5cmp $(MD5_PPM_GRAY_TILE) testout_tile_GRAY_Q95_$$i\x$$i.ppm; \
 	done
@@ -378,11 +374,7 @@
 	done
 	rm -f testout_tile_GRAY_* testout_tile_420_* testout_tile_422_* testout_tile_444_*
 
-<<<<<<< HEAD
-	TJ_REVERT=1 ./tjbench testout_tile.ppm 95 -rgb -fastupsample -quiet -tile -benchtime 0.01 >/dev/null 2>&1
-=======
-	./tjbench testout_tile.ppm 95 -rgb -fastupsample -quiet -tile -benchtime 0.01 -warmup 0 >/dev/null 2>&1
->>>>>>> e5c1613c
+	TJ_REVERT=1 ./tjbench testout_tile.ppm 95 -rgb -fastupsample -quiet -tile -benchtime 0.01 -warmup 0 >/dev/null 2>&1
 	md5/md5cmp $(MD5_PPM_420M_8x8_TILE) testout_tile_420_Q95_8x8.ppm
 	for i in 16 32 64 128; do \
 		md5/md5cmp $(MD5_PPM_420M_TILE) testout_tile_420_Q95_$$i\x$$i.ppm; \
