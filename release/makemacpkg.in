#!/bin/sh

set -u
set -e
trap onexit INT
trap onexit TERM
trap onexit EXIT

TMPDIR=

onexit()
{
	if [ ! "$TMPDIR" = "" ]; then
		rm -rf $TMPDIR
	fi
}

safedirmove ()
{
	if [ "$1" = "$2" ]; then
		return 0
	fi
	if [ "$1" = "" -o ! -d "$1" ]; then
		echo safedirmove: source dir $1 is not valid
		return 1
	fi
	if [ "$2" = "" -o -e "$2" ]; then
		echo safedirmove: dest dir $2 is not valid
		return 1
	fi
	if [ "$3" = "" -o -e "$3" ]; then
		echo safedirmove: tmp dir $3 is not valid
		return 1
	fi
	mkdir -p $3
	mv $1/* $3/
	rmdir $1
	mkdir -p $2
	mv $3/* $2/
	rmdir $3
	return 0
}

usage()
{
	echo "$0 [universal] [-lipo [path to lipo]]"
	exit 1
}

UNIVERSAL=0

PKGNAME=@PKGNAME@
VERSION=@VERSION@
BUILD=@BUILD@
SRCDIR=@CMAKE_CURRENT_SOURCE_DIR@
BUILDDIR32=@OSX_32BIT_BUILD@
BUILDDIRARMV7=@IOS_ARMV7_BUILD@
BUILDDIRARMV7S=@IOS_ARMV7S_BUILD@
BUILDDIRARMV8=@IOS_ARMV8_BUILD@
WITH_JAVA=@WITH_JAVA@
LIPO=lipo

PREFIX=@CMAKE_INSTALL_PREFIX@
BINDIR=@CMAKE_INSTALL_FULL_BINDIR@
DOCDIR=@CMAKE_INSTALL_FULL_DOCDIR@
LIBDIR=@CMAKE_INSTALL_FULL_LIBDIR@

LIBJPEG_DSO_NAME=libjpeg.@SO_MAJOR_VERSION@.@SO_AGE@.@SO_MINOR_VERSION@.dylib
TURBOJPEG_DSO_NAME=libturbojpeg.@TURBOJPEG_SO_VERSION@.dylib

while [ $# -gt 0 ]; do
	case $1 in
	-h*)
		usage 0
		;;
	-lipo)
		if [ $# -gt 1 ]; then
			if [[ ! "$2" =~ -.* ]]; then
				LIPO=$2;  shift
			fi
		fi
		;;
	universal)
		UNIVERSAL=1
		;;
	esac
	shift
done

if [ -f $PKGNAME-$VERSION.dmg ]; then
	rm -f $PKGNAME-$VERSION.dmg
fi

umask 022
TMPDIR=`mktemp -d /tmp/$PKGNAME-build.XXXXXX`
PKGROOT=$TMPDIR/pkg/Package_Root
mkdir -p $PKGROOT

<<<<<<< HEAD
if [ "$PREFIX" = "/opt/mozjpeg" -a "$DOCDIR" = "/opt/mozjpeg/doc" ]; then
	ln -fs /Library/Documentation/$PACKAGE_NAME $PKGROOT$DOCDIR
=======
make install DESTDIR=$PKGROOT

if [ "$PREFIX" = "@CMAKE_INSTALL_DEFAULT_PREFIX@" -a "$DOCDIR" = "@CMAKE_INSTALL_DEFAULT_PREFIX@/doc" ]; then
	mkdir -p $PKGROOT/Library/Documentation
	safedirmove $PKGROOT$DOCDIR $PKGROOT/Library/Documentation/$PKGNAME $TMPDIR/__tmpdoc
	ln -fs /Library/Documentation/$PKGNAME $PKGROOT$DOCDIR
>>>>>>> 574f3a77
fi

if [ $UNIVERSAL = 1 -a "$BUILDDIR32" != "" ]; then
	if [ ! -d $BUILDDIR32 ]; then
		echo ERROR: 32-bit build directory $BUILDDIR32 does not exist
		exit 1
	fi
	if [ ! -f $BUILDDIR32/Makefile ]; then
		echo ERROR: 32-bit build directory $BUILDDIR32 is not configured
		exit 1
	fi
	mkdir -p $TMPDIR/dist.x86
	pushd $BUILDDIR32
	make install DESTDIR=$TMPDIR/dist.x86
	popd
	$LIPO -create \
		-arch i386 $TMPDIR/dist.x86/$LIBDIR/$LIBJPEG_DSO_NAME \
		-arch x86_64 $PKGROOT/$LIBDIR/$LIBJPEG_DSO_NAME \
		-output $PKGROOT/$LIBDIR/$LIBJPEG_DSO_NAME
	$LIPO -create \
		-arch i386 $TMPDIR/dist.x86/$LIBDIR/libjpeg.a \
		-arch x86_64 $PKGROOT/$LIBDIR/libjpeg.a \
		-output $PKGROOT/$LIBDIR/libjpeg.a
	$LIPO -create \
		-arch i386 $TMPDIR/dist.x86/$LIBDIR/$TURBOJPEG_DSO_NAME \
		-arch x86_64 $PKGROOT/$LIBDIR/$TURBOJPEG_DSO_NAME \
		-output $PKGROOT/$LIBDIR/$TURBOJPEG_DSO_NAME
	$LIPO -create \
		-arch i386 $TMPDIR/dist.x86/$LIBDIR/libturbojpeg.a \
		-arch x86_64 $PKGROOT/$LIBDIR/libturbojpeg.a \
		-output $PKGROOT/$LIBDIR/libturbojpeg.a
	$LIPO -create \
		-arch i386 $TMPDIR/dist.x86/$BINDIR/cjpeg \
		-arch x86_64 $PKGROOT/$BINDIR/cjpeg \
		-output $PKGROOT/$BINDIR/cjpeg
	$LIPO -create \
		-arch i386 $TMPDIR/dist.x86/$BINDIR/djpeg \
		-arch x86_64 $PKGROOT/$BINDIR/djpeg \
		-output $PKGROOT/$BINDIR/djpeg
	$LIPO -create \
		-arch i386 $TMPDIR/dist.x86/$BINDIR/jpegtran \
		-arch x86_64 $PKGROOT/$BINDIR/jpegtran \
		-output $PKGROOT/$BINDIR/jpegtran
	$LIPO -create \
		-arch i386 $TMPDIR/dist.x86/$BINDIR/tjbench \
		-arch x86_64 $PKGROOT/$BINDIR/tjbench \
		-output $PKGROOT/$BINDIR/tjbench
	$LIPO -create \
		-arch i386 $TMPDIR/dist.x86/$BINDIR/rdjpgcom \
		-arch x86_64 $PKGROOT/$BINDIR/rdjpgcom \
		-output $PKGROOT/$BINDIR/rdjpgcom
	$LIPO -create \
		-arch i386 $TMPDIR/dist.x86/$BINDIR/wrjpgcom \
		-arch x86_64 $PKGROOT/$BINDIR/wrjpgcom \
		-output $PKGROOT/$BINDIR/wrjpgcom
fi

install_ios()
{
	BUILDDIR=$1
	ARCHNAME=$2
	DIRNAME=$3
	LIPOARCH=$4

	if [ ! -d $BUILDDIR ]; then
		echo ERROR: $ARCHNAME build directory $BUILDDIR does not exist
		exit 1
	fi
	if [ ! -f $BUILDDIR/Makefile ]; then
		echo ERROR: $ARCHNAME build directory $BUILDDIR is not configured
		exit 1
	fi
	mkdir -p $TMPDIR/dist.$DIRNAME
	pushd $BUILDDIR
	make install DESTDIR=$TMPDIR/dist.$DIRNAME
	popd
	$LIPO -create \
		$PKGROOT/$LIBDIR/$LIBJPEG_DSO_NAME \
		-arch $LIPOARCH $TMPDIR/dist.$DIRNAME/$LIBDIR/$LIBJPEG_DSO_NAME \
		-output $PKGROOT/$LIBDIR/$LIBJPEG_DSO_NAME
	$LIPO -create \
		$PKGROOT/$LIBDIR/libjpeg.a \
		-arch $LIPOARCH $TMPDIR/dist.$DIRNAME/$LIBDIR/libjpeg.a \
		-output $PKGROOT/$LIBDIR/libjpeg.a
	$LIPO -create \
		$PKGROOT/$LIBDIR/$TURBOJPEG_DSO_NAME \
		-arch $LIPOARCH $TMPDIR/dist.$DIRNAME/$LIBDIR/$TURBOJPEG_DSO_NAME \
		-output $PKGROOT/$LIBDIR/$TURBOJPEG_DSO_NAME
	$LIPO -create \
		$PKGROOT/$LIBDIR/libturbojpeg.a \
		-arch $LIPOARCH $TMPDIR/dist.$DIRNAME/$LIBDIR/libturbojpeg.a \
		-output $PKGROOT/$LIBDIR/libturbojpeg.a
	$LIPO -create \
		$PKGROOT/$BINDIR/cjpeg \
		-arch $LIPOARCH $TMPDIR/dist.$DIRNAME/$BINDIR/cjpeg \
		-output $PKGROOT/$BINDIR/cjpeg
	$LIPO -create \
		$PKGROOT/$BINDIR/djpeg \
		-arch $LIPOARCH $TMPDIR/dist.$DIRNAME/$BINDIR/djpeg \
		-output $PKGROOT/$BINDIR/djpeg
	$LIPO -create \
		$PKGROOT/$BINDIR/jpegtran \
		-arch $LIPOARCH $TMPDIR/dist.$DIRNAME/$BINDIR/jpegtran \
		-output $PKGROOT/$BINDIR/jpegtran
	$LIPO -create \
		$PKGROOT/$BINDIR/tjbench \
		-arch $LIPOARCH $TMPDIR/dist.$DIRNAME/$BINDIR/tjbench \
		-output $PKGROOT/$BINDIR/tjbench
	$LIPO -create \
		$PKGROOT/$BINDIR/rdjpgcom \
		-arch $LIPOARCH $TMPDIR/dist.$DIRNAME/$BINDIR/rdjpgcom \
		-output $PKGROOT/$BINDIR/rdjpgcom
	$LIPO -create \
		$PKGROOT/$BINDIR/wrjpgcom \
		-arch $LIPOARCH $TMPDIR/dist.$DIRNAME/$BINDIR/wrjpgcom \
		-output $PKGROOT/$BINDIR/wrjpgcom
}

if [ $UNIVERSAL = 1 -a "$BUILDDIRARMV7" != "" ]; then
	install_ios $BUILDDIRARMV7 ARMv7 armv7 arm
fi

if [ $UNIVERSAL = 1 -a "$BUILDDIRARMV7S" != "" ]; then
	install_ios $BUILDDIRARMV7S ARMv7s armv7s arm
fi

if [ $UNIVERSAL = 1 -a "BUILDDIRARMV8" != "" ]; then
	install_ios $BUILDDIRARMV8 ARMv8 armv8 arm64
fi

install_name_tool -id $LIBDIR/$LIBJPEG_DSO_NAME $PKGROOT/$LIBDIR/$LIBJPEG_DSO_NAME
install_name_tool -id $LIBDIR/$TURBOJPEG_DSO_NAME $PKGROOT/$LIBDIR/$TURBOJPEG_DSO_NAME

if [ $WITH_JAVA = 1 ]; then
	ln -fs $TURBOJPEG_DSO_NAME $PKGROOT/$LIBDIR/libturbojpeg.jnilib
fi
<<<<<<< HEAD
if [ "$PREFIX" = "/opt/mozjpeg" -a "$LIBDIR" = "/opt/mozjpeg/lib" ]; then
=======
if [ "$PREFIX" = "@CMAKE_INSTALL_DEFAULT_PREFIX@" -a "$LIBDIR" = "@CMAKE_INSTALL_DEFAULT_PREFIX@/lib" ]; then
>>>>>>> 574f3a77
	if [ ! -h $PKGROOT/$PREFIX/lib32 ]; then
		ln -fs lib $PKGROOT/$PREFIX/lib32
	fi
	if [ ! -h $PKGROOT/$PREFIX/lib64 ]; then
		ln -fs lib $PKGROOT/$PREFIX/lib64
	fi
fi

mkdir -p $TMPDIR/pkg

install -m 755 pkgscripts/uninstall $PKGROOT/$BINDIR/

find $PKGROOT -type f | while read file; do xattr -c $file; done

cp $SRCDIR/release/License.rtf $SRCDIR/release/Welcome.rtf $SRCDIR/release/ReadMe.txt $TMPDIR/pkg/

mkdir $TMPDIR/dmg
<<<<<<< HEAD
pkgbuild --root $PKGROOT --version $VERSION.$BUILD \
	--identifier com.mozilla.$PACKAGE_NAME $TMPDIR/pkg/$PACKAGE_NAME.pkg
productbuild --distribution $SRCDIR/release/Distribution.xml \
=======
pkgbuild --root $PKGROOT --version $VERSION.$BUILD --identifier @PKGID@ \
	$TMPDIR/pkg/$PKGNAME.pkg
productbuild --distribution pkgscripts/Distribution.xml \
>>>>>>> 574f3a77
	--package-path $TMPDIR/pkg/ --resources $TMPDIR/pkg/ \
	$TMPDIR/dmg/$PKGNAME.pkg
hdiutil create -fs HFS+ -volname $PKGNAME-$VERSION \
	-srcfolder "$TMPDIR/dmg" $TMPDIR/$PKGNAME-$VERSION.dmg
cp $TMPDIR/$PKGNAME-$VERSION.dmg .

exit<|MERGE_RESOLUTION|>--- conflicted
+++ resolved
@@ -96,17 +96,12 @@
 PKGROOT=$TMPDIR/pkg/Package_Root
 mkdir -p $PKGROOT
 
-<<<<<<< HEAD
-if [ "$PREFIX" = "/opt/mozjpeg" -a "$DOCDIR" = "/opt/mozjpeg/doc" ]; then
-	ln -fs /Library/Documentation/$PACKAGE_NAME $PKGROOT$DOCDIR
-=======
 make install DESTDIR=$PKGROOT
 
 if [ "$PREFIX" = "@CMAKE_INSTALL_DEFAULT_PREFIX@" -a "$DOCDIR" = "@CMAKE_INSTALL_DEFAULT_PREFIX@/doc" ]; then
 	mkdir -p $PKGROOT/Library/Documentation
 	safedirmove $PKGROOT$DOCDIR $PKGROOT/Library/Documentation/$PKGNAME $TMPDIR/__tmpdoc
 	ln -fs /Library/Documentation/$PKGNAME $PKGROOT$DOCDIR
->>>>>>> 574f3a77
 fi
 
 if [ $UNIVERSAL = 1 -a "$BUILDDIR32" != "" ]; then
@@ -122,11 +117,11 @@
 	pushd $BUILDDIR32
 	make install DESTDIR=$TMPDIR/dist.x86
 	popd
-	$LIPO -create \
+		$LIPO -create \
 		-arch i386 $TMPDIR/dist.x86/$LIBDIR/$LIBJPEG_DSO_NAME \
 		-arch x86_64 $PKGROOT/$LIBDIR/$LIBJPEG_DSO_NAME \
 		-output $PKGROOT/$LIBDIR/$LIBJPEG_DSO_NAME
-	$LIPO -create \
+		$LIPO -create \
 		-arch i386 $TMPDIR/dist.x86/$LIBDIR/libjpeg.a \
 		-arch x86_64 $PKGROOT/$LIBDIR/libjpeg.a \
 		-output $PKGROOT/$LIBDIR/libjpeg.a
@@ -183,11 +178,11 @@
 	pushd $BUILDDIR
 	make install DESTDIR=$TMPDIR/dist.$DIRNAME
 	popd
-	$LIPO -create \
+		$LIPO -create \
 		$PKGROOT/$LIBDIR/$LIBJPEG_DSO_NAME \
 		-arch $LIPOARCH $TMPDIR/dist.$DIRNAME/$LIBDIR/$LIBJPEG_DSO_NAME \
 		-output $PKGROOT/$LIBDIR/$LIBJPEG_DSO_NAME
-	$LIPO -create \
+		$LIPO -create \
 		$PKGROOT/$LIBDIR/libjpeg.a \
 		-arch $LIPOARCH $TMPDIR/dist.$DIRNAME/$LIBDIR/libjpeg.a \
 		-output $PKGROOT/$LIBDIR/libjpeg.a
@@ -227,7 +222,7 @@
 
 if [ $UNIVERSAL = 1 -a "$BUILDDIRARMV7" != "" ]; then
 	install_ios $BUILDDIRARMV7 ARMv7 armv7 arm
-fi
+	fi
 
 if [ $UNIVERSAL = 1 -a "$BUILDDIRARMV7S" != "" ]; then
 	install_ios $BUILDDIRARMV7S ARMv7s armv7s arm
@@ -235,7 +230,7 @@
 
 if [ $UNIVERSAL = 1 -a "BUILDDIRARMV8" != "" ]; then
 	install_ios $BUILDDIRARMV8 ARMv8 armv8 arm64
-fi
+	fi
 
 install_name_tool -id $LIBDIR/$LIBJPEG_DSO_NAME $PKGROOT/$LIBDIR/$LIBJPEG_DSO_NAME
 install_name_tool -id $LIBDIR/$TURBOJPEG_DSO_NAME $PKGROOT/$LIBDIR/$TURBOJPEG_DSO_NAME
@@ -243,11 +238,7 @@
 if [ $WITH_JAVA = 1 ]; then
 	ln -fs $TURBOJPEG_DSO_NAME $PKGROOT/$LIBDIR/libturbojpeg.jnilib
 fi
-<<<<<<< HEAD
-if [ "$PREFIX" = "/opt/mozjpeg" -a "$LIBDIR" = "/opt/mozjpeg/lib" ]; then
-=======
 if [ "$PREFIX" = "@CMAKE_INSTALL_DEFAULT_PREFIX@" -a "$LIBDIR" = "@CMAKE_INSTALL_DEFAULT_PREFIX@/lib" ]; then
->>>>>>> 574f3a77
 	if [ ! -h $PKGROOT/$PREFIX/lib32 ]; then
 		ln -fs lib $PKGROOT/$PREFIX/lib32
 	fi
@@ -265,15 +256,9 @@
 cp $SRCDIR/release/License.rtf $SRCDIR/release/Welcome.rtf $SRCDIR/release/ReadMe.txt $TMPDIR/pkg/
 
 mkdir $TMPDIR/dmg
-<<<<<<< HEAD
-pkgbuild --root $PKGROOT --version $VERSION.$BUILD \
-	--identifier com.mozilla.$PACKAGE_NAME $TMPDIR/pkg/$PACKAGE_NAME.pkg
-productbuild --distribution $SRCDIR/release/Distribution.xml \
-=======
 pkgbuild --root $PKGROOT --version $VERSION.$BUILD --identifier @PKGID@ \
 	$TMPDIR/pkg/$PKGNAME.pkg
 productbuild --distribution pkgscripts/Distribution.xml \
->>>>>>> 574f3a77
 	--package-path $TMPDIR/pkg/ --resources $TMPDIR/pkg/ \
 	$TMPDIR/dmg/$PKGNAME.pkg
 hdiutil create -fs HFS+ -volname $PKGNAME-$VERSION \
