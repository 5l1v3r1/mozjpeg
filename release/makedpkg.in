#!/bin/sh

set -u
set -e
trap onexit INT
trap onexit TERM
trap onexit EXIT

TMPDIR=
SUDO=

onexit()
{
	if [ ! "$TMPDIR" = "" ]; then
		$SUDO rm -rf $TMPDIR
	fi
}

uid()
{
	id | cut -f2 -d = | cut -f1 -d \(;
}

safedirmove ()
{
	if [ "$1" = "$2" ]; then
		return 0
	fi
	if [ "$1" = "" -o ! -d "$1" ]; then
		echo safedirmove: source dir $1 is not valid
		return 1
	fi
	if [ "$2" = "" -o -e "$2" ]; then
		echo safedirmove: dest dir $2 is not valid
		return 1
	fi
	if [ "$3" = "" -o -e "$3" ]; then
		echo safedirmove: tmp dir $3 is not valid
		return 1
	fi
	mkdir -p $3
	mv $1/* $3/
	rmdir $1
	mkdir -p $2
	mv $3/* $2/
	rmdir $3
	return 0
}

makedeb()
{
	SUPPLEMENT=$1
	DIRNAME=$PKGNAME

	if [ $SUPPLEMENT = 1 ]; then
		PKGNAME=$PKGNAME\32
		DEBARCH=amd64
	fi

	umask 022
	rm -f $PKGNAME\_$VERSION\_$DEBARCH.deb
	TMPDIR=`mktemp -d /tmp/$PKGNAME-build.XXXXXX`
	mkdir $TMPDIR/DEBIAN

	if [ $SUPPLEMENT = 1 ]; then
		make install DESTDIR=$TMPDIR
		rm -rf $TMPDIR$BINDIR
		if [ "$DATAROOTDIR" != "$PREFIX" ]; then
			rm -rf $TMPDIR$DATAROOTDIR
		fi
		if [ "$JAVADIR" != "" ]; then
			rm -rf $TMPDIR$JAVADIR
		fi
		rm -rf $TMPDIR$DOCDIR
		rm -rf $TMPDIR$INCLUDEDIR
		rm -rf $TMPDIR$MANDIR
	else
<<<<<<< HEAD
		make install DESTDIR=$TMPDIR docdir=/usr/share/doc/$DIRNAME-$VERSION \
			exampledir=/usr/share/doc/$DIRNAME-$VERSION
		rm -f $TMPDIR$LIBDIR/*.la
		if [ "$PREFIX" = "/opt/mozjpeg" -a "$DOCDIR" = "/opt/mozjpeg/doc" ]; then
=======
		make install DESTDIR=$TMPDIR
		if [ "$PREFIX" = "@CMAKE_INSTALL_DEFAULT_PREFIX@" -a "$DOCDIR" = "@CMAKE_INSTALL_DEFAULT_PREFIX@/doc" ]; then
			safedirmove $TMPDIR/$DOCDIR $TMPDIR/usr/share/doc/$PKGNAME-$VERSION $TMPDIR/__tmpdoc
>>>>>>> 574f3a77
			ln -fs /usr/share/doc/$DIRNAME-$VERSION $TMPDIR$DOCDIR
		fi
	fi

	SIZE=`du -s $TMPDIR | cut -f1`
	(cat pkgscripts/deb-control | sed s/{__PKGNAME}/$PKGNAME/g \
		| sed s/{__ARCH}/$DEBARCH/g | sed s/{__SIZE}/$SIZE/g \
		> $TMPDIR/DEBIAN/control)

	/sbin/ldconfig -n $TMPDIR$LIBDIR

	$SUDO chown -Rh root:root $TMPDIR/*
	dpkg -b $TMPDIR $PKGNAME\_$VERSION\_$DEBARCH.deb
}

PKGNAME=@PKGNAME@
VERSION=@VERSION@
DEBARCH=@DEBARCH@
PREFIX=@CMAKE_INSTALL_PREFIX@
BINDIR=@CMAKE_INSTALL_FULL_BINDIR@
DATAROOTDIR=@CMAKE_INSTALL_FULL_DATAROOTDIR@
DOCDIR=@CMAKE_INSTALL_FULL_DOCDIR@
INCLUDEDIR=@CMAKE_INSTALL_FULL_INCLUDEDIR@
JAVADIR=@CMAKE_INSTALL_FULL_JAVADIR@
LIBDIR=@CMAKE_INSTALL_FULL_LIBDIR@
MANDIR=@CMAKE_INSTALL_FULL_MANDIR@

if [ ! `uid` -eq 0 ]; then
	SUDO=sudo
fi

makedeb 0
if [ "$DEBARCH" = "i386" ]; then makedeb 1; fi

exit<|MERGE_RESOLUTION|>--- conflicted
+++ resolved
@@ -75,16 +75,9 @@
 		rm -rf $TMPDIR$INCLUDEDIR
 		rm -rf $TMPDIR$MANDIR
 	else
-<<<<<<< HEAD
-		make install DESTDIR=$TMPDIR docdir=/usr/share/doc/$DIRNAME-$VERSION \
-			exampledir=/usr/share/doc/$DIRNAME-$VERSION
-		rm -f $TMPDIR$LIBDIR/*.la
-		if [ "$PREFIX" = "/opt/mozjpeg" -a "$DOCDIR" = "/opt/mozjpeg/doc" ]; then
-=======
 		make install DESTDIR=$TMPDIR
 		if [ "$PREFIX" = "@CMAKE_INSTALL_DEFAULT_PREFIX@" -a "$DOCDIR" = "@CMAKE_INSTALL_DEFAULT_PREFIX@/doc" ]; then
 			safedirmove $TMPDIR/$DOCDIR $TMPDIR/usr/share/doc/$PKGNAME-$VERSION $TMPDIR/__tmpdoc
->>>>>>> 574f3a77
 			ln -fs /usr/share/doc/$DIRNAME-$VERSION $TMPDIR$DOCDIR
 		fi
 	fi
