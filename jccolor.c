/*
 * jccolor.c
 *
 * This file was part of the Independent JPEG Group's software:
 * Copyright (C) 1991-1996, Thomas G. Lane.
 * libjpeg-turbo Modifications:
 * Copyright 2009 Pierre Ossman <ossman@cendio.se> for Cendio AB
<<<<<<< HEAD
 * Copyright (C) 2009-2012, D. R. Commander.
=======
 * Copyright (C) 2009-2012, 2015 D. R. Commander.
>>>>>>> a8af7243
 * Copyright (C) 2014, MIPS Technologies, Inc., California
 * For conditions of distribution and use, see the accompanying README file.
 *
 * This file contains input colorspace conversion routines.
 */

#define JPEG_INTERNALS
#include "jinclude.h"
#include "jpeglib.h"
#include "jsimd.h"
#include "jconfigint.h"


/* Private subobject */

typedef struct {
  struct jpeg_color_converter pub; /* public fields */

  /* Private state for RGB->YCC conversion */
  INT32 * rgb_ycc_tab;          /* => table for RGB to YCbCr conversion */
} my_color_converter;

typedef my_color_converter * my_cconvert_ptr;


/**************** RGB -> YCbCr conversion: most common case **************/

/*
 * YCbCr is defined per CCIR 601-1, except that Cb and Cr are
 * normalized to the range 0..MAXJSAMPLE rather than -0.5 .. 0.5.
 * The conversion equations to be implemented are therefore
 *      Y  =  0.29900 * R + 0.58700 * G + 0.11400 * B
 *      Cb = -0.16874 * R - 0.33126 * G + 0.50000 * B  + CENTERJSAMPLE
 *      Cr =  0.50000 * R - 0.41869 * G - 0.08131 * B  + CENTERJSAMPLE
 * (These numbers are derived from TIFF 6.0 section 21, dated 3-June-92.)
 * Note: older versions of the IJG code used a zero offset of MAXJSAMPLE/2,
 * rather than CENTERJSAMPLE, for Cb and Cr.  This gave equal positive and
 * negative swings for Cb/Cr, but meant that grayscale values (Cb=Cr=0)
 * were not represented exactly.  Now we sacrifice exact representation of
 * maximum red and maximum blue in order to get exact grayscales.
 *
 * To avoid floating-point arithmetic, we represent the fractional constants
 * as integers scaled up by 2^16 (about 4 digits precision); we have to divide
 * the products by 2^16, with appropriate rounding, to get the correct answer.
 *
 * For even more speed, we avoid doing any multiplications in the inner loop
 * by precalculating the constants times R,G,B for all possible values.
 * For 8-bit JSAMPLEs this is very reasonable (only 256 entries per table);
 * for 12-bit samples it is still acceptable.  It's not very reasonable for
 * 16-bit samples, but if you want lossless storage you shouldn't be changing
 * colorspace anyway.
 * The CENTERJSAMPLE offsets and the rounding fudge-factor of 0.5 are included
 * in the tables to save adding them separately in the inner loop.
 */

#define SCALEBITS       16      /* speediest right-shift on some machines */
#define CBCR_OFFSET     ((INT32) CENTERJSAMPLE << SCALEBITS)
#define ONE_HALF        ((INT32) 1 << (SCALEBITS-1))
#define FIX(x)          ((INT32) ((x) * (1L<<SCALEBITS) + 0.5))

/* We allocate one big table and divide it up into eight parts, instead of
 * doing eight alloc_small requests.  This lets us use a single table base
 * address, which can be held in a register in the inner loops on many
 * machines (more than can hold all eight addresses, anyway).
 */

#define R_Y_OFF         0                       /* offset to R => Y section */
#define G_Y_OFF         (1*(MAXJSAMPLE+1))      /* offset to G => Y section */
#define B_Y_OFF         (2*(MAXJSAMPLE+1))      /* etc. */
#define R_CB_OFF        (3*(MAXJSAMPLE+1))
#define G_CB_OFF        (4*(MAXJSAMPLE+1))
#define B_CB_OFF        (5*(MAXJSAMPLE+1))
#define R_CR_OFF        B_CB_OFF                /* B=>Cb, R=>Cr are the same */
#define G_CR_OFF        (6*(MAXJSAMPLE+1))
#define B_CR_OFF        (7*(MAXJSAMPLE+1))
#define TABLE_SIZE      (8*(MAXJSAMPLE+1))


/* Include inline routines for colorspace extensions */

#include "jccolext.c"
#undef RGB_RED
#undef RGB_GREEN
#undef RGB_BLUE
#undef RGB_PIXELSIZE

#define RGB_RED EXT_RGB_RED
#define RGB_GREEN EXT_RGB_GREEN
#define RGB_BLUE EXT_RGB_BLUE
#define RGB_PIXELSIZE EXT_RGB_PIXELSIZE
#define rgb_ycc_convert_internal extrgb_ycc_convert_internal
#define rgb_gray_convert_internal extrgb_gray_convert_internal
#define rgb_rgb_convert_internal extrgb_rgb_convert_internal
#include "jccolext.c"
#undef RGB_RED
#undef RGB_GREEN
#undef RGB_BLUE
#undef RGB_PIXELSIZE
#undef rgb_ycc_convert_internal
#undef rgb_gray_convert_internal
#undef rgb_rgb_convert_internal

#define RGB_RED EXT_RGBX_RED
#define RGB_GREEN EXT_RGBX_GREEN
#define RGB_BLUE EXT_RGBX_BLUE
#define RGB_PIXELSIZE EXT_RGBX_PIXELSIZE
#define rgb_ycc_convert_internal extrgbx_ycc_convert_internal
#define rgb_gray_convert_internal extrgbx_gray_convert_internal
#define rgb_rgb_convert_internal extrgbx_rgb_convert_internal
#include "jccolext.c"
#undef RGB_RED
#undef RGB_GREEN
#undef RGB_BLUE
#undef RGB_PIXELSIZE
#undef rgb_ycc_convert_internal
#undef rgb_gray_convert_internal
#undef rgb_rgb_convert_internal

#define RGB_RED EXT_BGR_RED
#define RGB_GREEN EXT_BGR_GREEN
#define RGB_BLUE EXT_BGR_BLUE
#define RGB_PIXELSIZE EXT_BGR_PIXELSIZE
#define rgb_ycc_convert_internal extbgr_ycc_convert_internal
#define rgb_gray_convert_internal extbgr_gray_convert_internal
#define rgb_rgb_convert_internal extbgr_rgb_convert_internal
#include "jccolext.c"
#undef RGB_RED
#undef RGB_GREEN
#undef RGB_BLUE
#undef RGB_PIXELSIZE
#undef rgb_ycc_convert_internal
#undef rgb_gray_convert_internal
#undef rgb_rgb_convert_internal

#define RGB_RED EXT_BGRX_RED
#define RGB_GREEN EXT_BGRX_GREEN
#define RGB_BLUE EXT_BGRX_BLUE
#define RGB_PIXELSIZE EXT_BGRX_PIXELSIZE
#define rgb_ycc_convert_internal extbgrx_ycc_convert_internal
#define rgb_gray_convert_internal extbgrx_gray_convert_internal
#define rgb_rgb_convert_internal extbgrx_rgb_convert_internal
#include "jccolext.c"
#undef RGB_RED
#undef RGB_GREEN
#undef RGB_BLUE
#undef RGB_PIXELSIZE
#undef rgb_ycc_convert_internal
#undef rgb_gray_convert_internal
#undef rgb_rgb_convert_internal

#define RGB_RED EXT_XBGR_RED
#define RGB_GREEN EXT_XBGR_GREEN
#define RGB_BLUE EXT_XBGR_BLUE
#define RGB_PIXELSIZE EXT_XBGR_PIXELSIZE
#define rgb_ycc_convert_internal extxbgr_ycc_convert_internal
#define rgb_gray_convert_internal extxbgr_gray_convert_internal
#define rgb_rgb_convert_internal extxbgr_rgb_convert_internal
#include "jccolext.c"
#undef RGB_RED
#undef RGB_GREEN
#undef RGB_BLUE
#undef RGB_PIXELSIZE
#undef rgb_ycc_convert_internal
#undef rgb_gray_convert_internal
#undef rgb_rgb_convert_internal

#define RGB_RED EXT_XRGB_RED
#define RGB_GREEN EXT_XRGB_GREEN
#define RGB_BLUE EXT_XRGB_BLUE
#define RGB_PIXELSIZE EXT_XRGB_PIXELSIZE
#define rgb_ycc_convert_internal extxrgb_ycc_convert_internal
#define rgb_gray_convert_internal extxrgb_gray_convert_internal
#define rgb_rgb_convert_internal extxrgb_rgb_convert_internal
#include "jccolext.c"
#undef RGB_RED
#undef RGB_GREEN
#undef RGB_BLUE
#undef RGB_PIXELSIZE
#undef rgb_ycc_convert_internal
#undef rgb_gray_convert_internal
#undef rgb_rgb_convert_internal


/*
 * Initialize for RGB->YCC colorspace conversion.
 */

METHODDEF(void)
rgb_ycc_start (j_compress_ptr cinfo)
{
  my_cconvert_ptr cconvert = (my_cconvert_ptr) cinfo->cconvert;
  INT32 * rgb_ycc_tab;
  INT32 i;

  /* Allocate and fill in the conversion tables. */
  cconvert->rgb_ycc_tab = rgb_ycc_tab = (INT32 *)
    (*cinfo->mem->alloc_small) ((j_common_ptr) cinfo, JPOOL_IMAGE,
                                (TABLE_SIZE * sizeof(INT32)));

  for (i = 0; i <= MAXJSAMPLE; i++) {
    rgb_ycc_tab[i+R_Y_OFF] = FIX(0.29900) * i;
    rgb_ycc_tab[i+G_Y_OFF] = FIX(0.58700) * i;
    rgb_ycc_tab[i+B_Y_OFF] = FIX(0.11400) * i     + ONE_HALF;
    rgb_ycc_tab[i+R_CB_OFF] = (-FIX(0.16874)) * i;
    rgb_ycc_tab[i+G_CB_OFF] = (-FIX(0.33126)) * i;
    /* We use a rounding fudge-factor of 0.5-epsilon for Cb and Cr.
     * This ensures that the maximum output will round to MAXJSAMPLE
     * not MAXJSAMPLE+1, and thus that we don't have to range-limit.
     */
    rgb_ycc_tab[i+B_CB_OFF] = FIX(0.50000) * i    + CBCR_OFFSET + ONE_HALF-1;
/*  B=>Cb and R=>Cr tables are the same
    rgb_ycc_tab[i+R_CR_OFF] = FIX(0.50000) * i    + CBCR_OFFSET + ONE_HALF-1;
*/
    rgb_ycc_tab[i+G_CR_OFF] = (-FIX(0.41869)) * i;
    rgb_ycc_tab[i+B_CR_OFF] = (-FIX(0.08131)) * i;
  }
}


/*
 * Convert some rows of samples to the JPEG colorspace.
 */

METHODDEF(void)
rgb_ycc_convert (j_compress_ptr cinfo,
                 JSAMPARRAY input_buf, JSAMPIMAGE output_buf,
                 JDIMENSION output_row, int num_rows)
{
  switch (cinfo->in_color_space) {
    case JCS_EXT_RGB:
      extrgb_ycc_convert_internal(cinfo, input_buf, output_buf, output_row,
                                  num_rows);
      break;
    case JCS_EXT_RGBX:
    case JCS_EXT_RGBA:
      extrgbx_ycc_convert_internal(cinfo, input_buf, output_buf, output_row,
                                   num_rows);
      break;
    case JCS_EXT_BGR:
      extbgr_ycc_convert_internal(cinfo, input_buf, output_buf, output_row,
                                  num_rows);
      break;
    case JCS_EXT_BGRX:
    case JCS_EXT_BGRA:
      extbgrx_ycc_convert_internal(cinfo, input_buf, output_buf, output_row,
                                   num_rows);
      break;
    case JCS_EXT_XBGR:
    case JCS_EXT_ABGR:
      extxbgr_ycc_convert_internal(cinfo, input_buf, output_buf, output_row,
                                   num_rows);
      break;
    case JCS_EXT_XRGB:
    case JCS_EXT_ARGB:
      extxrgb_ycc_convert_internal(cinfo, input_buf, output_buf, output_row,
                                   num_rows);
      break;
    default:
      rgb_ycc_convert_internal(cinfo, input_buf, output_buf, output_row,
                               num_rows);
      break;
  }
}


/**************** Cases other than RGB -> YCbCr **************/


/*
 * Convert some rows of samples to the JPEG colorspace.
 */

METHODDEF(void)
rgb_gray_convert (j_compress_ptr cinfo,
                  JSAMPARRAY input_buf, JSAMPIMAGE output_buf,
                  JDIMENSION output_row, int num_rows)
{
  switch (cinfo->in_color_space) {
    case JCS_EXT_RGB:
      extrgb_gray_convert_internal(cinfo, input_buf, output_buf, output_row,
                                   num_rows);
      break;
    case JCS_EXT_RGBX:
    case JCS_EXT_RGBA:
      extrgbx_gray_convert_internal(cinfo, input_buf, output_buf, output_row,
                                    num_rows);
      break;
    case JCS_EXT_BGR:
      extbgr_gray_convert_internal(cinfo, input_buf, output_buf, output_row,
                                   num_rows);
      break;
    case JCS_EXT_BGRX:
    case JCS_EXT_BGRA:
      extbgrx_gray_convert_internal(cinfo, input_buf, output_buf, output_row,
                                    num_rows);
      break;
    case JCS_EXT_XBGR:
    case JCS_EXT_ABGR:
      extxbgr_gray_convert_internal(cinfo, input_buf, output_buf, output_row,
                                    num_rows);
      break;
    case JCS_EXT_XRGB:
    case JCS_EXT_ARGB:
      extxrgb_gray_convert_internal(cinfo, input_buf, output_buf, output_row,
                                    num_rows);
      break;
    default:
      rgb_gray_convert_internal(cinfo, input_buf, output_buf, output_row,
                                num_rows);
      break;
  }
}


/*
 * Extended RGB to plain RGB conversion
 */

METHODDEF(void)
rgb_rgb_convert (j_compress_ptr cinfo,
                  JSAMPARRAY input_buf, JSAMPIMAGE output_buf,
                  JDIMENSION output_row, int num_rows)
{
  switch (cinfo->in_color_space) {
    case JCS_EXT_RGB:
      extrgb_rgb_convert_internal(cinfo, input_buf, output_buf, output_row,
                                  num_rows);
      break;
    case JCS_EXT_RGBX:
    case JCS_EXT_RGBA:
      extrgbx_rgb_convert_internal(cinfo, input_buf, output_buf, output_row,
                                   num_rows);
      break;
    case JCS_EXT_BGR:
      extbgr_rgb_convert_internal(cinfo, input_buf, output_buf, output_row,
                                  num_rows);
      break;
    case JCS_EXT_BGRX:
    case JCS_EXT_BGRA:
      extbgrx_rgb_convert_internal(cinfo, input_buf, output_buf, output_row,
                                   num_rows);
      break;
    case JCS_EXT_XBGR:
    case JCS_EXT_ABGR:
      extxbgr_rgb_convert_internal(cinfo, input_buf, output_buf, output_row,
                                   num_rows);
      break;
    case JCS_EXT_XRGB:
    case JCS_EXT_ARGB:
      extxrgb_rgb_convert_internal(cinfo, input_buf, output_buf, output_row,
                                   num_rows);
      break;
    default:
      rgb_rgb_convert_internal(cinfo, input_buf, output_buf, output_row,
                               num_rows);
      break;
  }
}


/*
 * Convert some rows of samples to the JPEG colorspace.
 * This version handles Adobe-style CMYK->YCCK conversion,
 * where we convert R=1-C, G=1-M, and B=1-Y to YCbCr using the same
 * conversion as above, while passing K (black) unchanged.
 * We assume rgb_ycc_start has been called.
 */

METHODDEF(void)
cmyk_ycck_convert (j_compress_ptr cinfo,
                   JSAMPARRAY input_buf, JSAMPIMAGE output_buf,
                   JDIMENSION output_row, int num_rows)
{
  my_cconvert_ptr cconvert = (my_cconvert_ptr) cinfo->cconvert;
  register int r, g, b;
  register INT32 * ctab = cconvert->rgb_ycc_tab;
  register JSAMPROW inptr;
  register JSAMPROW outptr0, outptr1, outptr2, outptr3;
  register JDIMENSION col;
  JDIMENSION num_cols = cinfo->image_width;

  while (--num_rows >= 0) {
    inptr = *input_buf++;
    outptr0 = output_buf[0][output_row];
    outptr1 = output_buf[1][output_row];
    outptr2 = output_buf[2][output_row];
    outptr3 = output_buf[3][output_row];
    output_row++;
    for (col = 0; col < num_cols; col++) {
      r = MAXJSAMPLE - GETJSAMPLE(inptr[0]);
      g = MAXJSAMPLE - GETJSAMPLE(inptr[1]);
      b = MAXJSAMPLE - GETJSAMPLE(inptr[2]);
      /* K passes through as-is */
      outptr3[col] = inptr[3];  /* don't need GETJSAMPLE here */
      inptr += 4;
      /* If the inputs are 0..MAXJSAMPLE, the outputs of these equations
       * must be too; we do not need an explicit range-limiting operation.
       * Hence the value being shifted is never negative, and we don't
       * need the general RIGHT_SHIFT macro.
       */
      /* Y */
      outptr0[col] = (JSAMPLE)
                ((ctab[r+R_Y_OFF] + ctab[g+G_Y_OFF] + ctab[b+B_Y_OFF])
                 >> SCALEBITS);
      /* Cb */
      outptr1[col] = (JSAMPLE)
                ((ctab[r+R_CB_OFF] + ctab[g+G_CB_OFF] + ctab[b+B_CB_OFF])
                 >> SCALEBITS);
      /* Cr */
      outptr2[col] = (JSAMPLE)
                ((ctab[r+R_CR_OFF] + ctab[g+G_CR_OFF] + ctab[b+B_CR_OFF])
                 >> SCALEBITS);
    }
  }
}


/*
 * Convert some rows of samples to the JPEG colorspace.
 * This version handles grayscale output with no conversion.
 * The source can be either plain grayscale or YCbCr (since Y == gray).
 */

METHODDEF(void)
grayscale_convert (j_compress_ptr cinfo,
                   JSAMPARRAY input_buf, JSAMPIMAGE output_buf,
                   JDIMENSION output_row, int num_rows)
{
  register JSAMPROW inptr;
  register JSAMPROW outptr;
  register JDIMENSION col;
  JDIMENSION num_cols = cinfo->image_width;
  int instride = cinfo->input_components;

  while (--num_rows >= 0) {
    inptr = *input_buf++;
    outptr = output_buf[0][output_row];
    output_row++;
    for (col = 0; col < num_cols; col++) {
      outptr[col] = inptr[0];   /* don't need GETJSAMPLE() here */
      inptr += instride;
    }
  }
}


/*
 * Convert some rows of samples to the JPEG colorspace.
 * This version handles multi-component colorspaces without conversion.
 * We assume input_components == num_components.
 */

METHODDEF(void)
null_convert (j_compress_ptr cinfo,
              JSAMPARRAY input_buf, JSAMPIMAGE output_buf,
              JDIMENSION output_row, int num_rows)
{
  register JSAMPROW inptr;
  register JSAMPROW outptr, outptr0, outptr1, outptr2, outptr3;
  register JDIMENSION col;
  register int ci;
  int nc = cinfo->num_components;
  JDIMENSION num_cols = cinfo->image_width;

  if (nc == 3) {
    while (--num_rows >= 0) {
      inptr = *input_buf++;
      outptr0 = output_buf[0][output_row];
      outptr1 = output_buf[1][output_row];
      outptr2 = output_buf[2][output_row];
      output_row++;
      for (col = 0; col < num_cols; col++) {
<<<<<<< HEAD
        outptr[col] = inptr[ci]; /* don't need GETJSAMPLE() here */
        inptr += nc;
=======
        outptr0[col] = *inptr++;
        outptr1[col] = *inptr++;
        outptr2[col] = *inptr++;
>>>>>>> a8af7243
      }
    }
  } else if (nc == 4) {
    while (--num_rows >= 0) {
      inptr = *input_buf++;
      outptr0 = output_buf[0][output_row];
      outptr1 = output_buf[1][output_row];
      outptr2 = output_buf[2][output_row];
      outptr3 = output_buf[3][output_row];
      output_row++;
      for (col = 0; col < num_cols; col++) {
        outptr0[col] = *inptr++;
        outptr1[col] = *inptr++;
        outptr2[col] = *inptr++;
        outptr3[col] = *inptr++;
      }
    }
  } else {
    while (--num_rows >= 0) {
      /* It seems fastest to make a separate pass for each component. */
      for (ci = 0; ci < nc; ci++) {
        inptr = *input_buf;
        outptr = output_buf[ci][output_row];
        for (col = 0; col < num_cols; col++) {
          outptr[col] = inptr[ci]; /* don't need GETJSAMPLE() here */
          inptr += nc;
        }
      }
      input_buf++;
      output_row++;
    }
  }
}


/*
 * Empty method for start_pass.
 */

METHODDEF(void)
null_method (j_compress_ptr cinfo)
{
  /* no work needed */
}


/*
 * Module initialization routine for input colorspace conversion.
 */

GLOBAL(void)
jinit_color_converter (j_compress_ptr cinfo)
{
  my_cconvert_ptr cconvert;

  cconvert = (my_cconvert_ptr)
    (*cinfo->mem->alloc_small) ((j_common_ptr) cinfo, JPOOL_IMAGE,
                                sizeof(my_color_converter));
  cinfo->cconvert = (struct jpeg_color_converter *) cconvert;
  /* set start_pass to null method until we find out differently */
  cconvert->pub.start_pass = null_method;

  /* Make sure input_components agrees with in_color_space */
  switch (cinfo->in_color_space) {
  case JCS_GRAYSCALE:
    if (cinfo->input_components != 1)
      ERREXIT(cinfo, JERR_BAD_IN_COLORSPACE);
    break;

  case JCS_RGB:
  case JCS_EXT_RGB:
  case JCS_EXT_RGBX:
  case JCS_EXT_BGR:
  case JCS_EXT_BGRX:
  case JCS_EXT_XBGR:
  case JCS_EXT_XRGB:
  case JCS_EXT_RGBA:
  case JCS_EXT_BGRA:
  case JCS_EXT_ABGR:
  case JCS_EXT_ARGB:
    if (cinfo->input_components != rgb_pixelsize[cinfo->in_color_space])
      ERREXIT(cinfo, JERR_BAD_IN_COLORSPACE);
    break;

  case JCS_YCbCr:
    if (cinfo->input_components != 3)
      ERREXIT(cinfo, JERR_BAD_IN_COLORSPACE);
    break;

  case JCS_CMYK:
  case JCS_YCCK:
    if (cinfo->input_components != 4)
      ERREXIT(cinfo, JERR_BAD_IN_COLORSPACE);
    break;

  default:                      /* JCS_UNKNOWN can be anything */
    if (cinfo->input_components < 1)
      ERREXIT(cinfo, JERR_BAD_IN_COLORSPACE);
    break;
  }

  /* Check num_components, set conversion method based on requested space */
  switch (cinfo->jpeg_color_space) {
  case JCS_GRAYSCALE:
    if (cinfo->num_components != 1)
      ERREXIT(cinfo, JERR_BAD_J_COLORSPACE);
    if (cinfo->in_color_space == JCS_GRAYSCALE)
      cconvert->pub.color_convert = grayscale_convert;
    else if (cinfo->in_color_space == JCS_RGB ||
             cinfo->in_color_space == JCS_EXT_RGB ||
             cinfo->in_color_space == JCS_EXT_RGBX ||
             cinfo->in_color_space == JCS_EXT_BGR ||
             cinfo->in_color_space == JCS_EXT_BGRX ||
             cinfo->in_color_space == JCS_EXT_XBGR ||
             cinfo->in_color_space == JCS_EXT_XRGB ||
             cinfo->in_color_space == JCS_EXT_RGBA ||
             cinfo->in_color_space == JCS_EXT_BGRA ||
             cinfo->in_color_space == JCS_EXT_ABGR ||
             cinfo->in_color_space == JCS_EXT_ARGB) {
      if (jsimd_can_rgb_gray())
        cconvert->pub.color_convert = jsimd_rgb_gray_convert;
      else {
        cconvert->pub.start_pass = rgb_ycc_start;
        cconvert->pub.color_convert = rgb_gray_convert;
      }
    } else if (cinfo->in_color_space == JCS_YCbCr)
      cconvert->pub.color_convert = grayscale_convert;
    else
      ERREXIT(cinfo, JERR_CONVERSION_NOTIMPL);
    break;

  case JCS_RGB:
    if (cinfo->num_components != 3)
      ERREXIT(cinfo, JERR_BAD_J_COLORSPACE);
    if (rgb_red[cinfo->in_color_space] == 0 &&
        rgb_green[cinfo->in_color_space] == 1 &&
        rgb_blue[cinfo->in_color_space] == 2 &&
        rgb_pixelsize[cinfo->in_color_space] == 3) {
#if defined(__mips__)
      if (jsimd_c_can_null_convert())
        cconvert->pub.color_convert = jsimd_c_null_convert;
      else
#endif
        cconvert->pub.color_convert = null_convert;
    } else if (cinfo->in_color_space == JCS_RGB ||
               cinfo->in_color_space == JCS_EXT_RGB ||
               cinfo->in_color_space == JCS_EXT_RGBX ||
               cinfo->in_color_space == JCS_EXT_BGR ||
               cinfo->in_color_space == JCS_EXT_BGRX ||
               cinfo->in_color_space == JCS_EXT_XBGR ||
               cinfo->in_color_space == JCS_EXT_XRGB ||
               cinfo->in_color_space == JCS_EXT_RGBA ||
               cinfo->in_color_space == JCS_EXT_BGRA ||
               cinfo->in_color_space == JCS_EXT_ABGR ||
               cinfo->in_color_space == JCS_EXT_ARGB)
      cconvert->pub.color_convert = rgb_rgb_convert;
    else
      ERREXIT(cinfo, JERR_CONVERSION_NOTIMPL);
    break;

  case JCS_YCbCr:
    if (cinfo->num_components != 3)
      ERREXIT(cinfo, JERR_BAD_J_COLORSPACE);
    if (cinfo->in_color_space == JCS_RGB ||
        cinfo->in_color_space == JCS_EXT_RGB ||
        cinfo->in_color_space == JCS_EXT_RGBX ||
        cinfo->in_color_space == JCS_EXT_BGR ||
        cinfo->in_color_space == JCS_EXT_BGRX ||
        cinfo->in_color_space == JCS_EXT_XBGR ||
        cinfo->in_color_space == JCS_EXT_XRGB ||
        cinfo->in_color_space == JCS_EXT_RGBA ||
        cinfo->in_color_space == JCS_EXT_BGRA ||
        cinfo->in_color_space == JCS_EXT_ABGR ||
        cinfo->in_color_space == JCS_EXT_ARGB) {
      if (jsimd_can_rgb_ycc())
        cconvert->pub.color_convert = jsimd_rgb_ycc_convert;
      else {
        cconvert->pub.start_pass = rgb_ycc_start;
        cconvert->pub.color_convert = rgb_ycc_convert;
      }
    } else if (cinfo->in_color_space == JCS_YCbCr) {
#if defined(__mips__)
      if (jsimd_c_can_null_convert())
        cconvert->pub.color_convert = jsimd_c_null_convert;
      else
#endif
        cconvert->pub.color_convert = null_convert;
    } else
      ERREXIT(cinfo, JERR_CONVERSION_NOTIMPL);
    break;

  case JCS_CMYK:
    if (cinfo->num_components != 4)
      ERREXIT(cinfo, JERR_BAD_J_COLORSPACE);
    if (cinfo->in_color_space == JCS_CMYK) {
#if defined(__mips__)
      if (jsimd_c_can_null_convert())
        cconvert->pub.color_convert = jsimd_c_null_convert;
      else
#endif
        cconvert->pub.color_convert = null_convert;
    } else
      ERREXIT(cinfo, JERR_CONVERSION_NOTIMPL);
    break;

  case JCS_YCCK:
    if (cinfo->num_components != 4)
      ERREXIT(cinfo, JERR_BAD_J_COLORSPACE);
    if (cinfo->in_color_space == JCS_CMYK) {
      cconvert->pub.start_pass = rgb_ycc_start;
      cconvert->pub.color_convert = cmyk_ycck_convert;
    } else if (cinfo->in_color_space == JCS_YCCK) {
#if defined(__mips__)
      if (jsimd_c_can_null_convert())
        cconvert->pub.color_convert = jsimd_c_null_convert;
      else
#endif
        cconvert->pub.color_convert = null_convert;
    } else
      ERREXIT(cinfo, JERR_CONVERSION_NOTIMPL);
    break;

  default:                      /* allow null conversion of JCS_UNKNOWN */
    if (cinfo->jpeg_color_space != cinfo->in_color_space ||
        cinfo->num_components != cinfo->input_components)
      ERREXIT(cinfo, JERR_CONVERSION_NOTIMPL);
#if defined(__mips__)
    if (jsimd_c_can_null_convert())
      cconvert->pub.color_convert = jsimd_c_null_convert;
    else
#endif
      cconvert->pub.color_convert = null_convert;
    break;
  }
}<|MERGE_RESOLUTION|>--- conflicted
+++ resolved
@@ -5,11 +5,7 @@
  * Copyright (C) 1991-1996, Thomas G. Lane.
  * libjpeg-turbo Modifications:
  * Copyright 2009 Pierre Ossman <ossman@cendio.se> for Cendio AB
-<<<<<<< HEAD
- * Copyright (C) 2009-2012, D. R. Commander.
-=======
  * Copyright (C) 2009-2012, 2015 D. R. Commander.
->>>>>>> a8af7243
  * Copyright (C) 2014, MIPS Technologies, Inc., California
  * For conditions of distribution and use, see the accompanying README file.
  *
@@ -482,14 +478,9 @@
       outptr2 = output_buf[2][output_row];
       output_row++;
       for (col = 0; col < num_cols; col++) {
-<<<<<<< HEAD
-        outptr[col] = inptr[ci]; /* don't need GETJSAMPLE() here */
-        inptr += nc;
-=======
         outptr0[col] = *inptr++;
         outptr1[col] = *inptr++;
         outptr2[col] = *inptr++;
->>>>>>> a8af7243
       }
     }
   } else if (nc == 4) {
