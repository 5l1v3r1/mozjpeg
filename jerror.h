--- conflicted
+++ resolved
@@ -28,7 +28,7 @@
 #define JMAKE_ENUM_LIST
 #else
 /* Repeated inclusions of this file are no-ops unless JMESSAGE is defined */
-#define JMESSAGE(code, string)
+#define JMESSAGE(code,string)
 #endif /* JERROR_H */
 #endif /* JMESSAGE */
 
@@ -36,7 +36,7 @@
 
 typedef enum {
 
-#define JMESSAGE(code, string)  code,
+#define JMESSAGE(code,string)   code ,
 
 #endif /* JMAKE_ENUM_LIST */
 
@@ -206,14 +206,11 @@
 JMESSAGE(JWRN_ARITH_BAD_CODE, "Corrupt JPEG data: bad arithmetic code")
 #endif
 #endif
-<<<<<<< HEAD
 JMESSAGE(JERR_BAD_PARAM, "Bogus parameter")
 JMESSAGE(JERR_BAD_PARAM_VALUE, "Bogus parameter value")
 
 JMESSAGE(JERR_UNSUPPORTED_SUSPEND, "I/O suspension not supported in scan optimization")  
-=======
 JMESSAGE(JWRN_BOGUS_ICC, "Corrupt JPEG data: bad ICC marker")
->>>>>>> 574f3a77
 
 #ifdef JMAKE_ENUM_LIST
 
@@ -234,90 +231,90 @@
 /* The first parameter is either type of cinfo pointer */
 
 /* Fatal errors (print message and exit) */
-#define ERREXIT(cinfo, code) \
-  ((cinfo)->err->msg_code = (code), \
-   (*(cinfo)->err->error_exit) ((j_common_ptr)(cinfo)))
-#define ERREXIT1(cinfo, code, p1) \
-  ((cinfo)->err->msg_code = (code), \
-   (cinfo)->err->msg_parm.i[0] = (p1), \
-   (*(cinfo)->err->error_exit) ((j_common_ptr)(cinfo)))
-#define ERREXIT2(cinfo, code, p1, p2) \
-  ((cinfo)->err->msg_code = (code), \
-   (cinfo)->err->msg_parm.i[0] = (p1), \
-   (cinfo)->err->msg_parm.i[1] = (p2), \
-   (*(cinfo)->err->error_exit) ((j_common_ptr)(cinfo)))
-#define ERREXIT3(cinfo, code, p1, p2, p3) \
+#define ERREXIT(cinfo,code)  \
+  ((cinfo)->err->msg_code = (code), \
+   (*(cinfo)->err->error_exit) ((j_common_ptr) (cinfo)))
+#define ERREXIT1(cinfo,code,p1)  \
+  ((cinfo)->err->msg_code = (code), \
+   (cinfo)->err->msg_parm.i[0] = (p1), \
+   (*(cinfo)->err->error_exit) ((j_common_ptr) (cinfo)))
+#define ERREXIT2(cinfo,code,p1,p2)  \
+  ((cinfo)->err->msg_code = (code), \
+   (cinfo)->err->msg_parm.i[0] = (p1), \
+   (cinfo)->err->msg_parm.i[1] = (p2), \
+   (*(cinfo)->err->error_exit) ((j_common_ptr) (cinfo)))
+#define ERREXIT3(cinfo,code,p1,p2,p3)  \
   ((cinfo)->err->msg_code = (code), \
    (cinfo)->err->msg_parm.i[0] = (p1), \
    (cinfo)->err->msg_parm.i[1] = (p2), \
    (cinfo)->err->msg_parm.i[2] = (p3), \
-   (*(cinfo)->err->error_exit) ((j_common_ptr)(cinfo)))
-#define ERREXIT4(cinfo, code, p1, p2, p3, p4) \
+   (*(cinfo)->err->error_exit) ((j_common_ptr) (cinfo)))
+#define ERREXIT4(cinfo,code,p1,p2,p3,p4)  \
   ((cinfo)->err->msg_code = (code), \
    (cinfo)->err->msg_parm.i[0] = (p1), \
    (cinfo)->err->msg_parm.i[1] = (p2), \
    (cinfo)->err->msg_parm.i[2] = (p3), \
    (cinfo)->err->msg_parm.i[3] = (p4), \
-   (*(cinfo)->err->error_exit) ((j_common_ptr)(cinfo)))
-#define ERREXITS(cinfo, code, str) \
+   (*(cinfo)->err->error_exit) ((j_common_ptr) (cinfo)))
+#define ERREXITS(cinfo,code,str)  \
   ((cinfo)->err->msg_code = (code), \
    strncpy((cinfo)->err->msg_parm.s, (str), JMSG_STR_PARM_MAX), \
-   (*(cinfo)->err->error_exit) ((j_common_ptr)(cinfo)))
+   (*(cinfo)->err->error_exit) ((j_common_ptr) (cinfo)))
 
 #define MAKESTMT(stuff)         do { stuff } while (0)
 
 /* Nonfatal errors (we can keep going, but the data is probably corrupt) */
-#define WARNMS(cinfo, code) \
-  ((cinfo)->err->msg_code = (code), \
-   (*(cinfo)->err->emit_message) ((j_common_ptr)(cinfo), -1))
-#define WARNMS1(cinfo, code, p1) \
-  ((cinfo)->err->msg_code = (code), \
-   (cinfo)->err->msg_parm.i[0] = (p1), \
-   (*(cinfo)->err->emit_message) ((j_common_ptr)(cinfo), -1))
-#define WARNMS2(cinfo, code, p1, p2) \
-  ((cinfo)->err->msg_code = (code), \
-   (cinfo)->err->msg_parm.i[0] = (p1), \
-   (cinfo)->err->msg_parm.i[1] = (p2), \
-   (*(cinfo)->err->emit_message) ((j_common_ptr)(cinfo), -1))
+#define WARNMS(cinfo,code)  \
+  ((cinfo)->err->msg_code = (code), \
+   (*(cinfo)->err->emit_message) ((j_common_ptr) (cinfo), -1))
+#define WARNMS1(cinfo,code,p1)  \
+  ((cinfo)->err->msg_code = (code), \
+   (cinfo)->err->msg_parm.i[0] = (p1), \
+   (*(cinfo)->err->emit_message) ((j_common_ptr) (cinfo), -1))
+#define WARNMS2(cinfo,code,p1,p2)  \
+  ((cinfo)->err->msg_code = (code), \
+   (cinfo)->err->msg_parm.i[0] = (p1), \
+   (cinfo)->err->msg_parm.i[1] = (p2), \
+   (*(cinfo)->err->emit_message) ((j_common_ptr) (cinfo), -1))
 
 /* Informational/debugging messages */
-#define TRACEMS(cinfo, lvl, code) \
-  ((cinfo)->err->msg_code = (code), \
-   (*(cinfo)->err->emit_message) ((j_common_ptr)(cinfo), (lvl)))
-#define TRACEMS1(cinfo, lvl, code, p1) \
-  ((cinfo)->err->msg_code = (code), \
-   (cinfo)->err->msg_parm.i[0] = (p1), \
-   (*(cinfo)->err->emit_message) ((j_common_ptr)(cinfo), (lvl)))
-#define TRACEMS2(cinfo, lvl, code, p1, p2) \
-  ((cinfo)->err->msg_code = (code), \
-   (cinfo)->err->msg_parm.i[0] = (p1), \
-   (cinfo)->err->msg_parm.i[1] = (p2), \
-   (*(cinfo)->err->emit_message) ((j_common_ptr)(cinfo), (lvl)))
-#define TRACEMS3(cinfo, lvl, code, p1, p2, p3) \
-  MAKESTMT(int *_mp = (cinfo)->err->msg_parm.i; \
-           _mp[0] = (p1);  _mp[1] = (p2);  _mp[2] = (p3); \
+#define TRACEMS(cinfo,lvl,code)  \
+  ((cinfo)->err->msg_code = (code), \
+   (*(cinfo)->err->emit_message) ((j_common_ptr) (cinfo), (lvl)))
+#define TRACEMS1(cinfo,lvl,code,p1)  \
+  ((cinfo)->err->msg_code = (code), \
+   (cinfo)->err->msg_parm.i[0] = (p1), \
+   (*(cinfo)->err->emit_message) ((j_common_ptr) (cinfo), (lvl)))
+#define TRACEMS2(cinfo,lvl,code,p1,p2)  \
+  ((cinfo)->err->msg_code = (code), \
+   (cinfo)->err->msg_parm.i[0] = (p1), \
+   (cinfo)->err->msg_parm.i[1] = (p2), \
+   (*(cinfo)->err->emit_message) ((j_common_ptr) (cinfo), (lvl)))
+#define TRACEMS3(cinfo,lvl,code,p1,p2,p3)  \
+  MAKESTMT(int * _mp = (cinfo)->err->msg_parm.i; \
+           _mp[0] = (p1); _mp[1] = (p2); _mp[2] = (p3); \
            (cinfo)->err->msg_code = (code); \
-           (*(cinfo)->err->emit_message) ((j_common_ptr)(cinfo), (lvl)); )
-#define TRACEMS4(cinfo, lvl, code, p1, p2, p3, p4) \
-  MAKESTMT(int *_mp = (cinfo)->err->msg_parm.i; \
-           _mp[0] = (p1);  _mp[1] = (p2);  _mp[2] = (p3);  _mp[3] = (p4); \
+           (*(cinfo)->err->emit_message) ((j_common_ptr) (cinfo), (lvl)); )
+#define TRACEMS4(cinfo,lvl,code,p1,p2,p3,p4)  \
+  MAKESTMT(int * _mp = (cinfo)->err->msg_parm.i; \
+           _mp[0] = (p1); _mp[1] = (p2); _mp[2] = (p3); _mp[3] = (p4); \
            (cinfo)->err->msg_code = (code); \
-           (*(cinfo)->err->emit_message) ((j_common_ptr)(cinfo), (lvl)); )
-#define TRACEMS5(cinfo, lvl, code, p1, p2, p3, p4, p5) \
-  MAKESTMT(int *_mp = (cinfo)->err->msg_parm.i; \
-           _mp[0] = (p1);  _mp[1] = (p2);  _mp[2] = (p3);  _mp[3] = (p4); \
+           (*(cinfo)->err->emit_message) ((j_common_ptr) (cinfo), (lvl)); )
+#define TRACEMS5(cinfo,lvl,code,p1,p2,p3,p4,p5)  \
+  MAKESTMT(int * _mp = (cinfo)->err->msg_parm.i; \
+           _mp[0] = (p1); _mp[1] = (p2); _mp[2] = (p3); _mp[3] = (p4); \
            _mp[4] = (p5); \
            (cinfo)->err->msg_code = (code); \
-           (*(cinfo)->err->emit_message) ((j_common_ptr)(cinfo), (lvl)); )
-#define TRACEMS8(cinfo, lvl, code, p1, p2, p3, p4, p5, p6, p7, p8) \
-  MAKESTMT(int *_mp = (cinfo)->err->msg_parm.i; \
-           _mp[0] = (p1);  _mp[1] = (p2);  _mp[2] = (p3);  _mp[3] = (p4); \
-           _mp[4] = (p5);  _mp[5] = (p6);  _mp[6] = (p7);  _mp[7] = (p8); \
+           (*(cinfo)->err->emit_message) ((j_common_ptr) (cinfo), (lvl)); )
+#define TRACEMS8(cinfo,lvl,code,p1,p2,p3,p4,p5,p6,p7,p8)  \
+  MAKESTMT(int * _mp = (cinfo)->err->msg_parm.i; \
+           _mp[0] = (p1); _mp[1] = (p2); _mp[2] = (p3); _mp[3] = (p4); \
+           _mp[4] = (p5); _mp[5] = (p6); _mp[6] = (p7); _mp[7] = (p8); \
            (cinfo)->err->msg_code = (code); \
-           (*(cinfo)->err->emit_message) ((j_common_ptr)(cinfo), (lvl)); )
-#define TRACEMSS(cinfo, lvl, code, str) \
+           (*(cinfo)->err->emit_message) ((j_common_ptr) (cinfo), (lvl)); )
+#define TRACEMSS(cinfo,lvl,code,str)  \
   ((cinfo)->err->msg_code = (code), \
    strncpy((cinfo)->err->msg_parm.s, (str), JMSG_STR_PARM_MAX), \
-   (*(cinfo)->err->emit_message) ((j_common_ptr)(cinfo), (lvl)))
+   (*(cinfo)->err->emit_message) ((j_common_ptr) (cinfo), (lvl)))
 
 #endif /* JERROR_H */