--- conflicted
+++ resolved
@@ -5,14 +5,9 @@
  * Copyright (C) 1994-1997, Thomas G. Lane.
  * It was modified by The libjpeg-turbo Project to include only code relevant
  * to libjpeg-turbo.
-<<<<<<< HEAD
  * mozjpeg Modifications:
  * Copyright (C) 2014, Mozilla Corporation.
- * For conditions of distribution and use, see the accompanying README file.
-=======
- * For conditions of distribution and use, see the accompanying README.ijg
- * file.
->>>>>>> 346837ca
+ * For conditions of distribution and use, see the accompanying README.ijg file.
  *
  * This file contains common declarations for the sample applications
  * cjpeg and djpeg.  It is NOT used by the core JPEG library.
